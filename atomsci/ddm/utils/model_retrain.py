#!/usr/bin/env python

# Purpose:
#
#  Script to take the existing model_metadata.json file or a directory and scans for 
#  model_metadata.json files and retrain, save them to DC 2.3 models. 
#
# usage: model_retrain.py [-h] -i INPUT [-o OUTPUT]
#
# optional arguments:
#   -h, --help            show this help message and exit
#
#  -i INPUT, --input INPUT     input directory/file
#  -o OUTPUT, --output OUTPUT  output result directory

import argparse
from datetime import timedelta
from datetime import datetime
import glob
import json
from pathlib import Path
import os
import sys
import tempfile
import time

import tarfile
import logging

logger = logging.getLogger(__name__)

import atomsci.ddm.pipeline.model_pipeline as mp
import atomsci.ddm.pipeline.parameter_parser as parse
import atomsci.ddm.utils.curate_data as curate_data
import atomsci.ddm.utils.struct_utils as struct_utils
import atomsci.ddm.pipeline.model_tracker as mt
import atomsci.ddm.utils.datastore_functions as dsf

mlmt_supported = True
try:
    from atomsci.clients import MLMTClient
except (ModuleNotFoundError, ImportError):
    logger.debug("Model tracker client not supported in your environment; will save models in filesystem only.")
    mlmt_supported = False
    


def train_model(input, output, dskey=''):
    """ Retrain a model saved in a model_metadata.json file

    Args:
        input (str): path to model_metadata.json file

        output (str): path to output directory

        dskey (str): new dataset key if file location has changed

    Returns:
        None
    """
    # Train model
    # -----------
    # Read parameter JSON file
    with open(input) as f:
        config = json.loads(f.read())

    # set a new dataset key if necessary
    if not dskey == '':
        config['dataset_key'] = dskey

    # Parse parameters
    params = parse.wrapper(config)
    params.result_dir = output
    # otherwise this will have the same uuid as the source model
    params.model_uuid = None
    # use the same split
    params.previously_split = True
    params.split_uuid = config['splitting_parameters']['split_uuid']
<<<<<<< HEAD
    # specify collection
    
    
=======


>>>>>>> 0496ef82
    logger.debug("model params %s" % str(params))

    # Create model pipeline
    model = mp.ModelPipeline(params)

    # Train model
    model.train_model()

    return model

def train_model_from_tar(input, output, dskey=''):
    """ Retrain a model saved in a tar.gz file

    Args:
        input (str): path to a tar.gz file

        output (str): path to output directory

        dskey (str): new dataset key if file location has changed

    Returns:
        None
    """
    tmpdir = tempfile.mkdtemp()

    model_fp = tarfile.open(input, mode='r:gz')
    model_fp.extractall(path=tmpdir)
    model_fp.close()

    # make metadata path
    metadata_path = os.path.join(tmpdir, 'model_metadata.json')

    return train_model(metadata_path, output, dskey=dskey)

def train_model_from_tracker(model_uuid, output_dir):
    """ Retrain a model saved in the model tracker, but save it to output_dir and don't insert it into the model tracker

    Args:
        model_uuid (str): model tracker model_uuid file

        output_dir (str): path to output directory

    Returns:
        the model pipeline object with trained model
    """
    
    if not mlmt_supported:
        print("Model tracker not supported in your environment; can load models from filesystem only.")
        return None

    mlmt_client = dsf.initialize_model_tracker()
    
    collection_name = mt.get_model_collection_by_uuid(model_uuid, mlmt_client=mlmt_client)
        
    # get metadata from tracker
    config = mt.get_metadata_by_uuid(model_uuid)
    
    # check if datastore dataset
    try:
        result = dsf.retrieve_dataset_by_datasetkey(config['training_dataset']['dataset_key'], bucket=config['training_dataset']['bucket'])
        if result is not None:
            config['datastore']=True
    except:
        pass
    # fix weird old parameters
    if config[]
    # Parse parameters
    params = parse.wrapper(config)
    params.result_dir = output_dir
    # otherwise this will have the same uuid as the source model
    params.model_uuid = None
    # use the same split
    params.previously_split = True
    params.split_uuid = config['splitting_parameters']['split_uuid']
    # specify collection
    params.collection_name = collection_name

    logger.debug("model params %s" % str(params))

    # Create model pipeline
    model = mp.ModelPipeline(params)

    # Train model
    model.train_model()

    return model


#----------------
# main
#----------------
def main(argv):
    start_time = time.time()

    # input file/dir (required)
    parser = argparse.ArgumentParser()
    parser.add_argument('-i', '--input', required=True, help='input directory, file or model_uuid')
    parser.add_argument('-o', '--output', help='output result directory')
    parser.add_argument('-dk', '--dataset_key', default='', help='Sometimes dataset keys get moved. Specify new location of dataset. Only works when passing in one model at time.')

    args = parser.parse_args()

    input = args.input
    output = args.output

    # if not specified, default to temp dir
    if not (output and output.strip()):
        output = tempfile.mkdtemp()

    if os.path.isdir(input):
    # loop
        for path in Path(input).rglob('model_metadata.json'):
            train_model(path.absolute(), output)
    elif input.endswith('.json'):
        train_model(input, output, dskey=args.dataset_key)
    elif input.endswith('.tar.gz'):
        train_model_from_tar(input, output, dskey=args.dataset_key)
    else:
        try:
            train_model_from_tracker(input, output)
        except:
            Exception('Unrecognized input %s'%input)

    elapsed_time_secs = time.time() - start_time
    logger.info("Execution took: %s secs" % timedelta(seconds=round(elapsed_time_secs)))

if __name__ == "__main__":
   main(sys.argv[1:])<|MERGE_RESOLUTION|>--- conflicted
+++ resolved
@@ -76,14 +76,8 @@
     # use the same split
     params.previously_split = True
     params.split_uuid = config['splitting_parameters']['split_uuid']
-<<<<<<< HEAD
+
     # specify collection
-    
-    
-=======
-
-
->>>>>>> 0496ef82
     logger.debug("model params %s" % str(params))
 
     # Create model pipeline
