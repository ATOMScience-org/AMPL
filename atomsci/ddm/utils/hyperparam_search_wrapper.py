#!/usr/bin/env python

# noinspection SpellCheckingInspection
"""
Script to generate hyperparameter combinations based on input params and send off jobs to a slurm system.
Author: Amanda Minnich
"""

# from __future__ import unicode_literals

import collections
import os, os.path
import sys
import numpy as np
import logging
import itertools
from numpy.core.numeric import NaN
import pandas as pd
import uuid

import subprocess
import shutil
import time
<<<<<<< HEAD
from hyperopt import fmin, tpe, hp, Trials, STATUS_OK
import matplotlib.pyplot as plt
=======
>>>>>>> f348ccca

from atomsci.ddm.pipeline import featurization as feat
from atomsci.ddm.pipeline import model_pipeline as mp
from atomsci.ddm.pipeline import parameter_parser as parse
from atomsci.ddm.pipeline import model_datasets as model_datasets
from atomsci.ddm.utils import datastore_functions as dsf
from atomsci.ddm.pipeline import model_tracker as trkr
logging.basicConfig(format='%(asctime)-15s %(message)s')

import logging
import socket
import traceback
import copy


def run_command(shell_script, python_path, script_dir, params):
    """
    Function to submit jobs on a slurm system
    Args:
        shell_script: Name of shell script to run
        python_path: Path to python version
        script_dir: Directory where script lives
        params: parameters in dictionary format
    Returns:
        None

    """
    params_str = parse.to_str(params)
    slurm_command = 'sbatch {0} {1} {2} "{3}"'.format(shell_script, python_path, script_dir, params_str)
    print(slurm_command)
    os.system(slurm_command)


def run_cmd(cmd):
    """
    Function to submit a job using subprocess

    Args:

        cmd: Command to run

    Returns:

        output: Output of command
    """
    p = subprocess.Popen(cmd, stdout=subprocess.PIPE, shell=True)
    (output, err) = p.communicate()
    p.wait()
    return output


def reformat_filter_dict(filter_dict):
    """
    Function to reformat a filter dictionary to match the Model Tracker metadata structure. Updated 9/2020 by A. Paulson
    for new LC model tracker.

    Args:
<<<<<<< HEAD

        filter_dict: Dictionary containing metadata for model of interest
=======
>>>>>>> f348ccca

        filter_dict: Dictionary containing metadata for model of interest
    Returns:
<<<<<<< HEAD

        new_filter_dict: Filter dict reformatted
=======
>>>>>>> f348ccca

        new_filter_dict: Filter dict reformatted
    """
    rename_dict = {'model_parameters':
                       {'dependencies', 'featurizer', 'git_hash_code','model_bucket', 'model_choice_score_type',
                        'model_dataset_oid','model_type', 'num_model_tasks', 'prediction_type', 'save_results',
                        'system', 'task_type', 'time_generated', 'transformer_bucket', 'transformer_key',
                        'transformer_oid', 'transformers', 'uncertainty'},
               'splitting_parameters':
                       {'base_splitter', 'butina_cutoff', 'cutoff_date', 'date_col','num_folds', 'split_strategy',
                        'split_test_frac', 'split_uuid', 'split_valid_frac', 'splitter'},
               'training_dataset':
                       {'bucket', 'dataset_key', 'dataset_oid', 'num_classes','feature_transform_type',
                        'response_transform_type', 'id_col', 'smiles_col', 'response_cols'},
               'umap_specific':
                       {'umap_dim', 'umap_metric', 'umap_min_dist', 'umap_neighbors','umap_targ_wt'}
              }
    if filter_dict['model_type'] == 'NN':
        rename_dict['nn_specific'] = {'baseline_epoch', 'batch_size', 'best_epoch', 'bias_init_consts','dropouts',
                                      'layer_sizes', 'learning_rate', 'max_epochs','optimizer_type', 'weight_decay_penalty',
                                      'weight_decay_penalty_type', 'weight_init_stddevs'}
    elif filter_dict['model_type'] == 'RF':
        rename_dict['rf_specific'] = {'rf_estimators', 'rf_max_depth', 'rf_max_features'}
    elif filter_dict['model_type'] == 'xgboost':
        rename_dict['xgb_specific'] = {'xgb_colsample_bytree', 'xgb_gamma', 'xgb_learning_rate','xgb_max_depth',
                               'xgb_min_child_weight', 'xgb_n_estimators','xgb_subsample'}
    if filter_dict['featurizer'] == 'ecfp':
        rename_dict['ecfp_specific'] = {'ecfp_radius', 'ecfp_size'}
    elif (filter_dict['featurizer'] == 'descriptor') | (filter_dict['featurizer'] == 'computed_descriptors'):
        rename_dict['descriptor_specific'] = {'descriptor_key', 'descriptor_bucket', 'descriptor_oid', 'descriptor_type'}
    elif filter_dict['featurizer'] == 'molvae':
        rename_dict['autoencoder_specific'] = {'autoencoder_model_key', 'autoencoder_model_bucket', 'autoencoder_model_oid', 'autoencoder_type'}
    new_filter_dict = {}
    for key, values in rename_dict.items():
        for value in values:
            if value in filter_dict:
                filter_val = filter_dict[value]
                if type(filter_val) == np.int64:
                    filter_dict[value] = int(filter_val)
                elif type(filter_val) == np.float64:
                    filter_dict[value] = float(filter_val)
                elif type(filter_val) == list:
                    for i, item in enumerate(filter_val):
                        if type(item) == np.int64:
                            filter_dict[value][i] = int(item)
                        elif type(filter_val) == np.float64:
                            filter_dict[value][i] = float(item)
                new_filter_dict['%s.%s' % (key, value)] = filter_dict[value]
    return new_filter_dict


def permutate_NNlayer_combo_params(layer_nums, node_nums, dropout_list, max_final_layer_size):
    """
    to generate combos of layer_sizes(str) and dropouts(str) params from the layer_nums (list), node_nums (list), dropout_list (list).

    The permutation will make the NN funnel shaped, so that the next layer can only be smaller or of the same size of the current layer.
    Example:
    permutate_NNlayer_combo_params([2], [4,8,16], [0], 16)
    returns [[16, 4], [16, 8], [8,4]] [[0,0],[0,0],[0,0]]

    If there are duplicates of the same size, it will create consecutive layers of the same size.
    Example:
    permutate_NNlayer_combo_params([2], [4,8,8], [0], 16)
    returns [[8, 8], [8, 4]] [[0,0],[0,0]]

    Args:
        layer_nums: specify numbers of layers.

        node_nums: specify numbers of nodes per layer.

        dropout_list: specify the dropouts.

        max_last_layer_size: sets the max size of the last layer. It will be set to the smallest node_num if needed.

    Returns:
        layer_sizes, dropouts: the layer sizes and dropouts generated based on the input parameters
    """
    import itertools
    import numpy as np
    layer_sizes = []
    dropouts = []
    node_nums = np.sort(np.array(node_nums))[::-1]
    max_final_layer_size = int(max_final_layer_size)
    # set to the smallest node_num in the provided list, if necessary.
    if node_nums[-1] > max_final_layer_size:
        max_final_layer_size = node_nums[-1]

    for dropout in dropout_list:
        _repeated_layers =[]
        for layer_num in layer_nums:
            for layer in itertools.combinations(node_nums, layer_num):
                layer = [i for i in layer]
                if (layer[-1] <= max_final_layer_size) and (layer not in _repeated_layers):
                    _repeated_layers.append(layer)
                    layer_sizes.append(layer)
                    dropouts.append([(dropout) for i in layer])
    return layer_sizes, dropouts


def get_num_params(combo):
    """
    Calculates the number of parameters in a fully-connected neural networ
    Args:

        combo: Model parameters

    Returns:

        tmp_sum: Calculated number of parameters

    """
    layers = combo['layer_sizes']
    # All layers multiplied by adjacent layers, summed, plus the final layer times the number of samples. Extra addition is for bias terms
    tmp_sum = layers[0] + sum(layers[i] * layers[i + 1] + layers[i+1] for i in range(len(layers) - 1))
    # Add in first layer times the feature vector size. Estimate 300 for descriptors.
    #TODO: Update for moe vs mordred
    if combo['featurizer'] == 'ecfp':
        return tmp_sum + layers[0]*1024
    if combo['featurizer'] == 'descriptors':
        if combo['descriptor_type'] == 'moe':
            return tmp_sum + layers[0]*306
        if combo['descriptor_type'] == 'mordred_filtered':
            return tmp_sum + layers[0]*1555
    else:
        return tmp_sum


# Global variable with keys that should not be used to generate hyperparameters
excluded_keys = {'shortlist_key', 'use_shortlist', 'dataset_key', 'object_oid', 'script_dir',
                  'python_path', 'config_file', 'hyperparam', 'search_type', 'split_only', 'layer_nums',
                  'node_nums', 'dropout_list', 'max_final_layer_size', 'splitter', 'nn_size_scale_factor',
                  'rerun', 'max_jobs'}


class HyperparameterSearch(object):
    """
    The class for generating and running all hyperparameter combinations based on the input params given
    """
    def __init__(self, params, hyperparam_uuid=None):
        """

        Args:

            params: The input hyperparameter parameters

            hyperparam_uuid: Optional, UUID for hyperparameter run if you want to group this run with a previous run.
            We ended up mainly doing this via collections, so not really used
        """
        self.hyperparam_layers = {'layer_sizes', 'dropouts', 'weight_init_stddevs', 'bias_init_consts'}
        self.hyperparam_keys = {'model_type', 'featurizer', 'splitter', 'learning_rate', 'weight_decay_penalty',
                                'rf_estimators', 'rf_max_features', 'rf_max_depth',
                                'umap_dim', 'umap_targ_wt', 'umap_metric', 'umap_neighbors', 'umap_min_dist',
                                'xgb_learning_rate',
                                'xgb_gamma'}
        self.nn_specific_keys = {'learning_rate', 'layers','weight_decay_penalty'}
        self.rf_specific_keys = {'rf_estimators', 'rf_max_features', 'rf_max_depth'}
        self.xgboost_specific_keys = {'xgb_learning_rate', 'xgb_gamma'}
        self.hyperparam_keys |= self.hyperparam_layers
        self.excluded_keys = excluded_keys
        self.convert_to_float = parse.convert_to_float_list
        self.convert_to_int = parse.convert_to_int_list
        self.params = params
        # simplify NN layer construction
        if (params.layer_nums != None) and (params.node_nums != None) and (params.dropout_list != None):

            self.params.layer_sizes, self.params.dropouts = permutate_NNlayer_combo_params(params.layer_nums,
                                                                                           params.node_nums,
                                                                                           params.dropout_list,
                                                                                           params.max_final_layer_size)
        if hyperparam_uuid is None:
            self.hyperparam_uuid = str(uuid.uuid4())
        else:
            self.hyperparam_uuid = hyperparam_uuid
        self.hyperparams = {}
        self.new_params = {}
        self.layers = {}
        self.param_combos = []
        self.num_rows = {}
        self.log = logging.getLogger("hyperparam_search")
        # Create handlers
        c_handler = logging.StreamHandler()
        log_path = os.path.join(self.params.result_dir, 'logs')
        if not os.path.exists(log_path):
            os.makedirs(log_path)
        f_handler = logging.FileHandler(os.path.join(log_path, '{0}.log'.format(self.hyperparam_uuid)))
        self.out_file = open(os.path.join(log_path, '{0}.json'.format(self.hyperparam_uuid)), 'a')
        c_handler.setLevel(logging.WARNING)
        f_handler.setLevel(logging.INFO)
        # Create formatters and add it to handlers
        c_format = logging.Formatter('%(name)s - %(levelname)s - %(message)s')
        f_format = logging.Formatter('%(asctime)s - %(name)s - %(levelname)s - %(message)s')
        c_handler.setFormatter(c_format)
        f_handler.setFormatter(f_format)
        # Add handlers to the logger
        self.log.addHandler(c_handler)
        self.log.addHandler(f_handler)


        slurm_path = os.path.join(self.params.result_dir, 'slurm_files')
        if not os.path.exists(slurm_path):
            os.makedirs(slurm_path)
        self.shell_script = os.path.join(self.params.result_dir, 'run.sh')
        with open(self.shell_script, 'w') as f:
            f.write("#!/bin/bash\n")

            f.write("#SBATCH -D {0}\n".format(slurm_path))

            # If any of these properties == None, that property is not set
            if self.params.slurm_account:
                f.write("#SBATCH -A {0}\n".format(self.params.slurm_account))
            elif self.params.lc_account:
                f.write("#SBATCH -A {0}\n".format(self.params.lc_account))

            if self.params.slurm_export:
                f.write("#SBATCH --export={0}\n".format(self.params.slurm_export))

            if self.params.slurm_nodes:
                f.write("#SBATCH -N {0}\n".format(self.params.slurm_nodes))

            if self.params.slurm_partition:
                f.write("#SBATCH -p {0}\n".format(self.params.slurm_partition))

            if self.params.slurm_time_limit:
                f.write("#SBATCH -t {0}\n".format(self.params.slurm_time_limit))

            if self.params.slurm_options:
                f.write('{0}\n'.format(self.params.slurm_options))

            f.write('start=`date +%s`\necho $3\n$1 $2/pipeline/model_pipeline.py $3\nend=`date +%s`\n'
                    'runtime=$((end-start))\necho "runtime: " $runtime')

    def generate_param_combos(self):
        """
        Performs additional parsing of parameters and generates all combinations

        Returns:

            None

        """
        for key, value in vars(self.params).items():
            if (value is None) or (key in self.excluded_keys):
                continue
            elif key == 'result_dir' or key == 'output_dir':
                self.new_params[key] = os.path.join(value, self.hyperparam_uuid)
            # Need to zip together layers in special way
            elif key in self.hyperparam_layers and type(value[0]) == list:
                self.layers[key] = value
            # Parses the hyperparameter keys depending on the size of the key list
            elif key in self.hyperparam_keys:
                if type(value) != list:
                    self.new_params[key] = value
                    self.hyperparam_keys.remove(key)
                elif len(value) == 1:
                    self.new_params[key] = value[0]
                    self.hyperparam_keys.remove(key)
                else:
                    self.hyperparams[key] = value
            else:
                self.new_params[key] = value
        # Adds layers to the parameter combos
        if self.layers:
            self.assemble_layers()
        # setting up the various hyperparameter combos for each model type.
        if type(self.params.model_type) == str:
            self.params.model_type = [self.params.model_type]
        if type(self.params.featurizer) == str:
            self.params.featurizer = [self.params.featurizer]
        if type(self.params.descriptor_type) == str:
            self.params.descriptor_type = [self.params.descriptor_type]
<<<<<<< HEAD
        print(self.params)
=======
>>>>>>> f348ccca
        for model_type in self.params.model_type:
            if model_type == 'NN':
                # if the model type is NN, loops through the featurizer to check for GraphConv.
                for featurizer in self.params.featurizer:
                    if featurizer == 'computed_descriptors':
                        for desc in self.params.descriptor_type:
                            subcombo = {k: val for k, val in self.hyperparams.items() if k in
                                        self.hyperparam_keys - self.rf_specific_keys - self.xgboost_specific_keys}
                            # could put in list
                            subcombo['model_type'] = [model_type]
                            subcombo['featurizer'] = [featurizer]
                            subcombo['descriptor_type'] = [desc]
                            self.param_combos.extend(self.generate_combos(subcombo))
                    else:
                        subcombo = {k: val for k, val in self.hyperparams.items() if k in
                                    self.hyperparam_keys - self.rf_specific_keys - self.xgboost_specific_keys}
                        # could put in list
                        subcombo['model_type'] = [model_type]
                        subcombo['featurizer'] = [featurizer]
<<<<<<< HEAD
                        subcombo['descriptor_type'] = ['mordred_filtered']
                        if (featurizer == 'graphconv') & (self.params.prediction_type=='classification'):
                            subcombo['uncertainty'] = ['False']
=======
                        subcombo['descriptor_type'] = ['moe']
                        if (featurizer == 'graphconv') & (self.params.prediction_type=='classification'):
                            subcombo['uncertainty'] = [False]
>>>>>>> f348ccca
                        self.param_combos.extend(self.generate_combos(subcombo))
            elif model_type == 'RF':
                for featurizer in self.params.featurizer:
                    if featurizer == 'graphconv':
                        continue
                    elif featurizer == 'computed_descriptors':
                        for desc in self.params.descriptor_type:
                            # Adds the subcombo for RF
                            subcombo = {k: val for k, val in self.hyperparams.items() if k in
                                        self.hyperparam_keys - self.nn_specific_keys - self.xgboost_specific_keys}
                            subcombo['model_type'] = [model_type]
                            subcombo['featurizer'] = [featurizer]
                            subcombo['descriptor_type'] = [desc]
                            self.param_combos.extend(self.generate_combos(subcombo))
                    else:
                        # Adds the subcombo for RF
                        subcombo = {k: val for k, val in self.hyperparams.items() if k in
                                    self.hyperparam_keys - self.nn_specific_keys - self.xgboost_specific_keys}
                        subcombo['model_type'] = [model_type]
                        subcombo['featurizer'] = [featurizer]
<<<<<<< HEAD
                        subcombo['descriptor_type'] = ['mordred_filtered']
=======
                        subcombo['descriptor_type'] = ['moe']
>>>>>>> f348ccca
                        self.param_combos.extend(self.generate_combos(subcombo))
            elif model_type == 'xgboost':
                for featurizer in self.params.featurizer:
                    if featurizer == 'graphconv':
                        continue
                    elif featurizer == 'computed_descriptors':
                        for desc in self.params.descriptor_type:
                            # Adds the subcombo for xgboost
                            subcombo = {k: val for k, val in self.hyperparams.items() if k in
                                        self.hyperparam_keys - self.nn_specific_keys - self.rf_specific_keys}
                            subcombo['model_type'] = [model_type]
                            subcombo['featurizer'] = [featurizer]
                            subcombo['descriptor_type'] = [desc]
                            self.param_combos.extend(self.generate_combos(subcombo))
                    else:
                        # Adds the subcombo for xgboost
                        subcombo = {k: val for k, val in self.hyperparams.items() if k in
                                    self.hyperparam_keys - self.nn_specific_keys - self.rf_specific_keys}
                        subcombo['model_type'] = [model_type]
                        subcombo['featurizer'] = [featurizer]
                        subcombo['descriptor_type'] = ['moe']
                        self.param_combos.extend(self.generate_combos(subcombo))

    def generate_combos(self, params_dict):
        """
        Calls sub-function generate_combo and then uses itertools.product to generate all desired combinations
        Args:
            params_dict:

        Returns:

        """
        new_dict = self.generate_combo(params_dict)
        hyperparam_combos = []
        hyperparams = new_dict.keys()
        hyperparam_vals = new_dict.values()
        for ind, hyperparameter_tuple in enumerate(itertools.product(*hyperparam_vals)):
            model_params = {}
            for hyperparam, hyperparam_val in zip(hyperparams, hyperparameter_tuple):
                model_params[hyperparam] = hyperparam_val
            hyperparam_combos.append(model_params)
        return hyperparam_combos

    def assemble_layers(self):
        """
        Reformats layer parameters

        Returns:
            None
        """
        tmp_list = []
        for i in range(min([len(x) for x in list(self.layers.values())])):
            tmp_dict = {}
            for key, value in self.layers.items():
                tmp_dict[key] = value[i]
            x = [len(y) for y in tmp_dict.values()]
            try:
                assert x.count(x[0]) == len(x)
            except:
                continue
            tmp_list.append(tmp_dict)
        self.hyperparams['layers'] = tmp_list
        self.hyperparam_keys.add('layers')

    def generate_assay_list(self):
        """
        Generates the list of datasets to build models for, with their key, bucket, split, and split uuid
        Returns:

        """
        # Creates the assay list with additional options for use_shortlist
        if not self.params.use_shortlist:
            if type(self.params.splitter) == str:
                splitters = [self.params.splitter]
            else:
                splitters = self.params.splitter
            self.assays = []
            for splitter in splitters:
                if 'previously_split' in self.params.__dict__.keys() and 'split_uuid' in self.params.__dict__.keys() \
                    and self.params.previously_split and self.params.split_uuid is not None:
                    self.assays.append((self.params.dataset_key, self.params.bucket, self.params.response_cols, self.params.collection_name, self.params.splitter, self.params.split_uuid))
                else:
                    try:
                        split_uuid = self.return_split_uuid(self.params.dataset_key, splitter=splitter)
                        self.assays.append((self.params.dataset_key, self.params.bucket, self.params.response_cols, self.params.collection_name, splitter, split_uuid))
                    except Exception as e:
                        print(e)
                        print(traceback.print_exc())
                        sys.exit(1)
        else:
            self.assays = self.get_shortlist_df(split_uuids=True)
        self.assays = [(t[0].strip(), t[1].strip(), t[2], t[3].strip(), t[4].strip(), t[5].strip()) for t in self.assays]

    def get_dataset_metadata(self, assay_params, retry_time=60):
        """
        Gather the required metadata for a dataset

        Args:
            assay_params: dataset metadata

        Returns:
            None

        """
        if not self.params.datastore:
            return
        print(assay_params['dataset_key'])
        retry = True
        i = 0
        #TODO: need to catch if dataset doesn't exist versus 500 failure
        while retry:
            try:
                metadata = dsf.get_keyval(dataset_key=assay_params['dataset_key'], bucket=assay_params['bucket'])
                retry = False
            except Exception as e:
                if i < 5:
                    print("Could not get metadata from datastore for dataset %s because of exception %s, sleeping..."
                            % (assay_params['dataset_key'], e))
                    time.sleep(retry_time)
                    i += 1
                else:
                    print("Could not get metadata from datastore for dataset %s because of exception %s, exiting"
                            % (assay_params['dataset_key'], e))
                    return None
        if 'id_col' in metadata.keys():
            assay_params['id_col'] = metadata['id_col']
        if 'response_cols' not in assay_params or assay_params['response_cols'] is None:
            if 'param' in metadata.keys():
                assay_params['response_cols'] = [metadata['param']]
            if 'response_col' in metadata.keys():
                assay_params['response_cols'] = [metadata['response_col']]
            if 'response_cols' in metadata.keys():
                assay_params['response_cols'] = metadata['response_cols']
        if 'smiles_col' in metadata.keys():
            assay_params['smiles_col'] = metadata['smiles_col']
        if 'class_name' in metadata.keys():
            assay_params['class_name'] = metadata['class_name']
        if 'class_number' in metadata.keys():
            assay_params['class_number'] = metadata['class_number']
        if 'num_row' in metadata.keys():
            self.num_rows[assay_params['dataset_key']] = metadata['num_row']
        assay_params['dataset_name'] = assay_params['dataset_key'].split('/')[-1].rstrip('.csv')
        assay_params['hyperparam_uuid'] = self.hyperparam_uuid

    def split_and_save_dataset(self, assay_params):
        """
        Splits a given dataset, saves it, and sets the split_uuid in the metadata

        Args:
            assay_params: Dataset metadata

        Returns:
            None

        """
        self.get_dataset_metadata(assay_params)
        # TODO: check usage with defaults
        namespace_params = parse.wrapper(assay_params)
        # TODO: Don't want to recreate each time
        featurization = feat.create_featurization(namespace_params)
        data = model_datasets.create_model_dataset(namespace_params, featurization)
        data.get_featurized_data()
        data.split_dataset()
        data.save_split_dataset()
        assay_params['previously_split'] = True
        assay_params['split_uuid'] = data.split_uuid

    def return_split_uuid(self, dataset_key, bucket=None, splitter=None, split_combo=None, retry_time=60):
        """
        Loads a dataset, splits it, saves it, and returns the split_uuid
        Args:
            dataset_key: key for dataset to split
            bucket: datastore-specific user group bucket
            splitter: Type of splitter to use to split the dataset
            split_combo: tuple of form (split_valid_frac, split_test_frac)

        Returns:

        """
        if bucket is None:
            bucket = self.params.bucket
        if splitter is None:
            splitter=self.params.splitter
        if split_combo is None:
            split_valid_frac = self.params.split_valid_frac
            split_test_frac = self.params.split_test_frac
        else:
            split_valid_frac = split_combo[0]
            split_test_frac = split_combo[1]
        retry = True
        i = 0
        #TODO: need to catch if dataset doesn't exist versus 500 failure
        while retry:
            try:
                metadata = dsf.get_keyval(dataset_key=dataset_key, bucket=bucket)
                retry = False
            except Exception as e:
                if i < 5:
                    print("Could not get metadata from datastore for dataset %s because of exception %s, sleeping..." % (dataset_key, e))
                    time.sleep(retry_time)
                    i += 1
                else:
                    print("Could not get metadata from datastore for dataset %s because of exception %s, exiting" % (dataset_key, e))
                    return None
        assay_params = {'dataset_key': dataset_key, 'bucket': bucket, 'splitter': splitter,
                        'split_valid_frac': split_valid_frac, 'split_test_frac': split_test_frac}
        #Need a featurizer type to split dataset, but since we only care about getting the split_uuid, does not matter which featurizer you use
        if type(self.params.featurizer) == list:
            assay_params['featurizer'] = self.params.featurizer[0]
        else:
            assay_params['featurizer'] = self.params.featurizer
        if 'id_col' in metadata.keys():
            assay_params['id_col'] = metadata['id_col']
        if 'response_cols' not in assay_params or assay_params['response_cols'] is None:
            if 'param' in metadata.keys():
                assay_params['response_cols'] = [metadata['param']]
            if 'response_col' in metadata.keys():
                assay_params['response_cols'] = [metadata['response_col']]
            if 'response_cols' in metadata.keys():
                assay_params['response_cols'] = metadata['response_cols']
        if 'smiles_col' in metadata.keys():
            assay_params['smiles_col'] = metadata['smiles_col']
        if 'class_name' in metadata.keys():
            assay_params['class_name'] = metadata['class_name']
        if 'class_number' in metadata.keys():
            assay_params['class_number'] = metadata['class_number']
        assay_params['dataset_name'] = assay_params['dataset_key'].split('/')[-1].rstrip('.csv')
        assay_params['datastore'] = True
        assay_params['previously_featurized'] = self.params.previously_featurized
        try:
            assay_params['descriptor_key'] = self.params.descriptor_key
            assay_params['descriptor_bucket'] = self.params.descriptor_bucket
        except:
            print("")
        #TODO: check usage with defaults
        namespace_params = parse.wrapper(assay_params)
        # TODO: Don't want to recreate each time
        featurization = feat.create_featurization(namespace_params)
        data = model_datasets.create_model_dataset(namespace_params, featurization)
        retry = True
        i = 0
        while retry:
            try:
                data.get_featurized_data()
                data.split_dataset()
                data.save_split_dataset()
                return data.split_uuid
            except Exception as e:
                if i < 5:
                    print("Could not get metadata from datastore for dataset %s because of exception %s, sleeping" % (dataset_key, e))
                    time.sleep(retry_time)
                    i += 1
                else:
                    print("Could not save split dataset for dataset %s because of exception %s" % (dataset_key, e))
                    return None

    def return_split_uuid_file(self, dataset_key, response_cols, bucket=None, splitter=None, split_combo=None, retry_time=60):
        """
        Loads a dataset, splits it, saves it, and returns the split_uuid.
        Args:
            dataset_key: key for dataset to split
            bucket: datastore-specific user group bucket
            splitter: Type of splitter to use to split the dataset
            split_combo: tuple of form (split_valid_frac, split_test_frac)

        Returns:

        """
        
        if bucket is None:
            bucket = self.params.bucket
        if splitter is None:
            splitter=self.params.splitter
        if split_combo is None:
            split_valid_frac = self.params.split_valid_frac
            split_test_frac = self.params.split_test_frac
        else:
            split_valid_frac = split_combo[0]
            split_test_frac = split_combo[1]
        
        assay_params = {'dataset_key': dataset_key, 'bucket': bucket, 'splitter': splitter,
                        'split_valid_frac': split_valid_frac, 'split_test_frac': split_test_frac}
        if 'id_col' in self.params.__dict__.keys():
            assay_params['id_col']=self.params.id_col
        if 'smiles_col' in self.params.__dict__.keys():
            assay_params['smiles_col']=self.params.smiles_col
        if isinstance(response_cols, list):
            assay_params['response_cols']=",".join(response_cols)
        elif isinstance(response_cols,str):
            assay_params['response_cols']=response_cols
            
        assay_params['dataset_name'] = assay_params['dataset_key'].split('/')[-1].replace('.csv','')
        # use ecfp b/c it's fast and doesn't save anything to file system
        assay_params['featurizer'] = 'ecfp'
        assay_params['previously_featurized'] = False
        assay_params['datastore'] = False
        
        namespace_params = parse.wrapper(assay_params)
        # TODO: Don't want to recreate each time
        featurization = feat.create_featurization(namespace_params)
        data = model_datasets.create_model_dataset(namespace_params, featurization)
        
        data.get_featurized_data()
        data.split_dataset()
        data.save_split_dataset()
        return data.split_uuid
            
    
    def generate_split_shortlist(self, retry_time=60):
        """
        Processes a shortlist, generates splits for each dataset on the list, and uploads a new shortlist file with the
        split_uuids included. Generates splits for the split_combos [[0.1,0.1], [0.1,0.2],[0.2,0.2]], [random, scaffold]

        Returns:
            None
        """
        retry = True
        i = 0
        while retry:
            try:
                shortlist_metadata = dsf.retrieve_dataset_by_datasetkey(
                    bucket=self.params.bucket, dataset_key=self.params.shortlist_key, return_metadata=True)
                retry = False
            except Exception as e:
                if i < 5:
                    print("Could not retrieve shortlist %s from datastore because of exception %s, sleeping..." %
                          (self.params.shortlist_key, e))
                    time.sleep(retry_time)
                    i += 1
                else:
                    print("Could not retrieve shortlist %s from datastore because of exception %s, exiting" %
                          (self.params.shortlist_key, e))
                    return None

        datasets = self.get_shortlist_df()
        rows = []
        for assay, bucket, response_cols, collection in datasets:
            split_uuids = {'dataset_key': assay, 'bucket': bucket, 'response_cols':response_cols, 'collection':collection}
            for splitter in ['random', 'scaffold']:
                for split_combo in [[0.1,0.1], [0.15,0.15],[0.1,0.2],[0.2,0.2]]:
                    split_name = "%s_%d_%d" % (splitter, split_combo[0]*100, split_combo[1]*100)
                    try:
                        split_uuids[split_name] = self.return_split_uuid(assay, bucket, splitter, split_combo)
                    except Exception as e:
                        print(e)
                        print("Splitting failed for dataset %s" % assay)
                        split_uuids[split_name] = None
                        continue
            rows.append(split_uuids)
        df = pd.DataFrame(rows)
        new_metadata = {}
        new_metadata['dataset_key'] = shortlist_metadata['dataset_key'].strip('.csv') + '_with_uuids.csv'
        new_metadata['has_uuids'] = True
        new_metadata['description'] = '%s, with UUIDs' % shortlist_metadata['description']
        retry = True
        i = 0
        while retry:
            try:
                dsf.upload_df_to_DS(df,
                                    bucket=self.params.bucket,
                                    filename=new_metadata['dataset_key'],
                                    title=new_metadata['dataset_key'].replace('_', ' '),
                                    description=new_metadata['description'],
                                    tags=[],
                                    key_values={},
                                    dataset_key=new_metadata['dataset_key'])
                retry=False
            except Exception as e:
                if i < 5:
                    print("Could not save new shortlist because of exception %s, sleeping..." % e)
                    time.sleep(retry_time)
                    i += 1
                else:
                    #TODO: Add save to disk.
                    print("Could not save new shortlist because of exception %s, exiting" % e)
                    retry = False
    
    def generate_split_shortlist_file(self):
        """
        Processes a shortlist, generates splits for each dataset on the list, and uploads a new shortlist file with the
        split_uuids included. Generates splits for the split_combos [[0.1,0.1], [0.15,0.15], [0.1,0.2], [0.2,0.2]], [random, scaffold]

        Returns:
            None
        """
<<<<<<< HEAD
=======
        datasets = self.get_shortlist_df()
        rows = []
        for assay, bucket, response_cols, collection in datasets:
            split_uuids = {'dataset_key': assay, 'bucket': bucket, 'response_cols':response_cols, 'collection':collection}
            for splitter in ['random', 'scaffold']:
                for split_combo in [[0.1,0.1], [0.15,0.15],[0.1,0.2],[0.2,0.2]]:
                    split_name = "%s_%d_%d" % (splitter, split_combo[0]*100, split_combo[1]*100)
                    try:
                        split_uuids[split_name] = self.return_split_uuid_file(assay, response_cols, bucket, splitter, split_combo)
                    except Exception as e:
                        print(e)
                        print("Splitting failed for dataset %s" % assay)
                        split_uuids[split_name] = None
                        continue
            rows.append(split_uuids)
        df = pd.DataFrame(rows)
        fname = self.params.shortlist_key.replace('.csv','_with_uuids.csv')
        df.to_csv(fname, index=False)
        

    def get_shortlist_df(self, split_uuids=False, retry_time=60):
        """
>>>>>>> f348ccca

        Args:
            split_uuids: Boolean value saying if you want just datasets returned or the split_uuids as well

        Returns:
            The list of dataset_keys, along with their accompanying bucket, split type, and split_uuid if split_uuids is True
        """
        if self.params.datastore:
            retry = True
            i = 0
            while retry:
                try:
                    df = dsf.retrieve_dataset_by_datasetkey(self.params.shortlist_key, self.params.bucket)
                    retry=False
                except Exception as e:
                    if i < 5:
                        print("Could not retrieve shortlist %s because of exception %s, sleeping..." % (self.params.shortlist_key, e))
                        time.sleep(retry_time)
                        i += 1
                    else:
                        print("Could not retrieve shortlist %s because of exception %s, exiting" % (self.params.shortlist_key, e))
                        sys.exit(1)
        else:
            if not os.path.exists(self.params.shortlist_key):
                return None
            df = pd.read_csv(self.params.shortlist_key, index_col=False)
        if df is None:
            sys.exit(1)
        if len(df.columns) == 1:
            assays = df[df.columns[0]].values.tolist()
        else:
            if 'task_name' in df.columns:
                col_name = 'task_name'
            else:
                col_name = 'dataset_key'
            assays = df[col_name].values.tolist()
        if 'bucket' in df.columns:
            buckets = df['bucket'].values.tolist()
        elif 'bucket_name' in df.columns:
            buckets = df['bucket_name'].values.tolist()
        else:
            buckets=[self.params.bucket]*len(df)
        if 'response_cols' in df.columns:
            responses= df.response_cols.str.split(',').tolist()
        else:
            responses=[self.params.response_cols]*len(df)
        if 'collection' in df.columns:
            collections=df.collection.values.tolist()
        else:
            collections=[self.params.collection_name]*len(df)
        datasets=list(zip(assays,buckets,responses,collections))
        datasets = [(d[0].strip(), d[1].strip(), ",".join(d[2]), d[3].strip()) for d in datasets]
            
        if not split_uuids:
            return datasets
        if type(self.params.splitter) == str:
            splitters = [self.params.splitter]
        else:
            splitters = self.params.splitter
        assays = []
        for splitter in splitters:
            split_name = '%s_%d_%d' % (splitter, self.params.split_valid_frac*100, self.params.split_test_frac*100)
            if split_name in df.columns:
                for i, row in df.iterrows():
                    try:
                        assays.append((datasets[i][0], datasets[i][1], datasets[i][2], datasets[i][3], splitter, row[split_name]))
                    except:
                        print("dataset_key, bucket, response_cols, & collecion_name must be specified in shortlist or config file, not neither.")
            else:
                print(f"Warning: {split_name} not found in shortlist. Creating default split scaffold_10_10 now.")
                for assay, bucket, response_cols, collection in datasets:
                    try:
                    # do we want to move this into loop so we ignore ones it failed for?
                        if self.params.datastore:
                            split_uuid = self.return_split_uuid(assay, bucket)
                        else:
                            split_uuid = self.return_split_uuid_file(assay, response_cols, bucket)
                        assays.append((assay, bucket, response_cols, collection, splitter, split_uuid))
                    except Exception as e:
                        print("Splitting failed for dataset %s, skipping..." % assay)
                        print(e)
                        print(traceback.print_exc())
                        continue
        return assays

    def submit_jobs(self, retry_time=60):
        """
        Reformats parameters as necessary and then calls run_command in a loop to submit a job for each param combo

        Returns:
            None
        """
        for assay, bucket, response_cols, collection, splitter, split_uuid in self.assays:
            # Writes the series of command line arguments for scripts without a hyperparameter combo
            assay_params = copy.deepcopy(self.new_params)
            assay_params['dataset_key'] = assay
            assay_params['dataset_name'] = os.path.splitext(os.path.basename(assay))[0]
            assay_params['bucket'] = bucket
            assay_params['response_cols'] = response_cols
            assay_params['collection_name'] = collection
            assay_params['split_uuid'] = split_uuid
            assay_params['previously_split'] = True
            assay_params['splitter'] = splitter
            print(f"prediction_type: {assay_params['prediction_type']}")
            try:
                self.get_dataset_metadata(assay_params)
            except Exception as e:
                print(e)
                print(traceback.print_exc())
                continue
            base_result_dir = os.path.join(assay_params['result_dir'], assay_params['dataset_name'])
            if not self.param_combos:
                if assay_params['model_type'] == 'NN' and assay_params['featurizer'] != 'graphconv':
                    if assay_params['dataset_key'] in self.num_rows:
                        num_params = get_num_params(assay_params)
                        if num_params*self.params.nn_size_scale_factor >= self.num_rows[assay_params['dataset_key']]:
                            continue
                if not self.params.rerun and self.already_run(assay_params):
                    continue
                assay_params['result_dir'] = os.path.join(base_result_dir, str(uuid.uuid4()))
                self.log.info(assay_params)
                self.out_file.write(str(assay_params))
                run_command(self.shell_script, self.params.python_path, self.params.script_dir, assay_params)
            else:
                for combo in self.param_combos:
                    # For a temporary parameter list, appends and modifies parameters for each hyperparameter combo.
                    for key, value in combo.items():
                        if key == 'layers':
                            for k, v in value.items():
                                assay_params[k] = v
                        else:
                            assay_params[key] = value
                    if assay_params['model_type'] == 'NN' and assay_params['featurizer'] != 'graphconv':
                        if assay_params['dataset_key'] in self.num_rows:
                            num_params = get_num_params(assay_params)
                            if num_params*self.params.nn_size_scale_factor >= self.num_rows[assay_params['dataset_key']]:
                                continue
                    if not self.params.rerun and self.already_run(assay_params):
                        continue
                    i = int(run_cmd('squeue | grep $(whoami) | wc -l').decode("utf-8"))
                    while i >= self.params.max_jobs:
                        print("%d jobs in queue, sleeping" % i)
                        time.sleep(retry_time)
                        i = int(run_cmd('squeue | grep $(whoami) | wc -l').decode("utf-8"))
                    assay_params['result_dir'] = os.path.join(base_result_dir, str(uuid.uuid4()))
                    self.log.info(assay_params)
                    self.out_file.write(str(assay_params))
                    run_command(self.shell_script, self.params.python_path, self.params.script_dir, assay_params)

    def already_run(self, assay_params, retry_time=10):
        """
        Checks to see if a model with a given metadata combination has already been built
        Args:
            assay_params: model metadata information

        Returns:
            Boolean specifying if model has been previously built
        """
        if not self.params.save_results:
            return False
        filter_dict = copy.deepcopy(assay_params)
        for key in ['result_dir', 'previously_featurized', 'collection_name', 'time_generated', 'hyperparam_uuid', 'model_uuid']:
            if key in filter_dict:
                del filter_dict[key]
        filter_dict = reformat_filter_dict(filter_dict)
        retry = True
        i = 0
        while retry:
            try:
                print("Checking model tracker DB for existing model with parameter combo.")
                models = list(trkr.get_full_metadata(filter_dict, collection_name=assay_params['collection_name']))
                retry = False
            except Exception as e:
                if i < 5:
                    time.sleep(retry_time)
                    i += 1
                else:
                    print("Could not check Model Tracker for existing model at this time because of exception %s" % e)
                    return False
        if models:
            print("Already created model for this param combo")
            return True
        print("No existing model found")
        return False

    def generate_combo(self, params_dict):
        """
        This is implemented in the specific sub-classes

        """
        raise NotImplementedError

    def run_search(self):
        """
        The driver code for generating hyperparameter combinations and submitting jobs
        Returns:

        """
        print("Generating param combos")
        self.generate_param_combos()
        print("Generating assay list")
        self.generate_assay_list()
        print("Submitting jobs")
        self.submit_jobs()


class GridSearch(HyperparameterSearch):
    """
    Generates fixed steps on a grid for a given hyperparameter range
    """

    def __init__(self, params):
        super().__init__(params)

    def split_and_save_dataset(self, assay_params):
        self.split_and_save_dataset(assay_params)

    def generate_param_combos(self):
        super().generate_param_combos()

    def generate_assay_list(self):
        super().generate_assay_list()

    def submit_jobs(self):
        super().submit_jobs()

    def generate_combo(self, params_dict):
        """
        Method to generate all combinations from a given set of key-value pairs

        Args:
            params_dict: Set of key-value pairs with the key being the param name and the value being the list of values
            you want to try for that param

        Returns:
            new_dict: The list of all combinations of parameters
        """
        if not params_dict:
            return None

        new_dict = {}
        for key, value in params_dict.items():
            assert isinstance(value, collections.Iterable)
            if key == 'layers':
                new_dict[key] = value
            elif type(value[0]) != str:
                tmp_list = list(np.linspace(value[0], value[1], value[2]))
                if key in self.convert_to_int:
                    new_dict[key] = [int(x) for x in tmp_list]
                else:
                    new_dict[key] = tmp_list
            else:
                new_dict[key] = value
        return new_dict


class RandomSearch(HyperparameterSearch):
    """
    Generates the specified number of random parameter values for within the specified range
    """

    def __init__(self, params):
        super().__init__(params)

    def split_and_save_dataset(self, assay_params):
        self.split_and_save_dataset(assay_params)

    def generate_param_combos(self):
        super().generate_param_combos()

    def generate_assay_list(self):
        super().generate_assay_list()

    def submit_jobs(self):
        super().submit_jobs()

    def generate_combo(self, params_dict):
        """
        Method to generate all combinations from a given set of key-value pairs

        Args:
            params_dict: Set of key-value pairs with the key being the param name and the value being the list of values
            you want to try for that param

        Returns:
            new_dict: The list of all combinations of parameters
        """
        if not params_dict:
            return None
        new_dict = {}
        for key, value in params_dict.items():
            assert isinstance(value, collections.Iterable)
            if key == 'layers':
                new_dict[key] = value
            elif type(value[0]) != str:
                tmp_list = list(np.random.uniform(value[0], value[1], value[2]))
                if key in self.convert_to_int:
                    new_dict[key] = [int(x) for x in tmp_list]
                else:
                    new_dict[key] = tmp_list
            else:
                new_dict[key] = value
        return new_dict


class GeometricSearch(HyperparameterSearch):
    """
    Generates parameter values in logistic steps, rather than linear like GridSearch does
    """

    def __init__(self, params):
        super().__init__(params)

    def split_and_save_dataset(self, assay_params):
        self.split_and_save_dataset(assay_params)

    def generate_param_combos(self):
        super().generate_param_combos()

    def generate_assay_list(self):
        super().generate_assay_list()

    def submit_jobs(self):
        super().submit_jobs()

    def generate_combo(self, params_dict):
        """
        Method to generate all combinations from a given set of key-value pairs

        Args:
            params_dict: Set of key-value pairs with the key being the param name and the value being the list of values
            you want to try for that param

        Returns:
            new_dict: The list of all combinations of parameters
        """
        if not params_dict:
            return None

        new_dict = {}
        for key, value in params_dict.items():
            assert isinstance(value, collections.Iterable)
            if key == 'layers':
                new_dict[key] = value
            elif type(value[0]) != str:
                tmp_list = list(np.geomspace(value[0], value[1], value[2]))
                if key in self.convert_to_int:
                    new_dict[key] = [int(x) for x in tmp_list]
                else:
                    new_dict[key] = tmp_list
            else:
                new_dict[key] = value
        return new_dict

class UserSpecifiedSearch(HyperparameterSearch):
    """
    Generates combinations using the user-specified steps
    """

    def __init__(self, params):
        super().__init__(params)

    def split_and_save_dataset(self, assay_params):
        self.split_and_save_dataset(assay_params)

    def generate_param_combos(self):
        super().generate_param_combos()

    def generate_assay_list(self):
        super().generate_assay_list()

    def submit_jobs(self):
        super().submit_jobs()

    def generate_combo(self, params_dict):
        """
        Method to generate all combinations from a given set of key-value pairs

        Args:
            params_dict: Set of key-value pairs with the key being the param name and the value being the list of values
            you want to try for that param

        Returns:
            new_dict: The list of all combinations of parameters
        """

        if not params_dict:
            return None
        new_dict = {}
        for key, value in params_dict.items():
            assert isinstance(value, collections.Iterable)
            if key == 'layers':
                new_dict[key] = value
            elif key in self.convert_to_int:
                new_dict[key] = [int(x) for x in value]
            elif key in self.convert_to_float:
                new_dict[key] = [float(x) for x in value]
            else:
                new_dict[key] = value
        return new_dict

def build_hyperopt_search_domain(label, method, param_list):
    """
    Generate HyperOpt search domain object from method and parameters, layer_nums is only for NN models.
    """
    if method == "choice":
        return hp.choice(label, param_list)
    elif method == "uniform":
        return hp.uniform(label, param_list[0], param_list[1])
    elif method == "loguniform":
        return hp.loguniform(label, param_list[0], param_list[1])
    elif method == "uniformint":
        return hp.uniformint(label, param_list[0], param_list[1])
    else:
        raise Exception(f"Method {method} is not supported, choose from 'choice, uniform, loguniform, uniformint'.")

class HyperOptSearch():
    """
    Perform hyperparameter search with Bayesian Optmization (Tree Parzen Estimator)
    To use HyperOptSearch, modify the config json file as follows:
        serach_type: use "hyperopt"
        result_dir: use two directories (recommended), separated by comma, 1st one will be used to save the best model tarball, 2nd one will be used to store all models during the process.
            e.g. "result_dir": "/path/of/the/final/dir,/path/of/the/temp/dir"
        model_type: RF or NN, also add max number of HyperOptSearch evaluations, e.g. "model_type": "RF|100".
            If no max number provide, the default 100 will be used.
        #For NN models only
        lr: specify learning rate searching method and related parameters as the following scheme.
            method|parameter1,parameter2...
            method: supported searching schemes in HyperOpt include: choice, uniform, loguniform, and uniformint, see https://github.com/hyperopt/hyperopt/wiki/FMin for details.
            parameters:
                choice: all values to search from, separated by comma, e.g. choice|0.0001,0.0005,0.0002,0.001
                uniform: low and high bound of the interval to serach, e.g. uniform|0.00001,0.001
                loguniform: low and high bound (in natural log) of the interval to serach, e.g. loguniform|-13.8,-6.9
                uniformint: low and high bound of the interval to serach, e.g. uniformint|8,256
        ls: similar as learning_rate, specify number of layers and size of each one.
            method|num_layers|parameter1,parameter2...
            e.g. choice|2|8,16,32,64,128,256,512  #this will generate a two-layer config, each layer takes size from the list "8,16,32,64,128,256,512"
            e.g. uniformint|3|8,512  #this will generate a three-layer config, each layer takes size from the uniform interval [8,512]
        dp: similar as layer_sizes, just make sure dropouts and layer_sizes should have the same number of layers.
            e.g. uniform|3|0,0.4   #this will generate a three-layer config, each layer takes size from the uniform interval [0,0.4]

        #For RF models only
        rfe: rf_estimator, same structure as the learning rate above, e.g. uniformint|64,512  #take integer values from a uniform interval [64,512]
        rfd: rf_max_depth, e.g. uniformint|8,256
        rff: rf_max_feature, e.g. uniformint|8,128
    """
    def __init__(self, params):
        self.params = params
        #separate temp output dir and final output dir
        result_dir_list = params.result_dir.split(",")
        if len(result_dir_list) > 1:
            self.params.result_dir = result_dir_list[1]
            self.final_dir = result_dir_list[0]
        else:
            self.params.result_dir = result_dir_list[0]
            self.final_dir = result_dir_list[0]

        if len(self.params.model_type.split("|")) > 1:
            self.max_eval = int(self.params.model_type.split("|")[1])
            self.params.model_type = self.params.model_type.split("|")[0]
        else:
            self.max_eval = 100

        #define the searching space
        self.space = {}
        if isinstance(self.params.featurizer, list):
            self.space["featurizer"] = build_hyperopt_search_domain("featurizer", "choice", self.params.featurizer)
        if isinstance(self.params.descriptor_type, list):
            self.space["descriptor_type"] = build_hyperopt_search_domain("descriptor_type", "choice", self.params.descriptor_type)
        if self.params.model_type == "RF":
            #build searching domain for RF parameters
            domain_list = self.params.rfe.split("|")
            method = domain_list[0]
            par_list = [float(e) for e in domain_list[1].split(",")]
            self.space["rf_estimators"] = build_hyperopt_search_domain("rf_estimators", method, par_list)

            domain_list = self.params.rfd.split("|")
            method = domain_list[0]
            par_list = [float(e) for e in domain_list[1].split(",")]
            self.space["rf_max_depth"] = build_hyperopt_search_domain("rf_max_depth", method, par_list)

            domain_list = self.params.rff.split("|")
            method = domain_list[0]
            par_list = [float(e) for e in domain_list[1].split(",")]
            self.space["rf_max_features"] = build_hyperopt_search_domain("rf_max_features", method, par_list)
        elif self.params.model_type == "NN":
            #build searching domain for NN parameters
            domain_list = self.params.lr.split("|")
            method = domain_list[0]
            par_list = [float(e) for e in domain_list[1].split(",")]
            self.space["learning_rate"] = build_hyperopt_search_domain("learning_rate", method, par_list)

            domain_list = self.params.ls.split("|")
            method = domain_list[0]
            num_layer = int(domain_list[1])
            par_list = [float(e) for e in domain_list[2].split(",")]
            for i in range(num_layer):
                self.space[f"ls{i}"] = build_hyperopt_search_domain(f"ls{i}", method, par_list)

            domain_list = self.params.dp.split("|")
            method = domain_list[0]
            num_layer = int(domain_list[1])
            par_list = [float(e) for e in domain_list[2].split(",")]
            for i in range(num_layer):
                self.space[f"dp{i}"] = build_hyperopt_search_domain(f"dp{i}", method, par_list)

    def run_search(self):
        #name of the results
        feat = "_".join(self.params.featurizer) if isinstance(self.params.featurizer, list) else self.params.featurizer
        desc = "_".join(self.params.descriptor_type) if isinstance(self.params.descriptor_type, list) else self.params.descriptor_type
        if "_" not in feat or feat == "computed_descriptors":
            f = feat if feat in ["graphconv", "ecfp"] else desc
        else:
            f = f"{feat}_{desc}"

        def lossfn(p):
            if "featurizer" in p:
                self.params.featurizer = p["featurizer"]

            if "descriptor_type" in p:
                self.params.descriptor_type = p["descriptor_type"]

            if self.params.model_type == "RF":
                self.params.rf_estimators =  p["rf_estimators"]
                self.params.rf_max_depth = p["rf_max_depth"]
                self.params.rf_max_features = p["rf_max_features"]
                print(f'rf_estimators: {p["rf_estimators"]}, rf_max_depth: {p["rf_max_depth"]}, rf_max_feature: {p["rf_max_features"]}')
            elif self.params.model_type == "NN":
                self.params.learning_rate = p["learning_rate"]
                self.params.layer_sizes = ",".join([str(p[e]) for e in self.space if e[:2] == "ls"])
                self.params.dropouts = ",".join([str(p[e]) for e in self.space if e[:2] == "dp"])
                print(f"learning_rate: {self.params.learning_rate}, layer_sizes: {self.params.layer_sizes}, dropouts: {self.params.dropouts}")

            tparam = parse.wrapper(self.params.__dict__)
            print(f"{self.params.model_type} model with {self.params.featurizer} and {self.params.descriptor_type}")
            if self.params.model_type == "NN":
                tparam.layer_sizes = tparam.layer_sizes[0]
                tparam.dropouts = tparam.dropouts[0]
            pl = mp.ModelPipeline(tparam)
            pl.train_model()
            perf_data = pl.model_wrapper.get_perf_data(subset="valid", epoch_label="best")
            pred_results = perf_data.get_prediction_results()
            if tparam.prediction_type == "regression":
                r2 = pred_results['r2_score']
                rms = pred_results['rms_score']
                return {'loss': 1-r2, 'rms': rms, 'status': STATUS_OK, 'model': tparam.model_tarball_path, 'featurizer': tparam.featurizer, 'desc': tparam.descriptor_type}
            else:
                roc_auc = pred_results["roc_auc_score"]
                acc = pred_results["accuracy_score"]
                return {"loss": 100-roc_auc, "acc": acc, 'status': STATUS_OK, 'model': tparam.model_tarball_path, 'featurizer': tparam.featurizer, 'desc': tparam.descriptor_type}

        trials = Trials()
        best = fmin(lossfn, self.space, algo=tpe.suggest, max_evals=self.max_eval, trials=trials)

        print(f"Copy the best model tarball.")

        if self.params.prediction_type == "regression":
            r2_list = [1-trials.trials[i]["result"]["loss"] for i in range(len(trials.trials))]
            rms_list = [trials.trials[i]["result"]["rms"] for i in range(len(trials.trials))]
            best_r2 = max(r2_list)
            best_trial = r2_list.index(best_r2)
        else:
            auc_list = [100-trials.trials[i]["result"]["loss"] for i in range(len(trials.trials))]
            acc_list = [trials.trials[i]["result"]["acc"] for i in range(len(trials.trials))]
            best_auc = max(auc_list)
            best_trial = auc_list.index(best_auc)

        best_model = trials.trials[best_trial]["result"]["model"]
        bmodel_prefix = "_".join(os.path.basename(best_model).split("_")[:-1])
        shutil.copy2(best_model, os.path.join(self.final_dir,
                                              f"best_{self.params.prediction_type}_{bmodel_prefix}_{self.params.model_type}_{f}.tar.gz"))

        print(f"Save the performance -- evaluation table.")

        feat_list = [trials.trials[i]["result"]["featurizer"] for i in range(len(trials.trials))]
        desc_list = [trials.trials[i]["result"]["desc"] for i in range(len(trials.trials))]

        if self.params.prediction_type == "regression":
            perf = pd.DataFrame({"eval": list(range(1, len(trials.trials)+1)), "valid_r2": r2_list, "valid_rms": rms_list, "featurizer": feat_list, "descriptor": desc_list})
        else:
            perf = pd.DataFrame({"eval": list(range(1, len(trials.trials)+1)), "valid_roc_auc": auc_list, "valid_accuracy": acc_list, "featurizer": feat_list, "descriptor": desc_list})

        perf.to_csv(os.path.join(self.final_dir, f"performance_{self.params.prediction_type}_{bmodel_prefix}_{self.params.model_type}_{f}.csv"), index=False)


def main():
    """Entry point when script is run"""
    print(sys.argv[1:])
    params = parse.wrapper(sys.argv[1:])
    keep_params = {'prediction_type',
                   'model_type',
                   'featurizer',
                   'splitter',
                   'datastore',
                   'save_results',
                   'previously_featurized',
                   'prediction_type',
                   'descriptor_key',
                   'descriptor_type',
                   'split_valid_frac',
                   'split_test_frac',
                   'bucket',
                   'lc_account',
                   'slurm_account',
                   'slurm_export',
                   'slurm_nodes',
                   'slurm_options',
                   'slurm_partition',
                   'slurm_time_limit'} | excluded_keys
    params.__dict__ = parse.prune_defaults(params, keep_params=keep_params)
    if params.search_type == 'grid':
        hs = GridSearch(params)
    elif params.search_type == 'random':
        hs = RandomSearch(params)
    elif params.search_type == 'geometric':
        hs = GeometricSearch(params)
    elif params.search_type == 'user_specified':
        hs = UserSpecifiedSearch(params)
    elif params.search_type == 'hyperopt':
        hs = HyperOptSearch(params)
    else:
        print("Incorrect search type specified")
        sys.exit(1)
    if params.split_only and params.datastore:
        hs.generate_split_shortlist()
    elif params.split_only and not params.datastore:
        hs.generate_split_shortlist_file()
    else:
        hs.run_search()

if __name__ == '__main__' and len(sys.argv) > 1:
    main()
    sys.exit(0)<|MERGE_RESOLUTION|>--- conflicted
+++ resolved
@@ -21,11 +21,8 @@
 import subprocess
 import shutil
 import time
-<<<<<<< HEAD
+
 from hyperopt import fmin, tpe, hp, Trials, STATUS_OK
-import matplotlib.pyplot as plt
-=======
->>>>>>> f348ccca
 
 from atomsci.ddm.pipeline import featurization as feat
 from atomsci.ddm.pipeline import model_pipeline as mp
@@ -83,19 +80,9 @@
     for new LC model tracker.
 
     Args:
-<<<<<<< HEAD
-
-        filter_dict: Dictionary containing metadata for model of interest
-=======
->>>>>>> f348ccca
 
         filter_dict: Dictionary containing metadata for model of interest
     Returns:
-<<<<<<< HEAD
-
-        new_filter_dict: Filter dict reformatted
-=======
->>>>>>> f348ccca
 
         new_filter_dict: Filter dict reformatted
     """
@@ -366,10 +353,7 @@
             self.params.featurizer = [self.params.featurizer]
         if type(self.params.descriptor_type) == str:
             self.params.descriptor_type = [self.params.descriptor_type]
-<<<<<<< HEAD
-        print(self.params)
-=======
->>>>>>> f348ccca
+
         for model_type in self.params.model_type:
             if model_type == 'NN':
                 # if the model type is NN, loops through the featurizer to check for GraphConv.
@@ -389,15 +373,10 @@
                         # could put in list
                         subcombo['model_type'] = [model_type]
                         subcombo['featurizer'] = [featurizer]
-<<<<<<< HEAD
-                        subcombo['descriptor_type'] = ['mordred_filtered']
-                        if (featurizer == 'graphconv') & (self.params.prediction_type=='classification'):
-                            subcombo['uncertainty'] = ['False']
-=======
                         subcombo['descriptor_type'] = ['moe']
                         if (featurizer == 'graphconv') & (self.params.prediction_type=='classification'):
                             subcombo['uncertainty'] = [False]
->>>>>>> f348ccca
+                            
                         self.param_combos.extend(self.generate_combos(subcombo))
             elif model_type == 'RF':
                 for featurizer in self.params.featurizer:
@@ -418,11 +397,8 @@
                                     self.hyperparam_keys - self.nn_specific_keys - self.xgboost_specific_keys}
                         subcombo['model_type'] = [model_type]
                         subcombo['featurizer'] = [featurizer]
-<<<<<<< HEAD
-                        subcombo['descriptor_type'] = ['mordred_filtered']
-=======
                         subcombo['descriptor_type'] = ['moe']
->>>>>>> f348ccca
+
                         self.param_combos.extend(self.generate_combos(subcombo))
             elif model_type == 'xgboost':
                 for featurizer in self.params.featurizer:
@@ -808,8 +784,7 @@
         Returns:
             None
         """
-<<<<<<< HEAD
-=======
+
         datasets = self.get_shortlist_df()
         rows = []
         for assay, bucket, response_cols, collection in datasets:
@@ -832,7 +807,6 @@
 
     def get_shortlist_df(self, split_uuids=False, retry_time=60):
         """
->>>>>>> f348ccca
 
         Args:
             split_uuids: Boolean value saying if you want just datasets returned or the split_uuids as well
