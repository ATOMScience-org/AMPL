--- conflicted
+++ resolved
@@ -928,23 +928,15 @@
 
     def build_jobs(self):
         """
-<<<<<<< HEAD
         Builds jobs.
         Reformats parameters as necessary
-=======
-        Reformats parameters as necessary and then calls run_command in a loop to submit a job for each param combo
->>>>>>> b6a13e8d
 
         Returns:
             None
 
         """
-<<<<<<< HEAD
         result_assay_params = []
-        for assay, bucket, splitter, split_uuid in self.assays:
-=======
         for assay, bucket, response_cols, collection, splitter, split_uuid in self.assays:
->>>>>>> b6a13e8d
             # Writes the series of command line arguments for scripts without a hyperparameter combo
             assay_params = copy.deepcopy(self.new_params)
             assay_params['dataset_key'] = assay
@@ -1080,6 +1072,19 @@
         self.submit_jobs(job_list)
 
     def generate_searches(self):
+        """Generate a list of training jobs
+
+        Generates a list of model training jobs that spans
+        the hyperparameter search space. This function
+        filters out jobs that are redundant by calling filter_jobs
+
+        Args:
+            None
+
+        Returns:
+            list(tuple): A list of tuples that contain assay parameters
+        """
+
         print("Generating param combos") 
         self.generate_param_combos()
         print("Generating assay list")
@@ -1092,6 +1097,18 @@
         return job_list
 
     def generate_maestro_commands(self):
+        """Generates commands that can be used by maestro
+
+        Generates a list of commands that can be put directly into
+        the shell to run model training.
+
+        Args:
+            None
+
+        Returns:
+            list: A list of shell commands
+        """
+
         job_list = self.generate_searches()
         commands = []
         for assay_params in job_list:
@@ -1283,11 +1300,6 @@
                 new_dict[key] = value
         return new_dict
 
-<<<<<<< HEAD
-def parse_params(param_list):
-    params = parse.wrapper(param_list)
-    keep_params = {'model_type',
-=======
 def build_hyperopt_search_domain(label, method, param_list):
     """
     Generate HyperOpt search domain object from method and parameters, layer_nums is only for NN models.
@@ -1606,15 +1618,24 @@
             shutil.copy2(best_model, os.path.join(self.final_dir,
                                               f"best_{self.params.prediction_type}_{bmodel_prefix}_{self.params.model_type}_{fd}_{bmodel_uuid}.tar.gz"))
 
-
-def main():
-    """Entry point when script is run"""
-    print(sys.argv[1:])
-    params = parse.wrapper(sys.argv[1:])
+def parse_params(param_list):
+    """Parse paramters
+
+    Parses parameters using parameter_parser.wrapper and 
+    filters out unnecessary parameters. Returns what an
+    argparse.Namespace
+
+    Args:
+        *any_arg: any single input of a str, dict, argparse.Namespace, or list
+
+    Returns:
+        argparse.Namespace
+    """
+    params = parse.wrapper(param_list)
     keep_params = {'prediction_type',
                    'model_type',
->>>>>>> b6a13e8d
                    'featurizer',
+                   'hyperparam_uuid',
                    'splitter',
                    'datastore',
                    'save_results',
@@ -1641,6 +1662,19 @@
     return params
 
 def build_search(params):
+    """ Builds HyperparamterSearch object
+
+        Looks at params.search_type and builds a HyperparamSearch object
+        of the correct flavor. Will exit if the search_type is not
+        recognized.
+
+    Args:
+        params (Namespace): Namespace returned by 
+            atomsci.ddm.pipeline.parameter_parser.wrapper()
+
+    Returns:
+        HyperparameterSearch
+    """
     if params.search_type == 'grid':
         hs = GridSearch(params)
     elif params.search_type == 'random':
@@ -1654,19 +1688,24 @@
     else:
         print("Incorrect search type specified")
         sys.exit(1)
-<<<<<<< HEAD
 
     return hs
 
 def main():
-    """Entry point when script is run"""
+    """Entry point when script is run
+    
+    Args:
+        None
+
+    Returns:
+        None
+    
+    """
+
     params = parse_params(sys.argv[1:])
     hs = build_search(params)
 
-    if params.split_only:
-=======
     if params.split_only and params.datastore:
->>>>>>> b6a13e8d
         hs.generate_split_shortlist()
     elif params.split_only and not params.datastore:
         hs.generate_split_shortlist_file()
