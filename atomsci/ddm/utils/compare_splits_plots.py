import argparse
import pandas as pd
import os
import numpy as np

from atomsci.ddm.pipeline import chem_diversity as cd
from atomsci.ddm.pipeline import MultitaskScaffoldSplit as mss

import seaborn as sns
from matplotlib import pyplot
from rdkit import Chem
from rdkit.Chem import AllChem
import umap

class SplitStats:
    """
    This object manages a dataset and a given split dataframe.
    """
    def __init__(self, total_df, split_df, smiles_col, id_col, response_cols):
        """
        Calculates compount to compount Tanomoto distances between training and
        test subsets. Counts the number of samples for each subset, for each task
        and calculates the train_frac, valid_frac, and test_frac.

        Args:
            total_df (DataFrame): Pandas DataFrame.
            split_df (DataFrame): AMPL split data frame. Must contain 
                'cmpd_id' and 'subset' columns.
            smiles_col (str): SMILES column in total_df.
            id_col (str): ID column in total_df.
            response_cols list(str): List of response columns in total_df.
        """
        self.smiles_col = smiles_col
        self.id_col = id_col
        self.response_cols = response_cols
        self.total_df = total_df
        self.split_df = split_df

        self.train_df, self.test_df, self.valid_df = split(self.total_df, self.split_df, self.id_col)

        self.total_y, self.total_w = mss.make_y_w(self.total_df, response_cols)
        self.train_y, self.train_w = mss.make_y_w(self.train_df, response_cols)
        self.test_y, self.test_w = mss.make_y_w(self.test_df, response_cols)
        self.valid_y, self.valid_w = mss.make_y_w(self.valid_df, response_cols)

        self.dists_tvt = self._get_dists(self.train_df, self.test_df)
        self.dists_tvv = self._get_dists(self.train_df, self.valid_df)

        self.train_fracs, self.valid_fracs, self.test_fracs = self._split_ratios()

    def _get_dists(self, df_a, df_b):
        '''
        Calculate pairwise compound distances between training and test subsets.

        Args:
            df_a: choice of self.train_df, self.test_df, self.valid_df
            df_b: choice of self.train_df, self.test_df, self.valid_df

        Returns:
            Array of floats. Pairwise Tanimoto distances between training and test subsets.
        '''
        return cd.calc_dist_smiles('ECFP', 'tanimoto', df_a[self.smiles_col].values, 
                    df_b[self.smiles_col].values)
    
    def _split_ratios(self):
        '''
        Calculates the fraction of samples belonging to training, validation, and test subsets.

        Args:
            None

        Returns:
            train_fracs (array of flots), valid_fracs (array of floats), test_fracs (array of floats)
        '''
        train_fracs = np.sum(self.train_w, axis=0)/np.sum(self.total_w, axis=0)
        valid_fracs = np.sum(self.valid_w, axis=0)/np.sum(self.total_w, axis=0)
        test_fracs = np.sum(self.test_w, axis=0)/np.sum(self.total_w, axis=0)
    
        return train_fracs, valid_fracs, test_fracs

    def print_stats(self):
        '''
        Prints useful statistics to stdout
        '''
        print("dist tvt mean: %0.2f, median: %0.2f, std: %0.2f"%\
            (np.mean(self.dists_tvt), np.median(self.dists_tvt), np.std(self.dists_tvt)))
        print("dist tvv mean: %0.2f, median: %0.2f, std: %0.2f"%\
            (np.mean(self.dists_tvv), np.median(self.dists_tvv), np.std(self.dists_tvv)))
        print("train frac mean: %0.2f, median: %0.2f, std: %0.2f"%\
           (np.mean(self.train_fracs), np.median(self.train_fracs), np.std(self.train_fracs)))
        print("test frac mean: %0.2f, median: %0.2f, std: %0.2f"%\
            (np.mean(self.test_fracs), np.median(self.test_fracs), np.std(self.test_fracs)))
        print("valid frac mean: %0.2f, median: %0.2f, std: %0.2f"%\
            (np.mean(self.valid_fracs), np.median(self.valid_fracs), np.std(self.valid_fracs)))

<<<<<<< HEAD
    def dist_hist_train_v_test_plot(self):
=======
    def dist_hist_train_v_test_plot(self, ax=None):
>>>>>>> 24ae6b8f
        """
        Plots Tanimoto differences between training and valid subsets

        Returns:
            g (Seaborn FacetGrid): FacetGrid object from seaborn
        """
<<<<<<< HEAD
        return self._show_dist_hist_plot(self.dists_tvt)

    def dist_hist_train_v_valid_plot(self):
=======
        return self._show_dist_hist_plot(self.dists_tvt, ax=ax)

    def dist_hist_train_v_valid_plot(self, ax=None):
>>>>>>> 24ae6b8f
        """
        Plots Tanimoto differences between training and valid subsets

        Returns:
            g (Seaborn FacetGrid): FacetGrid object from seaborn
        """
<<<<<<< HEAD
        return self._show_dist_hist_plot(self.dists_tvv)
=======
        return self._show_dist_hist_plot(self.dists_tvv, ax=ax)
>>>>>>> 24ae6b8f

    def dist_hist_plot(self, dists, title, dist_path=''):
        """
        Creates and saves a histogram of pairwise Tanimoto distances between training
        and test sets

        Args:
            dist_path (str): Optional Where to save the plot. The string '_dist_hist' will be
                appended to this input
        """
        # plot compound distance histogram
<<<<<<< HEAD
        pyplot.figure()
        g = self._show_dist_hist_plot(dists)
        g.fig.suptitle(title)
        
=======
        fig=pyplot.figure()
        g = self._show_dist_hist_plot(dists)
        fig.suptitle(title)        
>>>>>>> 24ae6b8f
        if len(dist_path) > 0:
            save_figure(dist_path+'_dist_hist')
        pyplot.close()

<<<<<<< HEAD
    def _show_dist_hist_plot(self, dists):
=======
    def _show_dist_hist_plot(self, dists, ax=None):
>>>>>>> 24ae6b8f
        """
        Creates a histogram of pairwise Tanimoto distances between training
        and test sets

        Args:
            dists (matrix): matrix of distances either self.dists_tvt or self.dists_tvv

        Returns:
            g (Seaborn FacetGrid): Plot object from seaborn

        """
<<<<<<< HEAD
        g = sns.displot(dists, kde=False, stat='probability')
        g.set_xlabels('Tanimoto Distance',fontsize=13)
        g.set_ylabels('% Compound Pairs',fontsize=13)
=======
        g=sns.histplot(dists, kde=False, stat='probability', ax=ax)
        g.set_xlabel('Tanimoto Distance',fontsize=13)
        g.set_ylabel('Proportion of Compounds',fontsize=13)
>>>>>>> 24ae6b8f

        return g

    def umap_plot(self, dist_path=''):
        """
        Plots the first 10000 samples in Umap space using Morgan Fingerprints

        Args:
            dist_path (str): Optional Where to save the plot. The string '_umap_scatter' will be
                appended to this input
        """
        # umap of a subset
        sub_sample_df = self.split_df.loc[np.random.permutation(self.split_df.index)[:10000]]
        # add subset column to total_df
        sub_total_df = sub_sample_df[['cmpd_id', 'subset']].merge(
            self.total_df, left_on='cmpd_id', right_on=self.id_col, how='inner')
        fp = [AllChem.GetMorganFingerprintAsBitVect(Chem.MolFromSmiles(s), 2, 1024) for s in sub_total_df[self.smiles_col]]
        fp_array = np.array(fp)

        embedded = umap.UMAP().fit_transform(fp_array)
        sub_total_df['x'] = embedded[:,0]
        sub_total_df['y'] = embedded[:,1]
        pyplot.figure()
        sns.scatterplot(x='x', y='y', hue='subset', data=sub_total_df)
        if len(dist_path) > 0:
            save_figure(dist_path+'_umap_scatter')

        pyplot.close()

    def subset_frac_plot(self, dist_path=''):
        """
        Makes a box plot of the subset fractions

        Args:
            dist_path (str): Optional Where to save the plot. The string '_frac_box' will be
                appended to this input
        """
        dicts = []
        for f in self.train_fracs:
            dicts.append({'frac':f, 'subset':'train'})
        for f in self.test_fracs:
            dicts.append({'frac':f, 'subset':'test'})
        for f in self.valid_fracs:
            dicts.append({'frac':f, 'subset':'valid'})

        frac_df = pd.DataFrame.from_dict(dicts)

        pyplot.figure()
        g = sns.boxplot(x='subset', y='frac', data=frac_df)
        if len(dist_path) > 0:
            save_figure(dist_path+'_frac_box')
        pyplot.close()

    def make_all_plots(self, dist_path=''):
        """
        Makes a series of diagnostic plots

        Args:
            dist_path (str): Optional Where to save the plot. The string '_frac_box' will be
                appended to this input
        """
        # histogram of compound distances between training, valid, and test subsets
        self.dist_hist_plot(self.dists_tvt, 'Train vs Test pairwise Tanimoto Distance',
            dist_path=dist_path+'_tvt')
        self.dist_hist_plot(self.dists_tvv, 'Train vs Valid pairwise Tanimoto Distance',
            dist_path=dist_path+'_tvv')

        # umap on ecfp fingerprints. visualizes clusters of training/valid/testing split
        self.umap_plot(dist_path)

        # box plot of fractions
        self.subset_frac_plot(dist_path)

def split(total_df, split_df, id_col):
    '''
    Splits a dataset into training, test and validation sets using a given split.

    Args:
        total_df (DataFrame): A pandas dataframe.
        split_df (DataFrame): A split dataframe containing 'cmpd_id' and 'subset' columns.
        id_col (str): The ID column in total_df

    Returns:
        (DataFrame, DataFrame, DataFrame): Three dataframes for train, test, and valid 
            respectively.
    '''
    train_df = total_df[total_df[id_col].isin(split_df[split_df['subset']=='train']['cmpd_id'])]
    test_df = total_df[total_df[id_col].isin(split_df[split_df['subset']=='test']['cmpd_id'])]
    valid_df = total_df[total_df[id_col].isin(split_df[split_df['subset']=='valid']['cmpd_id'])]
    
    return train_df, test_df, valid_df

def save_figure(filename):
    '''
    Saves a figure to disk. Saves both png and svg formats.

    Args:
        filename (str): The name of the figure.
    '''
    pyplot.tight_layout()
    pyplot.savefig(filename+'.png')
    pyplot.savefig(filename+'.svg')

def parse_args():
    parser = argparse.ArgumentParser()

    parser.add_argument('csv', help='Source dataset csv.')
    parser.add_argument('id_col', help='ID column for source dataset')
    parser.add_argument('smiles_col', help='SMILES column for source dataset')
    parser.add_argument('split_a', help='Split A. A split csv generated by AMPL')
    parser.add_argument('split_b', help='Split B. A split csv generated by AMPL')

    parser.add_argument('output_dir', help='Output directory for plots')

    return parser.parse_args()

if __name__ == '__main__':
    args = parse_args()

    df = pd.read_csv(args.csv, dtype={args.id_col:str})

    split_a = pd.read_csv(args.split_a, dtype={'cmpd_id':str})
    ss = SplitStats(df, split_a, smiles_col=args.smiles_col, id_col=args.id_col)
    ss.make_all_plots(dist_path=os.path.join(args.output_dir, 'split_a'))


    split_b = pd.read_csv(args.split_b, dtype={'cmpd_id':str})
    ss = SplitStats(df, split_b, smiles_col=args.smiles_col, id_col=args.id_col)
    ss.make_all_plots(dist_path=os.path.join(args.output_dir, 'split_b'))<|MERGE_RESOLUTION|>--- conflicted
+++ resolved
@@ -28,7 +28,7 @@
                 'cmpd_id' and 'subset' columns.
             smiles_col (str): SMILES column in total_df.
             id_col (str): ID column in total_df.
-            response_cols list(str): List of response columns in total_df.
+            response_cols (str): Response columns in total_df.
         """
         self.smiles_col = smiles_col
         self.id_col = id_col
@@ -93,41 +93,27 @@
         print("valid frac mean: %0.2f, median: %0.2f, std: %0.2f"%\
             (np.mean(self.valid_fracs), np.median(self.valid_fracs), np.std(self.valid_fracs)))
 
-<<<<<<< HEAD
-    def dist_hist_train_v_test_plot(self):
-=======
     def dist_hist_train_v_test_plot(self, ax=None):
->>>>>>> 24ae6b8f
         """
         Plots Tanimoto differences between training and valid subsets
 
         Returns:
             g (Seaborn FacetGrid): FacetGrid object from seaborn
         """
-<<<<<<< HEAD
-        return self._show_dist_hist_plot(self.dists_tvt)
-
-    def dist_hist_train_v_valid_plot(self):
-=======
         return self._show_dist_hist_plot(self.dists_tvt, ax=ax)
 
     def dist_hist_train_v_valid_plot(self, ax=None):
->>>>>>> 24ae6b8f
         """
         Plots Tanimoto differences between training and valid subsets
 
         Returns:
             g (Seaborn FacetGrid): FacetGrid object from seaborn
         """
-<<<<<<< HEAD
-        return self._show_dist_hist_plot(self.dists_tvv)
-=======
         return self._show_dist_hist_plot(self.dists_tvv, ax=ax)
->>>>>>> 24ae6b8f
 
     def dist_hist_plot(self, dists, title, dist_path=''):
         """
-        Creates and saves a histogram of pairwise Tanimoto distances between training
+        Creates a histogram of pairwise Tanimoto distances between training
         and test sets
 
         Args:
@@ -135,25 +121,14 @@
                 appended to this input
         """
         # plot compound distance histogram
-<<<<<<< HEAD
-        pyplot.figure()
-        g = self._show_dist_hist_plot(dists)
-        g.fig.suptitle(title)
-        
-=======
         fig=pyplot.figure()
         g = self._show_dist_hist_plot(dists)
         fig.suptitle(title)        
->>>>>>> 24ae6b8f
         if len(dist_path) > 0:
             save_figure(dist_path+'_dist_hist')
         pyplot.close()
 
-<<<<<<< HEAD
-    def _show_dist_hist_plot(self, dists):
-=======
     def _show_dist_hist_plot(self, dists, ax=None):
->>>>>>> 24ae6b8f
         """
         Creates a histogram of pairwise Tanimoto distances between training
         and test sets
@@ -165,15 +140,9 @@
             g (Seaborn FacetGrid): Plot object from seaborn
 
         """
-<<<<<<< HEAD
-        g = sns.displot(dists, kde=False, stat='probability')
-        g.set_xlabels('Tanimoto Distance',fontsize=13)
-        g.set_ylabels('% Compound Pairs',fontsize=13)
-=======
         g=sns.histplot(dists, kde=False, stat='probability', ax=ax)
         g.set_xlabel('Tanimoto Distance',fontsize=13)
         g.set_ylabel('Proportion of Compounds',fontsize=13)
->>>>>>> 24ae6b8f
 
         return g
 
@@ -225,7 +194,6 @@
         g = sns.boxplot(x='subset', y='frac', data=frac_df)
         if len(dist_path) > 0:
             save_figure(dist_path+'_frac_box')
-        pyplot.close()
 
     def make_all_plots(self, dist_path=''):
         """
