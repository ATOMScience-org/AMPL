--- conflicted
+++ resolved
@@ -1,247 +1,231 @@
-# Install AMPL From Docker
-
-The purpose of this tutorial is to install the **[AMPL](https://github.com/ATOMScience-org/AMPL)** software using Docker, which will provide accessibility across multiple platforms. Here are the topics to be covered in this tutorial:
-
-* [Create a Docker Image](#create-a-docker-image)
-   * [Prerequisite: Download and Install Docker](#prerequisite-download-and-install-docker) 
-   * [Option 1: Build a Local AMPL Image Using **Dockerfile**](#option-1-build-a-local-ampl-image-using-dockerfile)
-   * [Option 2: Pull an Existing AMPL Image From a Docker Repo](#option-2-pull-an-existing-ampl-image-from-docker-repo)
-* [Start a Docker Container](#start-a-docker-container)
-   * [Use an Existing Image to Start a Container](#use-an-existing-image-to-start-a-container)
-* [Start the Jupyter Notebook From a Container](#start-the-jupyter-notebook-from-a-container)
-   * [To Connect the Jupyter Notebook From a Browser](#to-connect-the-jupyter-notebook-from-a-browser)
-   * [Use **atomsci-env** As the Run Kernel for AMPL](#use-atomsci-env-as-the-run-kernel-for-AMPL)
-   * [Save Work From Docker Jupyter](#save-work-from-docker-jupyter)
-* [Code Examples](#code-examples)
-* [Useful Docker Commands](#useful-docker-commands)
-* [Troubleshooting](#troubleshooting)
-
-> **Note:** 
-> ***If you already have an AMPL image previously built from either option 1 or 2, go to this [Use an existing image to start a container](#use-an-existing-image-to-start-a-container) step to start/run a container.***
-
-# Create a Docker Image
-## Prerequisite: Download and Install Docker
-
-If you don't have Docker Desktop installed, please follow instructions here: https://www.docker.com/get-started.
-
-Once it's installed, click on the Docker icon to start. Leave it running when using Docker.
-
-## Option 1: Build a Local AMPL Image Using **Dockerfile**
-
-- Clone **[AMPL](https://github.com/ATOMScience-org/AMPL)**  github repo. 
-
-```
-git clone https://github.com/ATOMScience-org/AMPL.git  
-### The following line is optional. If you want to check out a development branch instead of the default branch (master).
-git checkout 1.6.1                    # (optional) checkout a dev branch, 1.6.1 for example
-cd AMPL/docker                        # Dockerfile is in AMPL/docker direcotry
-```
-
-To build a Docker image
-
-* Examples:
-```
-# example 1
-<<<<<<< HEAD
-docker build -t atomsci-ampl .         # by default, `latest` will be the tag
-=======
-docker build -t atomsci-ampl .       # by default, "latest" will be the tag
->>>>>>> 27a072cb
-
-# or
-# example 2
-docker build -t atomsci-ampl:<tag> .   # specify a name for <tag>
-```
-
-This normally takes about 15-20 minutes to build. The image can be reused.
-
-> **Note:** *To build without cache, add "--no-cache" flag after "docker build". For example, "docker build --no-cache -t atomsci-ampl ."*
-
-<<<<<<< HEAD
-Once it's built, follow the [Start a Docker container](#start-a-container-from-the-ampl-image) step to run the **[AMPL](https://github.com/ATOMScience-org/AMPL)** docker container.
-=======
-Once it's built, follow the **[Start a Docker container](#start-a-container-from-the-ampl-image)** step to run the **[AMPL](https://github.com/ATOMScience-org/AMPL)** docker container.
->>>>>>> 27a072cb
-
-## Option 2: Pull an Existing AMPL Image From a Docker Repo
-
-```
-docker pull atomsci/atomsci-ampl:latest
-```
-
-# Start a Docker Container
-
-## Use an Existing Image to Start a Container
-
-If you have an image built/downloaded, type "docker images" to see what images are currently available. 
-Pick one and run it using the "docker run" command. For example:
-
-![Docker Run](../../docs/source/_static/img/01_install_from_docker_files/docker_run.png)
-
-* The "docker run" command syntax:
-
-```
-docker run -it -p <port>:<port> -v <local_folder>:<directory_in_docker> <IMAGE>
-```
-
-* Examples
-```
-# example 1 # if built from a Dockerfile
-docker run -it -p 8888:8888 -v ${PWD}:/home atomsci-ampl
-
-# or
-# example 2 # if pulled from atomsci
-docker run -it -p 8888:8888 -v ${PWD}:/home atomsci/atomsci-ampl
-```
-
-> #### To get more info for the "docker run" command options, type "docker run --help". For example: 
-> 
->  <pre> -i, --interactive                    Keep STDIN open even if not attached
->  -t, --tty                            Create a pseudo terminal
->  -p, --publish port(s) list           Publish a container's port(s) to the host
->  -v, --volume list                    Bind mount a volume </pre>
-
-## Start the Jupyter Notebook From a Container
-
-```
-#inside docker container
-jupyter-notebook --ip=0.0.0.0 --allow-root --port=8888 &
-# -OR-
-jupyter-lab --ip=0.0.0.0 --allow-root --port=8888 &
-```
-This will output a message with similar URLs to this:
-
-![Jupyter Notebook Token](../../docs/source/_static/img/01_install_from_docker_files/jupyter_token.png)
-
-
-### To Connect the Jupyter Notebook From a Browser
-
-Copy and paste the URL from the output message to the browser on your computer. For example:
-
-![Notebook URL](../../docs/source/_static/img/01_install_from_docker_files/browser_url.png)
-
-
-
-> **NOTE:**
-> *If this doesn't work, exit the container and choose a different port
-> such as "7777" or "8899" (in all 3 places it's 
-> written), then rerun both commands in 
-<<<<<<< HEAD
-> [Start a Docker container ](#start-a-container-from-the-ampl-image) and 
-=======
-> [Start a Docker container](#start-a-container-from-the-ampl-image) and 
->>>>>>> 27a072cb
-> [Start the Jupyter notebook from a container](#start-the-Jupyter-notebook-from-a-container). 
-> Be sure to save any work in your container. This is because if the container 
-> is shut down, you'll lose anything not in that folder. See instructions on [Save work from Docker Jupyter](#save-work-from-docker-jupyter).*  
-
-### Use **atomsci-env** As the Run Kernel for AMPL
-
-There are two ways to set a kernel:
-
-* From a notebook, top menu bar "Kernel" > "Change Kernel" > "atomsci-env"
-
-![Select a kernel from a notebook](../../docs/source/_static/img/01_install_from_docker_files/docker-kernel-inside-nb.png)
-
-* Outside of a notebook, click "New" dropdown from upper right corner, 
-and select **atomsci-env** as the run kernel
-
-![Select a kernel outside of a notebook](../../docs/source/_static/img/01_install_from_docker_files/docker-kernel-outside-nb.png)
-
-
-* The notebook would look like this:
-
-![Notebook example](../../docs/source/_static/img/01_install_from_docker_files/notebook-env.png)
-
-### Save Work From Docker Jupyter
-
-A Docker container is stateless. Once you exit, the work will not persist. There are a couple of ways to save your files:
-
-1) Use the browser Jupyter. Use "File" -> "Download" to download the file(s).
-
-1) Use mount. When you start the Docker with "-v" option:
-
-```
-docker run -it -p <port>:<port> -v <local_folder>:<directory_in_docker> <IMAGE>
-```
-
-It binds the <local_folder> with <directory_in_docker>, meaning that the file(s) in <directory_in_docker>, will be available in <local_folder>.
-
-For example:
-
-* Run the docker with "-v" to bind the directories
-
-```
-<<<<<<< HEAD
-docker run -it -p 8888:8888 -v ${PWD}:/home atomsci-ampl # <local_folder> -> `${PWD}`, <directory_in_docker> -> `/home`.
-=======
-docker run -it -p 8888:8888 -v ~:/home atomsci-ampl # <local_folder> -> "~", <directory_in_docker> -> "/home".
->>>>>>> 27a072cb
-```
-
-* Save, copy the file(s) to <directory_in_docker>
-
-```
-root@d8ae116b2a83:/AMPL# pwd
-/AMPL
-root@d8ae116b2a83:/AMPL# cp atomsci/ddm/examples/01_install_from_docker.md /home
-```
-
-* The file(s) will be in <local_folder>
-
-### Code Examples
-
-The **[AMPL](https://github.com/ATOMScience-org/AMPL)** code is in:
-
-```
-# if start with a "jupyter-notebook" command
-http://127.0.0.1:<port_number>/tree/AMPL/atomsci/ddm/
-# -OR-
-# if start with a "jupyter-lab" command
-http://127.0.0.1:<port_number>/lab/atomsci/ddm/examples
-```
-
-> **Note:** *"<port_number>" is the number that you used when starting "docker run -p ...".*
-
-The tutorials examples are in:
-```
-http://127.0.0.1:<port_number>/tree/AMPL/atomsci/ddm/examples/tutorials
-# -OR-
-http://127.0.0.1:<port_number>/lab/atomsci/ddm/examples/tutorials
-```
-
-Also, there are examples in 
-**[AMPL's Read the Docs](https://ampl.readthedocs.io/en/latest/)** on how to use the **[AMPL](https://github.com/ATOMScience-org/AMPL)** Framework.
-
----
-
-### Useful Docker Commands
-
-```
-docker run --help                               # get help messages
-docker ps -a                                    # check docker processes
-docker images                                   # list local docker images
-docker rmi <image>                              # remove an image
-docker cp file.txt <container_id>:/file.txt     # copy from local to container
-docker cp <container_id>:source_path dest_path  # copy from container to local
-```
-
-### Troubleshooting
-
-* Problem with token
-
-If you try to connect the Jupyter Notebook URL, but got a prompt for password or token, go to the docker terminal, type in
-
-```
-jupyter server list
-```
-
-![jupyter server list](../../docs/source/_static/img/01_install_from_docker_files/jupyter_server_list.png)
-
-And copy the string after "token=" and  paste the token to log in
-
-![Localhost Token](../../docs/source/_static/img/01_install_from_docker_files/localhost_token.png)
-
-Welcome to the ATOM Modeling PipeLine now that you have installed Docker! You are ready to use the **[AMPL](https://github.com/ATOMScience-org/AMPL)** Tutorials on your journey to build a machine learning model. 
-
-To kick-start the Tutorial series, check out **Tutorial 2, "Data Curation"**, to learn how to curate a dataset that will be used throughout the Tutorial series.
+# Install AMPL From Docker
+
+The purpose of this tutorial is to install the **[AMPL](https://github.com/ATOMScience-org/AMPL)** software using Docker, which will provide accessibility across multiple platforms. Here are the topics to be covered in this tutorial:
+
+* [Create a Docker Image](#create-a-docker-image)
+   * [Prerequisite: Download and Install Docker](#prerequisite-download-and-install-docker) 
+   * [Option 1: Build a Local AMPL Image Using **Dockerfile**](#option-1-build-a-local-ampl-image-using-dockerfile)
+   * [Option 2: Pull an Existing AMPL Image From a Docker Repo](#option-2-pull-an-existing-ampl-image-from-docker-repo)
+* [Start a Docker Container](#start-a-docker-container)
+   * [Use an Existing Image to Start a Container](#use-an-existing-image-to-start-a-container)
+* [Start the Jupyter Notebook From a Container](#start-the-jupyter-notebook-from-a-container)
+   * [To Connect the Jupyter Notebook From a Browser](#to-connect-the-jupyter-notebook-from-a-browser)
+   * [Use **atomsci-env** As the Run Kernel for AMPL](#use-atomsci-env-as-the-run-kernel-for-AMPL)
+   * [Save Work From Docker Jupyter](#save-work-from-docker-jupyter)
+* [Code Examples](#code-examples)
+* [Useful Docker Commands](#useful-docker-commands)
+* [Troubleshooting](#troubleshooting)
+
+> **Note:** 
+> ***If you already have an AMPL image previously built from either option 1 or 2, go to this [Use an existing image to start a container](#use-an-existing-image-to-start-a-container) step to start/run a container.***
+
+# Create a Docker Image
+## Prerequisite: Download and Install Docker
+
+If you don't have Docker Desktop installed, please follow instructions here: https://www.docker.com/get-started.
+
+Once it's installed, click on the Docker icon to start. Leave it running when using Docker.
+
+## Option 1: Build a Local AMPL Image Using **Dockerfile**
+
+- Clone **[AMPL](https://github.com/ATOMScience-org/AMPL)**  github repo. 
+
+```
+git clone https://github.com/ATOMScience-org/AMPL.git  
+### The following line is optional. If you want to check out a development branch instead of the default branch (master).
+git checkout 1.6.1                    # (optional) checkout a dev branch, 1.6.1 for example
+cd AMPL/docker                        # Dockerfile is in AMPL/docker direcotry
+```
+
+To build a Docker image
+
+* Examples:
+```
+# example 1
+docker build -t atomsci-ampl .       # by default, "latest" will be the tag
+
+# or
+# example 2
+docker build -t atomsci-ampl:<tag> . # specify a name for <tag>
+```
+
+This normally takes about 15-20 minutes to build. The image can be reused.
+
+> **Note:** *To build without cache, add "--no-cache" flag after "docker build". For example, "docker build --no-cache -t atomsci-ampl ."*
+
+Once it's built, follow the **[Start a Docker container](#start-a-container-from-the-ampl-image)** step to run the **[AMPL](https://github.com/ATOMScience-org/AMPL)** docker container.
+
+## Option 2: Pull an Existing AMPL Image From a Docker Repo
+
+```
+docker pull atomsci/atomsci-ampl:latest
+```
+
+# Start a Docker Container
+
+## Use an Existing Image to Start a Container
+
+If you have an image built/downloaded, type "docker images" to see what images are currently available. 
+Pick one and run it using the "docker run" command. For example:
+
+![Docker Run](../../docs/source/_static/img/01_install_from_docker_files/docker_run.png)
+
+* The "docker run" command syntax:
+
+```
+docker run -it -p <port>:<port> -v <local_folder>:<directory_in_docker> <IMAGE>
+```
+
+* Examples
+```
+# example 1 # if built from a Dockerfile
+docker run -it -p 8888:8888 -v ${PWD}:/home atomsci-ampl
+
+# or
+# example 2 # if pulled from atomsci
+docker run -it -p 8888:8888 -v ${PWD}:/home atomsci/atomsci-ampl
+```
+
+> #### To get more info for the "docker run" command options, type "docker run --help". For example: 
+> 
+>  <pre> -i, --interactive                    Keep STDIN open even if not attached
+>  -t, --tty                            Create a pseudo terminal
+>  -p, --publish port(s) list           Publish a container's port(s) to the host
+>  -v, --volume list                    Bind mount a volume </pre>
+
+## Start the Jupyter Notebook From a Container
+
+```
+#inside docker container
+jupyter-notebook --ip=0.0.0.0 --allow-root --port=8888 &
+# -OR-
+jupyter-lab --ip=0.0.0.0 --allow-root --port=8888 &
+```
+This will output a message with similar URLs to this:
+
+![Jupyter Notebook Token](../../docs/source/_static/img/01_install_from_docker_files/jupyter_token.png)
+
+
+### To Connect the Jupyter Notebook From a Browser
+
+Copy and paste the URL from the output message to the browser on your computer. For example:
+
+![Notebook URL](../../docs/source/_static/img/01_install_from_docker_files/browser_url.png)
+
+
+
+> **NOTE:**
+> *If this doesn't work, exit the container and choose a different port
+> such as "7777" or "8899" (in all 3 places it's 
+> written), then rerun both commands in 
+> [Start a Docker container](#start-a-container-from-the-ampl-image) and 
+> [Start the Jupyter notebook from a container](#start-the-Jupyter-notebook-from-a-container). 
+> Be sure to save any work in your container. This is because if the container 
+> is shut down, you'll lose anything not in that folder. See instructions on [Save work from Docker Jupyter](#save-work-from-docker-jupyter).*  
+
+### Use **atomsci-env** As the Run Kernel for AMPL
+
+There are two ways to set a kernel:
+
+* From a notebook, top menu bar "Kernel" > "Change Kernel" > "atomsci-env"
+
+![Select a kernel from a notebook](../../docs/source/_static/img/01_install_from_docker_files/docker-kernel-inside-nb.png)
+
+* Outside of a notebook, click "New" dropdown from upper right corner, 
+and select **atomsci-env** as the run kernel
+
+![Select a kernel outside of a notebook](../../docs/source/_static/img/01_install_from_docker_files/docker-kernel-outside-nb.png)
+
+
+* The notebook would look like this:
+
+![Notebook example](../../docs/source/_static/img/01_install_from_docker_files/notebook-env.png)
+
+### Save Work From Docker Jupyter
+
+A Docker container is stateless. Once you exit, the work will not persist. There are a couple of ways to save your files:
+
+1) Use the browser Jupyter. Use "File" -> "Download" to download the file(s).
+
+1) Use mount. When you start the Docker with "-v" option:
+
+```
+docker run -it -p <port>:<port> -v <local_folder>:<directory_in_docker> <IMAGE>
+```
+
+It binds the <local_folder> with <directory_in_docker>, meaning that the file(s) in <directory_in_docker>, will be available in <local_folder>.
+
+For example:
+
+* Run the docker with "-v" to bind the directories
+
+```
+docker run -it -p 8888:8888 -v ~:/home atomsci-ampl # <local_folder> -> "~", <directory_in_docker> -> "/home".
+```
+
+* Save, copy the file(s) to <directory_in_docker>
+
+```
+root@d8ae116b2a83:/AMPL# pwd
+/AMPL
+root@d8ae116b2a83:/AMPL# cp atomsci/ddm/examples/01_install_from_docker.md /home
+```
+
+* The file(s) will be in <local_folder>
+
+### Code Examples
+
+The **[AMPL](https://github.com/ATOMScience-org/AMPL)** code is in:
+
+```
+# if start with a "jupyter-notebook" command
+http://127.0.0.1:<port_number>/tree/AMPL/atomsci/ddm/
+# -OR-
+# if start with a "jupyter-lab" command
+http://127.0.0.1:<port_number>/lab/atomsci/ddm/examples
+```
+
+> **Note:** *"<port_number>" is the number that you used when starting "docker run -p ...".*
+
+The tutorials examples are in:
+```
+http://127.0.0.1:<port_number>/tree/AMPL/atomsci/ddm/examples/tutorials
+# -OR-
+http://127.0.0.1:<port_number>/lab/atomsci/ddm/examples/tutorials
+```
+
+Also, there are examples in 
+**[AMPL's Read the Docs](https://ampl.readthedocs.io/en/latest/)** on how to use the **[AMPL](https://github.com/ATOMScience-org/AMPL)** Framework.
+
+---
+
+### Useful Docker Commands
+
+```
+docker run --help                              # get help messages
+docker ps -a                                   # check docker processes
+docker images                                  # list local docker images
+docker rmi <image>                             # remove an image
+docker cp file.txt <container_id>:/file.txt    # copy from local to container
+docker cp <container_id>:source_path dest_path # copy from container to local
+```
+
+### Troubleshooting
+
+* Problem with token
+
+If you try to connect the Jupyter Notebook URL, but got a prompt for password or token, go to the docker terminal, type in
+
+```
+jupyter server list
+```
+
+![jupyter server list](../../docs/source/_static/img/01_install_from_docker_files/jupyter_server_list.png)
+
+And copy the string after "token=" and  paste the token to log in
+
+![Localhost Token](../../docs/source/_static/img/01_install_from_docker_files/localhost_token.png)
+
+Welcome to the ATOM Modeling PipeLine now that you have installed Docker! You are ready to use the **[AMPL](https://github.com/ATOMScience-org/AMPL)** Tutorials on your journey to build a machine learning model. 
+
+To kick-start the Tutorial series, check out **Tutorial 2, "Data Curation"**, to learn how to curate a dataset that will be used throughout the Tutorial series.