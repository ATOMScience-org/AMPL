--- conflicted
+++ resolved
@@ -151,12 +151,7 @@
             os.makedirs(self.params.output_dir, exist_ok=True)
         self.output_dir = self.params.output_dir
         if self.params.model_tarball_path is None:
-<<<<<<< HEAD
             self.params.model_tarball_path = os.path.join(str(self.params.result_dir), "{}_model_{}.tar.gz".format(self.params.dataset_name, self.params.model_uuid))
-=======
-            self.params.model_tarball_path = os.path.join(self.params.result_dir,
-                                                          '%s_model_%s.tar.gz' % (self.params.dataset_name, self.params.model_uuid))
->>>>>>> 3c9ec7f0
 
         # ****************************************************************************************
 
