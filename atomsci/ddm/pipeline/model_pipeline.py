#!/usr/bin/env python

"""
Contains class ModelPipeline, which loads in a dataset, splits it, trains a model, and generates predictions and output
metrics for that model. Works for a variety of featurizers, splitters and other parameters on a generic dataset
"""

import json
import logging
import os
import io
import sys
import time
import uuid
import tempfile
import tarfile
import deepchem as dc
import numpy as np
import time
import pandas as pd
import scipy as sp
from sklearn.metrics import pairwise_distances
import pdb
import copy

from atomsci.ddm.utils import datastore_functions as dsf

if 'site-packages' in dsf.__file__: # install_dev.sh points to github directory
    import subprocess
    import json
    data = subprocess.check_output(["pip", "list", "--format", "json"])
    parsed_results = json.loads(data)
    ampl_version=next(item for item in parsed_results if item["name"] == "atomsci-ampl")['version']
else: # install.sh points to installation directory
    f=open(dsf.__file__.rsplit('/', maxsplit=4)[0]+'/VERSION', 'r')
    ampl_version = f.read().strip()
    f.close()

from atomsci.ddm.pipeline import model_datasets as model_datasets
from atomsci.ddm.pipeline import model_wrapper as model_wrapper
from atomsci.ddm.pipeline import featurization as feat
from atomsci.ddm.pipeline import parameter_parser as parse
from atomsci.ddm.pipeline import model_tracker as trkr
from atomsci.ddm.pipeline import transformations as trans

logging.basicConfig(format='%(asctime)-15s %(message)s')

# Only for debug!
np.random.seed(123)


# ---------------------------------------------
def calc_AD_kmean_dist(train_dset, pred_dset, k, train_dset_pair_distance=None, dist_metric="euclidean"):
    """
    calculate the probability of the prediction dataset fall in the the domain of traning set. Use Euclidean distance of the K nearest neighbours.
    train_dset and pred_dset should be in 2D numpy array format where each row is a compound.
    """
    if train_dset_pair_distance is None:
        # calcualate the pairwise distance of training set
        train_dset_pair_distance = pairwise_distances(X=train_dset, metric=dist_metric)
    train_kmean_dis = []
    for i in range(len(train_dset_pair_distance)):
        kn_idx = np.argpartition(train_dset_pair_distance[i], k+1)
        dis = np.mean(train_dset_pair_distance[i][kn_idx[:k+1]])
        train_kmean_dis.append(dis)
    train_dset_distribution = sp.stats.norm.fit(train_kmean_dis)
    # pairwise distance between train and pred set
    pred_size = len(pred_dset)
    train_pred_dis = pairwise_distances(X=pred_dset, Y=train_dset, metric=dist_metric)
    pred_kmean_dis_score = np.zeros(pred_size)
    for i in range(pred_size):
        pred_km_dis = np.mean(np.sort(train_pred_dis[i])[:k])
        train_dset_std = train_dset_distribution[1] if train_dset_distribution[1] != 0 else 1e-6
        pred_kmean_dis_score[i] = max(1e-6, (pred_km_dis - train_dset_distribution[0]) / train_dset_std)
    return pred_kmean_dis_score

# ---------------------------------------------
def calc_AD_kmean_local_density(train_dset, pred_dset, k, train_dset_pair_distance=None, dist_metric="euclidean"):
    """
    Evaluate the AD of pred data by comparing the distance betweenthe unseen object and its k nearest neighbors in the training set to the distance between these k nearest neighbors and their k nearest neighbors in the training set. Return the distance ratio. Greater than 1 means the pred data is far from the domain.
    """
    if train_dset_pair_distance is None:
        # calcualate the pair-wise distance of training set
        train_pair_dist = pairwise_distances(X=train_dset, metric=dist_metric)
    # pairwise distance between train and pred set
    pred_size = len(pred_dset)
    train_pred_dis = pairwise_distances(X=pred_dset, Y=train_dset, metric=dist_metric)
    pred_kmean_dis_local_density = np.zeros(pred_size)
    for i in range(pred_size):
        # find the index of k nearest neighbour of each prediction data
        kn_idx = np.argpartition(train_pred_dis[i], k)
        pred_km_dis = np.mean(train_pred_dis[i][kn_idx[:k]])
        # find the neighbours of each neighbour and calculate the distance
        neighbor_dis = []
        for nei_ix in kn_idx[:k]:
            nei_kn_idx = np.argpartition(train_dset_pair_distance[nei_ix], k)
            neighbor_dis.append(np.mean(train_dset_pair_distance[nei_ix][nei_kn_idx[:k]]))
        ave_nei_dis = np.mean(neighbor_dis)
        if ave_nei_dis == 0:
            ave_nei_dis = 1e-6
        pred_kmean_dis_local_density[i] = pred_km_dis / ave_nei_dis
    return pred_kmean_dis_local_density


# ******************************************************************************************************************************

class ModelPipeline:
    """Contains methods to load in a dataset, split and featurize the data, fit a model to the train dataset,
    generate predictions for an input dataset, and generate performance metrics for these predictions.

    Attributes:
        Set in __init__:
            params (argparse.Namespace): The argparse.Namespace parameter object

            log (log): The logger

            run_mode (str): A flag determine the mode of model pipeline (eg. training or prediction)

            params.dataset_name (argparse.Namespace): The dataset_name parameter of the dataset

            ds_client (ac.DatastoreClient): the datastore api token to interact with the datastore

            perf_dict (dict): The performance dictionary

            output_dir (str): The parent path of the model directory

            mlmt_client: The mlmt service client

            metric_type (str): Defines the type of metric (e.g. roc_auc_score, r2_score)

        set in train_model or run_predictions:
            run_mode (str): The mode to run the pipeline, set to training

            featurziation (Featurization object): The featurization argument or the featurizatioin created from the
            input parameters

            model_wrapper (ModelWrapper objct): A model wrapper created from the parameters and featurization object.

        set in create_model_metadata:
            model_metadata (dict): The model metadata dictionary that stores the model metrics and metadata

        Set in load_featurize_data
            data (ModelDataset object): A data object that featurizes and splits the dataset
    """

    def __init__(self, params, ds_client=None, mlmt_client=None):
        """Initializes ModelPipeline object.

        Args:
            params (Namespace object): contains all parameter information.

            ds_client: datastore client.

            mlmt_client: model tracker client.

        Side effects:
            Sets the following ModelPipeline attributes:
                params (argparse.Namespace): The argparse.Namespace parameter object

                log (log): The logger

                run_mode (str): A flag determine the mode of model pipeline (eg. training or prediction)

                params.dataset_name (argparse.Namespace): The dataset_name parameter of the dataset

                ds_client (ac.DatastoreClient): the datastore api token to interact with the datastore

                perf_dict (dict): The performance dictionary

                output_dir (str): The parent path of the model directory.

                mlmt_client: The mlmt service

                metric_type (str): Defines the type of metric (e.g. roc_auc_score, r2_score)
        """
        self.params = params
        self.log = logging.getLogger('ATOM')
        self.run_mode = 'training'  # default, can be overridden later
        self.start_time = time.time()

        # if model is NN, set the uncertainty to False.
        # https://github.com/deepchem/deepchem/issues/2422
        if self.params.model_type == 'NN':
            self.params.uncertainty = False

        # Default dataset_name parameter from dataset_key
        if params.dataset_name is None:
            self.params.dataset_name = os.path.splitext(os.path.basename(self.params.dataset_key))[0]

        self.ds_client = None
        if params.datastore:
            if ds_client is None:
                self.ds_client = dsf.config_client()
            else:
                self.ds_client = ds_client
        # Check consistency of task parameters
        if type(params.response_cols) == str:
            params.response_cols = [params.response_cols]
        if params.num_model_tasks != len(params.response_cols):
            raise ValueError("num_model_tasks parameter is inconsistent with response_cols")

        if self.params.model_uuid is None:
            self.params.model_uuid = str(uuid.uuid4())

        if self.params.save_results:
            self.mlmt_client = dsf.initialize_model_tracker()

        self.perf_dict = {}
        if self.params.prediction_type == 'regression':
            if self.params.num_model_tasks > 1:
                self.metric_type = 'mean-r2_score'
            else:
                self.metric_type = 'r2_score'
        else:
            if self.params.num_model_tasks > 1:
                self.metric_type = 'mean-roc_auc_score'
            else:
                self.metric_type = 'roc_auc_score'
        if self.params.output_dir is None:
            self.params.output_dir = os.path.join(self.params.result_dir, self.params.dataset_name, '%s_%s_%s_%s' %
                                                  (
                                                    self.params.model_type,
                                                      self.params.featurizer,
                                                      self.params.splitter, self.params.prediction_type),
                                                  self.params.model_uuid)
        if not os.path.isdir(self.params.output_dir):
            os.makedirs(self.params.output_dir, exist_ok=True)
        self.output_dir = self.params.output_dir
        if self.params.model_tarball_path is None:
            self.params.model_tarball_path = os.path.join(str(self.params.result_dir), "{}_model_{}.tar.gz".format(self.params.dataset_name, self.params.model_uuid))

        # ****************************************************************************************

    def load_featurize_data(self):
        """Loads the dataset from the datastore or the file system and featurizes it. If we are training
        a new model, split the dataset into training, validation and test sets.

        The data is also split into training, validation, and test sets and saved to the filesystem or datastore.

        Assumes a ModelWrapper object has already been created.

        Side effects:
            Sets the following attributes of the ModelPipeline
                data (ModelDataset object): A data object that featurizes and splits the dataset
                    data.dataset(dc.DiskDataset): The transformed, featurized, and split dataset
        """
        self.data = model_datasets.create_model_dataset(self.params, self.featurization, self.ds_client)
        self.data.get_featurized_data()
        if self.run_mode == 'training':
            if not (self.params.previously_split and self.data.load_presplit_dataset()):
                self.data.split_dataset()
                self.data.save_split_dataset()
        # We now create transformers after splitting, to allow for the case where the transformer
        # is fitted to the training data only. The transformers are then applied to the training,
        # validation and test sets separately.
        if not self.params.split_only:
            self.model_wrapper.create_transformers(self.data)
        else:
            self.run_mode = ''

        if self.run_mode == 'training':
            for i, (train, valid) in enumerate(self.data.train_valid_dsets):
                train = self.model_wrapper.transform_dataset(train)
                valid = self.model_wrapper.transform_dataset(valid)
                self.data.train_valid_dsets[i] = (train, valid)
            self.data.test_dset = self.model_wrapper.transform_dataset(self.data.test_dset)

        # ****************************************************************************************

    def create_model_metadata(self):
        """Initializes a data structure describing the current model, to be saved in the model zoo.
        This should include everything necessary to reproduce a model run.

        Side effect:
            Sets self.model_metadata (dictionary): A dictionary of the model metadata required to recreate the model.
            Also contains metadata about the generating dataset.
        """

        if self.params.datastore:
            dataset_metadata = dsf.get_keyval(dataset_key=self.params.dataset_key, bucket=self.params.bucket)
        else:
            dataset_metadata = {}
        train_dset_data = dict(
            datastore=self.params.datastore,
            dataset_key=self.params.dataset_key,
            bucket=self.params.bucket,
            dataset_oid=self.data.dataset_oid,
            id_col=self.params.id_col,
            smiles_col=self.params.smiles_col,
            response_cols=self.params.response_cols,
            feature_transform_type=self.params.feature_transform_type,
            response_transform_type=self.params.response_transform_type,
            external_export_parameters=dict(
                result_dir=self.params.result_dir),
            dataset_metadata=dataset_metadata
        )

        model_params = dict(
            model_bucket=self.params.model_bucket,
            system=self.params.system,
            model_type=self.params.model_type,
            featurizer=self.params.featurizer,
            prediction_type=self.params.prediction_type,
            model_choice_score_type=self.params.model_choice_score_type,
            num_model_tasks=self.params.num_model_tasks,
            transformers=self.params.transformers,
            transformer_key=self.params.transformer_key,
            transformer_bucket=self.params.transformer_bucket,
            transformer_oid=self.params.transformer_oid,
            uncertainty=self.params.uncertainty,
            time_generated=time.time(),
            save_results=self.params.save_results,
            hyperparam_uuid=self.params.hyperparam_uuid,
            ampl_version=ampl_version
        )

        splitting_metadata = self.data.get_split_metadata()
        model_metadata = dict(
            model_uuid=self.params.model_uuid,
            time_built=time.time(),
            model_parameters=model_params,
            training_dataset=train_dset_data,
            splitting_parameters=splitting_metadata
        )

        model_spec_metadata = self.model_wrapper.get_model_specific_metadata()
        for key, data in model_spec_metadata.items():
            model_metadata[key] = data
        feature_specific_metadata = self.data.featurization.get_feature_specific_metadata(self.params)
        for key, data in feature_specific_metadata.items():
            model_metadata[key] = data
        for key, data in trans.get_transformer_specific_metadata(self.params).items():
            model_metadata[key] = data

        self.model_metadata = model_metadata

        # ****************************************************************************************

    def save_model_metadata(self, retries=5, sleep_sec=60):
        """
        Saves the data needed to reload the model in the model tracker DB or in a local tarball file.

        Inserts the model metadata into the model tracker DB, if self.params.save_results is True.
        Otherwise, saves the model metadata to a local .json file. Generates a gzipped tar archive
        containing the metadata file, the transformer parameters and the model checkpoint files, and
        saves it in the datastore or the filesystem according to the value of save_results.

        Args:
            retries (int): Number of times to retry saving to model tracker DB.

            sleep_sec (int): Number of seconds to sleep between retries, if saving to model tracker DB.

        Side effects:
            Saves the model metadata and parameters into the model tracker DB or a local tarball file.
        """
        if self.params.save_results:
            # Model tracker saves the model state in the datastore as well as saving the metadata
            # in the model zoo.
            retry = True
            i = 0
            while retry:
                if i < retries:
                    try:
                        trkr.save_model(self, collection_name=self.params.collection_name)
                        # Best model needs to be reloaded for predictions, so does not work to remove best_model_dir
                        retry = False
                    except:
                        self.log.warning("Need to sleep and retry saving model")
                        time.sleep(sleep_sec)
                        i += 1
                else:
                    out_file = os.path.join(self.output_dir, 'model_metadata.json')
                    with open(out_file, 'w') as out:
                        json.dump(self.model_metadata, out, sort_keys=True, indent=4, separators=(',', ': '))
                        out.write("\n")
                    self.log.warning('Had to write model metadata to file %s because tracker failed' % out_file)
                    retry = False
        else:
            # If save_results is false, save the model metadata to a JSON file
            out_file = os.path.join(self.output_dir, 'model_metadata.json')
            with open(out_file, 'w') as out:
                json.dump(self.model_metadata, out, sort_keys=True, indent=4, separators=(',', ': '))
                out.write("\n")
            self.log.warning('Wrote model metadata to file %s' % out_file)
        self.model_wrapper._clean_up_excess_files(self.model_wrapper.model_dir)
        if not self.params.save_results:
            trkr.save_model_tarball(self.output_dir, self.params.model_tarball_path)
        '''
        for root, dirs, files in os.walk(self.params.result_dir):
            for d in dirs:
                model_datasets.set_group_permissions(self.params.system, os.path.join(root, d), self.params.data_owner,
                                                     self.params.data_owner_group)
            for f in files:
                model_datasets.set_group_permissions(self.params.system, os.path.join(root, f), self.params.data_owner,
                                                     self.params.data_owner_group)
        '''
        # ****************************************************************************************

    def create_prediction_metadata(self, prediction_results):
        """Initializes a data structure to hold performance metrics from a model run on a new dataset,
        to be stored in the model tracker DB. Note that this isn't used
        for the training run metadata; the training_metrics section is created by the train_model() function.

        Returns:
            prediction_metadata (dict): A dictionary of the metadata for a model run on a new dataset.
        """
        if self.params.datastore:
            dataset_metadata = dsf.get_keyval(dataset_key=self.params.dataset_key, bucket=self.params.bucket)
        else:
            dataset_metadata = {}
        prediction_metadata = dict(
            metrics_type='prediction',
            model_uuid=self.params.model_uuid,
            time_run=time.time(),
            dataset_key=self.params.dataset_key,
            bucket=self.params.bucket,
            dataset_oid=self.data.dataset_oid,
            id_col=self.params.id_col,
            smiles_col=self.params.smiles_col,
            response_cols=self.params.response_cols,
            prediction_results=prediction_results,
            dataset_metadata=dataset_metadata
        )
        return prediction_metadata

    # ****************************************************************************************

    def get_metrics(self):
        """Retrieve the model performance metrics from any previous training and prediction runs
        from the model tracker
        """
        if self.params.save_results:
            return list(trkr.get_metrics(self, collection_name=self.params.collection_name))
            metrics = self.mlmt_client.get_model_metrics(collection_name=self.params.collection_name,
                                                         model_uuid=self.params.model_uuid).result()
            return metrics
        else:
            # TODO: Eventually, may want to allow reading metrics from the JSON files saved by
            # save_metrics(), in order to support installations without the model tracker.
            self.log.warning("ModelPipeline.get_metrics() requires params.save_results = True")
            return None

    # ****************************************************************************************

    def save_metrics(self, model_metrics, prefix=None, retries=5, sleep_sec=60):
        """Saves the given model_metrics dictionary either to the model tracker database, or
        to a JSON file on disk.

        If writing to disk, outputs to a JSON file <prefix>_model_metrics.json in the current output directory.

        Args:
            model_metrics (dict or list): Either a dictionary containing the model performance metrics, or a
            list of dictionaries with metrics for each training label and subset.

            prefix: An optional prefix to include in the JSON filename, only used if writing to disk (i.e., if
            self.params.save_results is False).

            retries (int): Number of retries to save to model tracker DB, if save_results is True.

            sleep_sec (int): Number of seconds to sleep between retries.

        Side effects:
            Saves the model_metrics dictionary to the model tracker database, or writes out a .json file
        """
        if self.params.save_results:
            if type(model_metrics) == list:
                for metrics in model_metrics:
                    self.save_metrics(metrics, retries=retries, sleep_sec=sleep_sec)
                return

            retry = True
            i = 0
            while retry:
                if i < retries:
                    try:
                        self.mlmt_client.save_metrics(collection_name=self.params.collection_name,
                                                      model_uuid=model_metrics['model_uuid'],
                                                      model_metrics=model_metrics)
                        retry = False
                    except:
                        raise
                        # TODO: uncomment when debugged
                        #self.log.warning("Need to sleep and retry saving metrics")
                        #time.sleep(sleep_sec)
                        #i += 1
                else:
                    if prefix is None:
                        out_file = os.path.join(self.output_dir, 'model_metrics.json')
                    else:
                        out_file = os.path.join(self.output_dir, '%s_model_metrics.json' % prefix)
                    with open(out_file, 'w') as out:
                        json.dump(model_metrics, out, sort_keys=True, indent=4, separators=(',', ': '))
                        out.write("\n")
                    self.log.warning('Had to write model metrics to file %s because tracker failed' % out_file)
                    retry = False
        else:
            if prefix is None:
                out_file = os.path.join(self.output_dir, 'model_metrics.json')
            else:
                out_file = os.path.join(self.output_dir, '%s_model_metrics.json' % prefix)
            with open(out_file, 'w') as out:
                json.dump(model_metrics, out, sort_keys=True, indent=4, separators=(',', ': '))
                out.write("\n")
            self.log.warning('Wrote model metrics to file %s' % out_file)
            '''
            for root, dirs, files in os.walk(self.params.result_dir):
                for d in dirs:
                    model_datasets.set_group_permissions(self.params.system, os.path.join(root, d),
                                                         self.params.data_owner, self.params.data_owner_group)
                for f in files:
                    model_datasets.set_group_permissions(self.params.system, os.path.join(root, f),
                                                         self.params.data_owner, self.params.data_owner_group)
            '''
    # ****************************************************************************************

    def split_dataset(self, featurization=None):
        """
        Load, featurize and split the dataset according to the current model parameter settings,
        but don't actually train a model. Returns the split_uuid for the dataset split.

        Args:
            featurization (Featurization object): An optional featurization object.

        Return:
            split_uuid (str): The unique identifier for the dataset split.
        """

        self.run_mode = 'training'
        self.params.split_only = True
        self.params.previously_split = False
        if featurization is None:
            featurization = feat.create_featurization(self.params)
        self.featurization = featurization
        self.load_featurize_data()
        return self.data.split_uuid


    # ****************************************************************************************

    def train_model(self, featurization=None):
        """Build model described by self.params on the training dataset described by self.params.

        Generate predictions for the training, validation, and test datasets, and save the predictions and
        performance metrics in the model results DB or in a JSON file.

        Args:
            featurization (Featurization object): An optional featurization object for creating models on a
            prefeaturized dataset

        Side effects:
            Sets the following attributes of the ModelPipeline object
                run_mode (str): The mode to run the pipeline, set to training

                featurization (Featurization object): The featurization argument or the featurization created from the
                input parameters

                model_wrapper (ModelWrapper objct): A model wrapper created from the parameters and featurization object.

                model_metadata (dict): The model metadata dictionary that stores the model metrics and metadata
        """

        self.run_mode = 'training'
        if featurization is None:
            featurization = feat.create_featurization(self.params)
        self.featurization = featurization

        ## create model wrapper if not split_only
        if not self.params.split_only:
            self.model_wrapper = model_wrapper.create_model_wrapper(self.params, self.featurization, self.ds_client)
            self.model_wrapper.setup_model_dirs()

        self.load_featurize_data()

        ## return if split only
        if self.params.split_only:
            return

        self.model_wrapper.train(self)

        # Save the metadata for the trained model
        self.create_model_metadata()
        # Save the performance metrics for each training data subset, for the best epoch
        training_metrics = []
        for label in ['best']:
            for subset in ['train', 'valid', 'test']:
                training_dict = dict(
                    metrics_type='training',
                    label=label,
                    subset=subset)
                training_dict['prediction_results'] = self.model_wrapper.get_pred_results(subset, label)
                training_metrics.append(training_dict)
        self.model_metadata['training_metrics'] = training_metrics
        self.save_model_metadata()

        # Save the model metrics separately
        for training_dict in training_metrics:
            training_dict['model_uuid'] = self.params.model_uuid
            training_dict['time_run'] = time.time()
            training_dict['input_dataset'] = self.model_metadata['training_dataset']
        self.save_metrics(training_metrics)


    # ****************************************************************************************
    def run_predictions(self, featurization=None):
        """Instantiate a previously trained model, and use it to run predictions on a new dataset.

        Generate predictions for a specified dataset, and save the predictions and performance
        metrics in the model results DB or in a JSON file.

        Args:
            featurization (Featurization Object): An optional featurization object for creating the model wrappr

        Side effects:
            Sets the following attributes of ModelPipeline:
                run_mode (str): The mode to run the pipeline, set to prediction

                featurization (Featurization object): The featurization argument or the featurization created from the
                input parameters

                model_wrapper (ModelWrapper object): A model wrapper created from the parameters and featurization object.
        """

        self.run_mode = 'prediction'
        if featurization is None:
            featurization = feat.create_featurization(self.params)
        self.featurization = featurization
        # Load the dataset to run predictions on and featurize it
        self.load_featurize_data()

        # Run predictions on the full dataset
        pred_results = self.model_wrapper.get_full_dataset_pred_results(self.data)

        # Map the predictions, and metrics if requested, to the dictionary format used by
        # the model tracker
        prediction_metadata = self.create_prediction_metadata(pred_results)

        # Get the metrics from previous prediction runs, if any, and append the new results to them
        # in the model tracker DB
        model_metrics = dict(
            model_uuid=self.params.model_uuid,
            metrics_type='prediction'
        )
        model_metrics.update(prediction_metadata)
        self.save_metrics(model_metrics, 'prediction_%s' % self.params.dataset_name)

    # ****************************************************************************************
    def calc_train_dset_pair_dis(self, metric="euclidean"):
        """
        Calculate the pairwise distance for training set compound feature vectors, needed for AD calculation.
        """
        
        self.featurization = self.model_wrapper.featurization
        self.load_featurize_data()
        if len(self.data.train_valid_dsets) > 1:
            # combine train and valid set for k-fold cv models
            train_data = np.concatenate((self.data.train_valid_dsets[0][0].X, self.data.train_valid_dsets[0][1].X))
        else:
            train_data = self.data.train_valid_dsets[0][0].X
        self.train_pair_dis = pairwise_distances(X=train_data, metric=metric)
        self.train_pair_dis_metric = metric
    
    # ****************************************************************************************
    def predict_on_dataframe(self, dset_df, is_featurized=False, contains_responses=False, AD_method=None, k=5, dist_metric="euclidean"):
        """Compute predicted responses from a pretrained model on a set of compounds listed in
        a data frame. the data frame should contain, at minimum, a column of compound IDs; if
        SMILES strings are needed to compute features, they should be provided as well.

        Args:
<<<<<<< HEAD
            dset_df (DataFrame): A data frame containing compound IDs (if the compounds are to be
=======
            dset_df (Dataframe) : A data frame containing compound IDs (if the compounds are to be
>>>>>>> 30dd72ac
            featurized using descriptors) and/or SMILES strings (if the compounds are to be
            featurized using ECFP fingerprints or graph convolution) and/or precomputed features.
            The column names for the compound ID and SMILES columns should match id_col and smiles_col,
            respectively, in the model parameters.

            is_featurized (bool): True if dset_df contains precomputed feature columns. If so,
            dset_df must contain *all* of the feature columns defined by the featurizer that was
            used when the model was trained.

            contains_responses (bool): True if dataframe contains response values

<<<<<<< HEAD
        Returns:
            result_df (DataFrame): Data frame indexed by compound IDs containing a column of SMILES
=======
            AD_method (str): with default, Applicable domain (AD) index will not be calcualted, use 
            z_score or local_density to choose the method to calculate AD index.

            k (int): number of the neareast neighbors to evaluate the AD index, default is 5.

            dist_metric (str): distance metrics, valid values are 'cityblock', 'cosine', 'euclidean', 'jaccard', 'manhattan'

        returns:
            result_df (dataframe) : data frame indexed by compound ids containing a column of smiles
>>>>>>> 30dd72ac
            strings, with additional columns containing the predicted values for each response variable.
            If the model was trained to predict uncertainties, the returned data frame will also
            include standard deviation columns (named <response_col>_std) for each response variable.
            The result data frame may not include all the compounds in the input dataset, because
            the featurizer may not be able to featurize all of them.
        """

        self.run_mode = 'prediction'
        self.featurization = self.model_wrapper.featurization
        self.data = model_datasets.create_minimal_dataset(self.params, self.featurization, contains_responses)

        if not self.data.get_dataset_tasks(dset_df):
            # Shouldn't happen - response_cols should already be set in saved model parameters
            raise Exception("response_cols missing from model params")
        self.data.get_featurized_data(dset_df, is_featurized)
        self.data.dataset = self.model_wrapper.transform_dataset(self.data.dataset)

        # Get the predictions and standard deviations, if calculated, as numpy arrays
        preds, stds = self.model_wrapper.generate_predictions(self.data.dataset)
        result_df = self.data.attr.copy()

        # Including the response_val name in the output makes it difficult to do looped plotting.
        # We can talk about best way to handle this.

        if contains_responses:
            for i, colname in enumerate(self.params.response_cols):
                result_df["actual"] = self.data.vals[:, i]
        for i, colname in enumerate(self.params.response_cols):
            if self.params.prediction_type == 'regression':
                result_df["pred"] = preds[:, i, 0]
            else:
                class_probs = preds[:, i, :]
                result_df["pred"] = np.argmax(class_probs, axis=1)
        if self.params.uncertainty and self.params.prediction_type == 'regression':
            for i, colname in enumerate(self.params.response_cols):
                std_colname = 'std'
                result_df[std_colname] = stds[:, i, 0]

        if AD_method is not None:
            if self.featurization.feat_type != "graphconv":
                pred_data = copy.deepcopy(self.data.dataset.X)
                self.run_mode = 'training'
                self.load_featurize_data()
                if len(self.data.train_valid_dsets) > 1:
                    # combine train and valid set for k-fold CV models
                    train_data = np.concatenate((self.data.train_valid_dsets[0][0].X, self.data.train_valid_dsets[0][1].X))
                else:
                    train_data = self.data.train_valid_dsets[0][0].X
                if not hasattr(self, "train_pair_dis") or not hasattr(self, "train_pair_dis_metric") or self.train_pair_dis_metric != dist_metric:
                    self.calc_train_dset_pair_dis(metric=dist_metric)

                if AD_method == "local_density":
                    result_df["AD_index"] = calc_AD_kmean_local_density(train_data, pred_data, k, train_dset_pair_distance=self.train_pair_dis, dist_metric=dist_metric)
                else:
                    result_df["AD_index"] = calc_AD_kmean_dist(train_data, pred_data, k, train_dset_pair_distance=self.train_pair_dis, dist_metric=dist_metric)
            else:
                self.log.warning("GraphConv features are not plain vectors, AD index cannot be calculated.")

        '''
        if contains_responses:
            for i, colname in enumerate(self.params.response_cols):
                result_df["%s_actual" % colname] = self.data.vals[:,i]
        for i, colname in enumerate(self.params.response_cols):
            if self.params.prediction_type == 'regression':
                result_df["%s_pred" % colname] = preds[:,i,0]
            else:
                class_probs = preds[:,i,:]
                result_df["%s_pred" % colname] = np.argmax(class_probs, axis=1)
        if self.params.uncertainty and self.params.prediction_type == 'regression':
            for i, colname in enumerate(self.params.response_cols):
                std_colname = '%s_std' % colname
                result_df[std_colname] = stds[:,i,0]
        '''
        return result_df

    # ****************************************************************************************
    def predict_on_smiles(self, smiles, verbose=False, AD_method=None, k=5, dist_metric="euclidean"):
        """Compute predicted responses from a pretrained model on a set of compounds given as a list of SMILES strings.

        Args:
            smiles (list): A list containting valid SMILES strings

            verbose (boolean): A switch for disabling informational messages

            AD_method (str): with default, Applicable domain (AD) index will not be calcualted, use 
            z_score or local_density to choose the method to calculate AD index.

            k (int): number of the neareast neighbors to evaluate the AD index, default is 5.

            dist_metric (str): distance metrics, valid values are 'cityblock', 'cosine', 'euclidean', 'jaccard', 'manhattan'

        Returns:
            res (DataFrame): Data frame indexed by compound IDs containing a column of SMILES
            strings, with additional columns containing the predicted values for each response variable.
            If the model was trained to predict uncertainties, the returned data frame will also
            include standard deviation columns (named <response_col>_std) for each response variable.
            The result data frame may not include all the compounds in the input dataset, because
            the featurizer may not be able to featurize all of them.
        """

        if not verbose:
            os.environ['TF_CPP_MIN_LOG_LEVEL'] = '1'
            logger = logging.getLogger('ATOM')
            logger.setLevel(logging.CRITICAL)
            sys.stdout = io.StringIO()
            import warnings
            warnings.simplefilter("ignore")

        if len(self.params.response_cols) > 1:
            raise Exception('Currently only single task models supported')
        else:
            task = self.params.response_cols[0]

        df = pd.DataFrame({'compound_id': np.linspace(0, len(smiles) - 1, len(smiles), dtype=int),
                        self.params.smiles_col: smiles,
                        task: np.zeros(len(smiles))})
        res = self.predict_on_dataframe(df, AD_method=AD_method, k=k, dist_metric=dist_metric)

        sys.stdout = sys.__stdout__

        return res

    # ****************************************************************************************
    def predict_full_dataset(self, dset_df, is_featurized=False, contains_responses=False, dset_params=None, AD_method=None, k=5, dist_metric="euclidean"):
        """
        Compute predicted responses from a pretrained model on a set of compounds listed in
        a data frame. The data frame should contain, at minimum, a column of compound IDs; if
        SMILES strings are needed to compute features, they should be provided as well. Feature
        columns may be provided as well. If response columns are included in the input, they will
        be included in the output as well to facilitate performance metric calculations.

        This function is similar to predict_on_dataframe, except that it supports multitask models,
        and includes class probabilities in the output for classifier models.

        Args:
            dset_df (DataFrame): A data frame containing compound IDs (if the compounds are to be
            featurized using descriptors) and/or SMILES strings (if the compounds are to be
            featurized using ECFP fingerprints or graph convolution) and/or precomputed features.
            The column names for the compound ID and SMILES columns should match id_col and smiles_col,
            respectively, in the model parameters.

            is_featurized (bool): True if dset_df contains precomputed feature columns. If so,
            dset_df must contain *all* of the feature columns defined by the featurizer that was
            used when the model was trained.

            contains_responses (bool): True if dataframe contains response values

            dset_params (Namespace):  Parameters used to interpret dataset, including id_col, smiles_col,
            and optionally, response_cols. If not provided, id_col, smiles_col and response_cols are
            assumed to be same as in the pretrained model.

            AD_method (str): with default, Applicable domain (AD) index will not be calcualted, use 
            z_score or local_density to choose the method to calculate AD index.

            k (int): number of the neareast neighbors to evaluate the AD index, default is 5.

            dist_metric (str): distance metrics, valid values are 'cityblock', 'cosine', 'euclidean', 'jaccard', 'manhattan'

        Returns:
            result_df (DataFrame): Data frame indexed by compound IDs containing a column of SMILES
            strings, with additional columns containing the predicted values for each response variable.
            If the model was trained to predict uncertainties, the returned data frame will also
            include standard deviation columns (named <response_col>_std) for each response variable.
            The result data frame may not include all the compounds in the input dataset, because
            the featurizer may not be able to featurize all of them.
        """

        self.run_mode = 'prediction'
        self.featurization = self.model_wrapper.featurization

        # Change the dataset ID, SMILES and response columns to match the ones in the current model
        dset_df = dset_df.copy()
        if dset_params is not None:
            coldict = {
                        dset_params.id_col: self.params.id_col,
                        dset_params.smiles_col: self.params.smiles_col}
            if contains_responses and (set(dset_params.response_cols) != set(self.params.response_cols)):
                for i, col in enumerate(dset_params.response_cols):
                    coldict[col] = self.params.response_cols[i]
            dset_df = dset_df.rename(columns=coldict)

        self.data = model_datasets.create_minimal_dataset(self.params, self.featurization, contains_responses)

        if not self.data.get_dataset_tasks(dset_df):
            # Shouldn't happen
            raise Exception("response_cols missing from model params")
        self.data.get_featurized_data(dset_df, is_featurized)
        self.data.dataset = self.model_wrapper.transform_dataset(self.data.dataset)

        # Get the predictions and standard deviations, if calculated, as numpy arrays
        preds, stds = self.model_wrapper.generate_predictions(self.data.dataset)
        result_df = pd.DataFrame({self.params.id_col: self.data.attr.index.values,
                                  self.params.smiles_col: self.data.attr[self.params.smiles_col].values})

        if contains_responses:
            for i, colname in enumerate(self.params.response_cols):
                result_df["%s_actual" % colname] = self.data.vals[:,i]
        for i, colname in enumerate(self.params.response_cols):
            if self.params.prediction_type == 'regression':
                result_df["%s_pred" % colname] = preds[:,i,0]
            else:
                class_probs = preds[:,i,:]
                nclass = preds.shape[2]
                if nclass == 2:
                    result_df["%s_prob" % colname] = class_probs[:,1]
                else:
                    for k in range(nclass):
                        result_df["%s_prob_%d" % (colname, k)] = class_probs[:,k]
                result_df["%s_pred" % colname] = np.argmax(class_probs, axis=1)
        if self.params.uncertainty and self.params.prediction_type == 'regression':
            for i, colname in enumerate(self.params.response_cols):
                std_colname = '%s_std' % colname
                result_df[std_colname] = stds[:,i,0]

        if AD_method is not None:
            if self.featurization.feat_type != "graphconv":
                pred_data = copy.deepcopy(self.data.dataset.X)
                self.run_mode = 'training'
                self.load_featurize_data()
                if len(self.data.train_valid_dsets) > 1:
                    # combine train and valid set for k-fold CV models
                    train_data = np.concatenate((self.data.train_valid_dsets[0][0].X, self.data.train_valid_dsets[0][1].X))
                else:
                    train_data = self.data.train_valid_dsets[0][0].X
                if not hasattr(self, "train_pair_dis") or not hasattr(self, "train_pair_dis_metric") or self.train_pair_dis_metric != dist_metric:
                    self.calc_train_dset_pair_dis(metric=dist_metric)

                if AD_method == "local_density":
                    result_df["AD_index"] = calc_AD_kmean_local_density(train_data, pred_data, k, train_dset_pair_distance=self.train_pair_dis, dist_metric=dist_metric)
                else:
                    result_df["AD_index"] = calc_AD_kmean_dist(train_data, pred_data, k, train_dset_pair_distance=self.train_pair_dis, dist_metric=dist_metric)
            else:
                self.log.warning("GraphConv features are not plain vectors, AD index cannot be calculated.")

        return result_df

# ****************************************************************************************
def run_models(params, shared_featurization=None, generator=False):
    """Query the model tracker for models matching the criteria in params.model_filter. Run
    predictions with each model using the dataset specified by the remaining parameters.

    Args:
        params (Namespace): Parsed parameters

        shared_featurization (Featurization): Object to map compounds to features, shared across models.
        User is responsible for ensuring that shared_featurization is compatible with all matching models.

        generator (bool): True if run as a generator
    """
    mlmt_client = dsf.initialize_model_tracker()
    ds_client = dsf.config_client()

    exclude_fields = [
        "training_metrics",
        "time_built",
        "training_dataset.dataset_metadata"
    ]

    query_params = {
        'match_metadata': params.model_filter
    }

    metadata_iter = mlmt_client.get_models(
        collection_name=params.collection_name,
        query_params=query_params,
        exclude_fields=exclude_fields,
        count=True
    )

    model_count = next(metadata_iter)

    if not model_count:
        print("No matching models returned")
        return

    for metadata_dict in metadata_iter:
        model_uuid = metadata_dict['model_uuid']

        print("Got metadata for model UUID %s" % model_uuid)

        # Parse the saved model metadata to obtain the parameters used to train the model
        model_params = parse.wrapper(metadata_dict)

        # Override selected model training data parameters with parameters for current dataset

        model_params.model_uuid = model_uuid
        model_params.collection_name = params.collection_name
        model_params.datastore = True
        model_params.save_results = True
        model_params.dataset_key = params.dataset_key
        model_params.bucket = params.bucket
        model_params.dataset_oid = params.dataset_oid
        model_params.system = params.system
        model_params.id_col = params.id_col
        model_params.smiles_col = params.smiles_col
        model_params.result_dir = params.result_dir
        model_params.model_filter = params.model_filter

        # Create a separate output_dir under model_params.result_dir for each model. For lack of a better idea, use the model UUID
        # to name the output dir, to ensure uniqueness.
        model_params.output_dir = os.path.join(params.result_dir, model_uuid)

        # Allow descriptor featurizer to use a different descriptor table than was used for the training data.
        # This could be needed e.g. when a model was trained with GSK compounds and tested with ChEMBL data.
        model_params.descriptor_key = params.descriptor_key
        model_params.descriptor_bucket = params.descriptor_bucket
        model_params.descriptor_oid = params.descriptor_oid

        # If there is no shared featurization object, create one for this model
        if shared_featurization is None:
            featurization = feat.create_featurization(model_params)
        else:
            featurization = shared_featurization


        # Create a ModelPipeline object
        pipeline = ModelPipeline(model_params, ds_client, mlmt_client)

        # Create the ModelWrapper object.
        pipeline.model_wrapper = model_wrapper.create_model_wrapper(pipeline.params, featurization,
                                                                    pipeline.ds_client)

        # Get the tarball containing the saved model from the datastore, and extract it into model_dir.
        model_dataset_oid = metadata_dict['model_parameters']['model_dataset_oid']
        # TODO: Should we catch exceptions from retrieve_dataset_by_dataset_oid, or let them propagate?
        model_dir = dsf.retrieve_dataset_by_dataset_oid(model_dataset_oid, client=ds_client, return_metadata=False,
                                                        nrows=None, print_metadata=False, sep=False,
                                                        tarpath=pipeline.model_wrapper.model_dir)
        pipeline.log.info("Extracted model tarball to %s" % model_dir)

        # If that worked, reload the saved model training state
        pipeline.model_wrapper.reload_model(pipeline.model_wrapper.model_dir)

        # Run predictions on the specified dataset
        pipeline.run_predictions(featurization)

        # Return the pipeline to the calling function, if run as a generator
        if generator:
            yield pipeline


# ****************************************************************************************
def regenerate_results(result_dir, params=None, metadata_dict=None, shared_featurization=None, system='twintron-blue'):
    """Query the model tracker for models matching the criteria in params.model_filter. Run
    predictions with each model using the dataset specified by the remaining parameters.

    Args:
        result_dir (str): Parent of directory where result files will be written

        params (Namespace): Parsed parameters

        metadata_dict (dict): Model metadata

        shared_featurization (Featurization): Object to map compounds to features, shared across models.
        User is responsible for ensuring that shared_featurization is compatible with all matching models.

        system (str): System name

    Returns:
        result_dict (dict): Results from predictions
    """

    mlmt_client = dsf.initialize_model_tracker()
    ds_client = dsf.config_client()

    if metadata_dict is None:
        if params is None:
            print("Must either provide params or metadata_dict")
            return
        metadata_dict = trkr.get_metadata_by_uuid(params.model_uuid,
                                                  collection_name=params.collection_name)
        if metadata_dict is None:
            print("No matching models returned")
            return

    # Parse the saved model metadata to obtain the parameters used to train the model
    model_params = parse.wrapper(metadata_dict)
    model_params.model_uuid = metadata_dict['model_uuid']
    model_params.datastore = True

    dset_df = model_datasets.create_split_dataset_from_metadata(model_params, ds_client)
    test_df = dset_df[dset_df.subset == 'test']

    model_uuid = model_params.model_uuid

    print("Got metadata for model UUID %s" % model_uuid)

    model_params.result_dir = result_dir

    # Create a separate output_dir under model_params.result_dir for each model. For lack of a better idea, use the model UUID
    # to name the output dir, to ensure uniqueness.
    model_params.output_dir = os.path.join(model_params.result_dir, model_uuid)

    # Allow descriptor featurizer to use a different descriptor table than was used for the training data.
    # This could be needed e.g. when a model was trained with GSK compounds and tested with ChEMBL data, or
    # when running a model that was trained on LC on a non-LC system.
    model_params.system = system

    # Create a ModelPipeline object
    pipeline = ModelPipeline(model_params, ds_client, mlmt_client)

    # If there is no shared featurization object, create one for this model
    if shared_featurization is None:
        featurization = feat.create_featurization(model_params)
    else:
        featurization = shared_featurization

    print("Featurization = %s" % str(featurization))
    # Create the ModelWrapper object.

    pipeline.model_wrapper = model_wrapper.create_model_wrapper(pipeline.params, featurization,
                                                                pipeline.ds_client)
    # Get the tarball containing the saved model from the datastore, and extract it into model_dir.
    model_dataset_oid = metadata_dict['model_parameters']['model_dataset_oid']
    # TODO: Should we catch exceptions from retrieve_dataset_by_dataset_oid, or let them propagate?
    model_dir = dsf.retrieve_dataset_by_dataset_oid(model_dataset_oid, client=ds_client, return_metadata=False,
                                                    nrows=None, print_metadata=False, sep=False,
                                                    tarpath=pipeline.model_wrapper.model_dir)

    # pipeline.log.info("Extracted model tarball to %s" % model_dir)
    print("Extracted model tarball to %s" % model_dir)

    # If that worked, reload the saved model training state

    pipeline.model_wrapper.reload_model(pipeline.model_wrapper.model_dir)
    # Run predictions on the specified dataset
    result_dict = pipeline.predict_on_dataframe(test_df, contains_responses=True)
    result_dict['model_type'] = model_params.model_type
    result_dict['featurizer'] = model_params.featurizer
    result_dict['splitter'] = model_params.splitter
    if 'descriptor_type' in model_params:
        result_dict['descriptor_type'] = model_params.descriptor_type
    '''
    # Return the pipeline to the calling function, if run as a generator
    if generator:
        yield pipeline
    '''
    return result_dict


# ****************************************************************************************
def create_prediction_pipeline(params, model_uuid, collection_name=None, featurization=None, alt_bucket='CRADA'):
    """Create a ModelPipeline object to be used for running blind predictions on datasets
    where the ground truth is not known, given a pretrained model in the model tracker database.

    Args:
        params (Namespace or dict): A parsed parameters namespace, containing parameters describing how input
        datasets should be processed. If a dictionary is passed, it will be parsed to fill in default values
        and convert it to a Namespace object.

        model_uuid (str): The UUID of a trained model.

        collection_name (str): The collection where the model is stored in the model tracker DB.

        featurization (Featurization): An optional featurization object to be used for featurizing the input data.
        If none is provided, one will be created based on the stored model parameters.

        alt_bucket (str): Alternative bucket to search for model tarball and transformer files, if
        original bucket no longer exists.

    Returns:
        pipeline (ModelPipeline): A pipeline object to be used for making predictions.
    """
    mlmt_client = dsf.initialize_model_tracker()
    ds_client = dsf.config_client()

    if collection_name is None:
        collection_name = trkr.get_model_collection_by_uuid(model_uuid, mlmt_client)

    if type(params) == dict:
        params = parse.wrapper(params)

    metadata_dict = trkr.get_metadata_by_uuid(model_uuid, collection_name=collection_name)
    if not metadata_dict:
        raise Exception("No model found with UUID %s in collection %s" % (model_uuid, collection_name))

    print("Got metadata for model UUID %s" % model_uuid)

    # Parse the saved model metadata to obtain the parameters used to train the model
    model_params = parse.wrapper(metadata_dict)

    # Override selected model training data parameters with parameters for current dataset

    model_params.model_uuid = model_uuid
    model_params.save_results = True
    model_params.id_col = params.id_col
    model_params.smiles_col = params.smiles_col
    model_params.result_dir = params.result_dir
    model_params.system = params.system

    # Check that buckets where model tarball and transformers were saved still exist. If not, try alt_bucket.
    trans_bucket_differs = (model_params.transformer_bucket != model_params.model_bucket)
    model_bucket_meta = ds_client.ds_buckets.get_buckets(buckets=[model_params.model_bucket]).result()
    if len(model_bucket_meta) == 0:
        model_params.model_bucket = alt_bucket
    if trans_bucket_differs:
        trans_bucket_meta = ds_client.ds_buckets.get_buckets(buckets=[model_params.transformer_bucket]).result()
        if len(trans_bucket_meta) == 0:
            model_params.transformer_bucket = alt_bucket
    else:
        if len(model_bucket_meta) == 0:
            model_params.transformer_bucket = alt_bucket

    # Create a separate output_dir under model_params.result_dir for each model. For lack of a better idea, use the model UUID
    # to name the output dir, to ensure uniqueness.
    model_params.output_dir = os.path.join(params.result_dir, model_uuid)

    # Allow using computed_descriptors featurizer for a model trained with the descriptors featurizer, and vice versa
    if (model_params.featurizer == 'descriptors' and params.featurizer == 'computed_descriptors') or (
            model_params.featurizer == 'computed_descriptors' and params.featurizer == 'descriptors'):
        model_params.featurizer = params.featurizer

    # Allow descriptor featurizer to use a different descriptor table than was used for the training data.
    # This could be needed e.g. when a model was trained with GSK compounds and tested with ChEMBL data.
    model_params.descriptor_key = params.descriptor_key
    model_params.descriptor_bucket = params.descriptor_bucket
    model_params.descriptor_oid = params.descriptor_oid

    # If the caller didn't provide a featurization object, create one for this model
    if featurization is None:
        featurization = feat.create_featurization(model_params)

    # Create a ModelPipeline object
    pipeline = ModelPipeline(model_params, ds_client, mlmt_client)

    # Create the ModelWrapper object.
    pipeline.model_wrapper = model_wrapper.create_model_wrapper(pipeline.params, featurization,
                                                                pipeline.ds_client)

    if params.verbose:
        pipeline.log.setLevel(logging.DEBUG)
    else:
        pipeline.log.setLevel(logging.CRITICAL)

    # Get the tarball containing the saved model from the datastore, and extract it into model_dir.
    model_dataset_key = 'model_%s_tarball' % model_uuid
    model_dir = dsf.retrieve_dataset_by_datasetkey(model_dataset_key, bucket=model_params.model_bucket,
                                                   client=ds_client, return_metadata=False,
                                                   nrows=None, print_metadata=False, sep=False,
                                                   tarpath=pipeline.model_wrapper.model_dir)
    pipeline.log.info("Extracted model tarball to %s" % model_dir)

    # If that worked, reload the saved model training state
    pipeline.model_wrapper.reload_model(pipeline.model_wrapper.model_dir)

    return pipeline


# ****************************************************************************************
def create_prediction_pipeline_from_file(params, reload_dir, model_path=None, model_type='best_model', featurization=None,
                                         verbose=True):
    """
    Create a ModelPipeline object to be used for running blind predictions on datasets, given a pretrained model stored
    in the filesystem. The model may be stored either as a gzipped tar archive or as a directory.

    Args:
        params (Namespace): A parsed parameters namespace, containing parameters describing how input
        datasets should be processed.

        reload_dir (str): The path to the parent directory containing the various model subdirectories
          (e.g.: '/home/cdsw/model/delaney-processed/delaney-processed/pxc50_NN_graphconv_scaffold_regression/').
        If reload_dir is None, then model_path must be specified. If both are specified, then the tar archive given
        by model_path will be unpacked into reload_dir, possibly overwriting existing files in that directory.

        model_path (str): Path to a gzipped tar archive containing the saved model metadata and parameters. If specified,
        the tar archive is unpacked into reload_dir if that directory is given, or to a temporary directory otherwise.

        model_type (str): Name of the subdirectory in reload_dir or in the tar archive where the trained model state parameters
        should be loaded from.

        featurization (Featurization): An optional featurization object to be used for featurizing the input data.
        If none is provided, one will be created based on the stored model parameters.

    Returns:
        pipeline (ModelPipeline): A pipeline object to be used for making predictions.
    """

    # Unpack the model tar archive if one is specified
    if model_path is not None:
        if reload_dir is None:
            # Create a temporary directory
            reload_dir = tempfile.mkdtemp()
        else:
            os.makedirs(reload_dir, exist_ok=True)
        model_fp = tarfile.open(model_path, mode='r:gz')
        model_fp.extractall(path=reload_dir)
        model_fp.close()
    elif reload_dir is None:
        raise ValueError("Either reload_dir or model_path must be specified.")

    # Opens the model_metadata.json file containing the reloaded model parameters
    config_file_path = os.path.join(reload_dir, 'model_metadata.json')
    with open(config_file_path) as f:
        config = json.loads(f.read())
    # Set the transformer_key parameter to point to the transformer pickle file we just extracted
    try:
        has_transformers = config['model_parameters']['transformers']
        if has_transformers:
            config['model_parameters']['transformer_key'] = "%s/transformers.pkl" % reload_dir
    except KeyError:
        pass

    # Parse the saved model metadata to obtain the parameters used to train the model
    model_params = parse.wrapper(config)
    #print("Featurizer = %s" % model_params.featurizer)

    # Override selected model training data parameters with parameters for current dataset

    model_params.save_results = False
    model_params.output_dir = reload_dir
    if params is not None:
        model_params.id_col = params.id_col
        model_params.smiles_col = params.smiles_col
        model_params.result_dir = params.result_dir
        model_params.system = params.system
        verbose = params.verbose

        # Allow using computed_descriptors featurizer for a model trained with the descriptors featurizer, and vice versa
        if (model_params.featurizer == 'descriptors' and params.featurizer == 'computed_descriptors') or (
                model_params.featurizer == 'computed_descriptors' and params.featurizer == 'descriptors'):
            model_params.featurizer = params.featurizer

        # Allow descriptor featurizer to use a different descriptor table than was used for the training data.
        # This could be needed e.g. when a model was trained with GSK compounds and tested with ChEMBL data.
        model_params.descriptor_key = params.descriptor_key
        model_params.descriptor_bucket = params.descriptor_bucket
        model_params.descriptor_oid = params.descriptor_oid

    # If the caller didn't provide a featurization object, create one for this model
    if featurization is None:
        featurization = feat.create_featurization(model_params)

    print("Featurization = %s" % str(featurization))
    # Create a ModelPipeline object
    pipeline = ModelPipeline(model_params)

    # Create the ModelWrapper object.
    pipeline.model_wrapper = model_wrapper.create_model_wrapper(pipeline.params, featurization)

    if verbose:
        pipeline.log.setLevel(logging.DEBUG)
    else:
        pipeline.log.setLevel(logging.CRITICAL)

    # Reload the saved model training state
    model_dir = os.path.join(reload_dir, model_type)

    # If that worked, reload the saved model training state
    pipeline.model_wrapper.reload_model(model_dir)

    return pipeline


# ****************************************************************************************

def load_from_tracker(model_uuid, collection_name=None, client=None, verbose=False, alt_bucket='CRADA'):
    """Create a ModelPipeline object using the metadata in the  model tracker.

    Args:
        model_uuid (str): The UUID of a trained model.

        collection_name (str): The collection where the model is stored in the model tracker DB.

        client : Ignored, for backward compatibility only

        verbose (bool): A switch for disabling informational messages

        alt_bucket (str): Alternative bucket to search for model tarball and transformer files, if
        original bucket no longer exists.

    Returns:
        tuple of:
            pipeline (ModelPipeline): A pipeline object to be used for making predictions.

            pparams (Namespace): Parsed parameter namespace from the requested model.
    """

    if not verbose:
        os.environ['TF_CPP_MIN_LOG_LEVEL'] = '1'
        logger = logging.getLogger('ATOM')
        logger.setLevel(logging.CRITICAL)
        sys.stdout = io.StringIO()
        import warnings
        warnings.simplefilter("ignore")

    if collection_name is None:
        collection_name = trkr.get_model_collection_by_uuid(model_uuid)

    metadata_dict = trkr.get_metadata_by_uuid(model_uuid, collection_name=collection_name)
    if not metadata_dict:
        raise Exception("No model found with UUID %s in collection %s" % (model_uuid, collection_name))

    print("Got metadata for model UUID %s" % model_uuid)

    # Parse the saved model metadata to obtain the parameters used to train the model
    pparams = parse.wrapper(metadata_dict)
    # pparams.uncertainty   = False
    pparams.verbose = verbose
    pparams.result_dir = tempfile.mkdtemp()  # Redirect the untaring of the model to a temporary directory

    model = create_prediction_pipeline(pparams, model_uuid, collection_name, alt_bucket=alt_bucket)
    # model.params.uncertainty = False

    if not verbose:
        sys.stdout = sys.__stdout__

    return (model, pparams)


# ****************************************************************************************
def ensemble_predict(model_uuids, collections, dset_df, labels=None, dset_params=None, splitters=None,
                     mt_client=None, aggregate="mean", contains_responses=False):
    """
    Load a series of pretrained models and predict responses with each model; then aggregate
    the predicted responses into one prediction per compound.

    Args:
        model_uuids (iterable of str): Sequence of UUIDs of trained models.

        collections (str or iterable of str): The collection(s) where the models are stored in the
        model tracker DB. If a single string, the same collection is assumed to contain all the models.
        Otherwise, collections should be of the same length as model_uuids.

        dset_df (DataFrame): Dataset to perform predictions on. Should contain compound IDs and
        SMILES strings. May contain features.

        labels (iterable of str): Optional suffixes for model-specific prediction column names.
        If not provided, the columns are labeled 'pred_<uuid>' where <uuid> is the model UUID.

        dset_params (Namespace): Parameters used to interpret dataset, including id_col and smiles_col.
        If not provided, id_col and smiles_col are assumed to be same as in the pretrained model and
        the same for all models.

        mt_client: Ignored, for backward compatibility only.

        aggregate (str): Method to be used to combine predictions.

    Returns:
        pred_df (DataFrame): Table with predicted responses from each model, plus the ensemble prediction.

    """

    # Get the singleton MLMTClient instance
    mlmt_client = dsf.initialize_model_tracker()

    pred_df = None

    if type(collections) == str:
        collections = [collections] * len(model_uuids)

    if labels is None:
        labels = model_uuids

    ok_labels = []
    for i, (model_uuid, collection_name, label) in enumerate(zip(model_uuids, collections, labels)):
        print("Loading model %s from collection %s" % (model_uuid, collection_name))
        metadata_dict = trkr.get_metadata_by_uuid(model_uuid, collection_name=collection_name)
        if not metadata_dict:
            raise Exception("No model found with UUID %s in collection %s" % (model_uuid, collection_name))

        print("Got metadata for model UUID %s" % model_uuid)

        # Parse the saved model metadata to obtain the parameters used to train the model
        model_pparams = parse.wrapper(metadata_dict)

        # Override selected parameters
        model_pparams.result_dir = tempfile.mkdtemp()

        if splitters is not None:
            if model_pparams.splitter != splitters[i]:
                print("Replacing %s splitter in stored model with %s" % (model_pparams.splitter, splitters[i]))
                model_pparams.splitter = splitters[i]

        if dset_params is not None:
            model_pparams.id_col = dset_params.id_col
            model_pparams.smiles_col = dset_params.smiles_col
            if contains_responses:
                model_pparams.response_cols = dset_params.response_cols
        pipe = create_prediction_pipeline(model_pparams, model_uuid, collection_name)

        if pred_df is None:
            initial_cols = [model_pparams.id_col, model_pparams.smiles_col]
            if contains_responses:
                initial_cols.extend(model_pparams.response_cols)
            pred_df = dset_df[initial_cols].copy()
            if contains_responses:
                # Assume singletask model for now
                pred_df = pred_df.rename(columns={model_pparams.response_cols[0]: 'actual'})

        pipe.run_mode = 'prediction'
        pipe.featurization = pipe.model_wrapper.featurization
        pipe.data = model_datasets.create_minimal_dataset(pipe.params, pipe.featurization, contains_responses)

        if not pipe.data.get_dataset_tasks(dset_df):
            # Shouldn't happen - response_cols should already be set in saved model parameters
            raise Exception("response_cols missing from model params")
        is_featurized = (len(set(pipe.featurization.get_feature_columns()) - set(dset_df.columns.values)) == 0)
        pipe.data.get_featurized_data(dset_df, is_featurized)
        pipe.data.dataset = pipe.model_wrapper.transform_dataset(pipe.data.dataset)

        # Create a temporary data frame to hold the compound IDs and predictions. The model may not
        # return predictions for all the requested compounds, so we have to outer join the predictions
        # to the existing data frame.
        result_df = pd.DataFrame({model_pparams.id_col: pipe.data.attr.index.values})

        # Get the predictions and standard deviations, if calculated, as numpy arrays
        try:
            preds, stds = pipe.model_wrapper.generate_predictions(pipe.data.dataset)
        except ValueError:
            print("\n***** Prediction failed for model %s %s\n" % (label, model_uuid))
            continue
        i = 0
        if pipe.params.prediction_type == 'regression':
            result_df["pred_%s" % label] = preds[:, i, 0]
        else:
            # Assume binary classifier for now. We're going to aggregate the probabilities for class 1.
            result_df["pred_%s" % label] = preds[:, i, 1]
        if pipe.params.uncertainty and pipe.params.prediction_type == 'regression':
            std_colname = 'std_%s' % label
            result_df[std_colname] = stds[:, i, 0]
        pred_df = pred_df.merge(result_df, how='left', on=model_pparams.id_col)
        ok_labels.append(label)

    # Aggregate the ensemble of predictions
    pred_cols = ["pred_%s" % label for label in ok_labels]
    pred_vals = pred_df[pred_cols].values
    if aggregate == 'mean':
        agg_pred = np.nanmean(pred_vals, axis=1)
    elif aggregate == 'median':
        agg_pred = np.nanmedian(pred_vals, axis=1)
    elif aggregate == 'max':
        agg_pred = np.nanmax(pred_vals, axis=1)
    elif aggregate == 'min':
        agg_pred = np.nanmin(pred_vals, axis=1)
    elif aggregate == 'weighted':
        std_cols = ["std_%s" % label for label in ok_labels]
        std_vals = pred_df[std_cols].values
        if len(set(std_cols) - set(pred_df.columns.values)) > 0:
            raise Exception("Weighted ensemble needs uncertainties for all component models.")
        if np.any(std_vals == 0.0):
            raise Exception("Can't compute weighted ensemble because some standard deviations are zero")
        agg_pred = np.nansum(pred_vals / std_vals, axis=1) / np.nansum(1.0 / std_vals, axis=1)
    else:
        raise ValueError("Unknown aggregate value %s" % aggregate)

    if pipe.params.prediction_type == 'regression':
        pred_df["ensemble_pred"] = agg_pred
    else:
        pred_df["ensemble_class_prob"] = agg_pred
        pred_df["ensemble_pred"] = [int(p >= 0.5) for p in agg_pred]

    print("Done with ensemble prediction")
    return pred_df


# ****************************************************************************************
def retrain_model(model_uuid, collection_name=None, result_dir=None, mt_client=None, verbose=True):
    """Obtain model parameters from the metadata in the model tracker, given the model_uuid,
    and train a new model using exactly the same parameters (except for result_dir). Returns
    the resulting ModelPipeline object. The pipeline object can then be used as input for
    performance plots and other analyses that can't be done using just the metrics stored
    in the model tracker; or to make predictions on new data.

    Args:
        model_uuid (str): The UUID of a trained model.

        collection_name (str): The collection where the model is stored in the model tracker DB.

        result_dir (str): The directory of model results when the model tracker is not available.

        mt_client : Ignored

        verbose (bool): A switch for disabling informational messages

    Returns:
        pipeline (ModelPipeline): A pipeline object containing data from the model training.
    """

    if not result_dir:
        mlmt_client = dsf.initialize_model_tracker()

        print("Loading model %s from collection %s" % (model_uuid, collection_name))
        metadata_dict = trkr.get_metadata_by_uuid(model_uuid, collection_name=collection_name)
        if not metadata_dict:
            raise Exception("No model found with UUID %s in collection %s" % (model_uuid, collection_name))
    else:
        for dirpath, dirnames, filenames in os.walk(result_dir):
            if model_uuid in dirnames:
                model_dir = os.path.join(dirpath, model_uuid)
                break

        with open(os.path.join(model_dir, 'model_metadata.json')) as f:
            metadata_dict = json.load(f)

    print("Got metadata for model UUID %s" % model_uuid)

    # Parse the saved model metadata to obtain the parameters used to train the model
    model_pparams = parse.wrapper(metadata_dict)

    model_pparams.result_dir = tempfile.mkdtemp()
    # TODO: This is a hack; possibly the datastore parameter isn't being stored in the metadata?
    model_pparams.datastore = True if not result_dir else False
    pipe = ModelPipeline(model_pparams)
    pipe.train_model()

    return pipe

# ****************************************************************************************
def main():
    """Entry point when script is run from a shell"""

    params = parse.wrapper(sys.argv[1:])
    # print(params)
    # model_filter parameter determines whether you are loading pretrained models and running
    # predictions on them, or training a new model
    if 'model_filter' in params.__dict__ and params.model_filter is not None:
        # DEPRECATED: This feature isn't used by anyone as far as I know; it will be removed in
        # the near future.
        run_models(params)
    elif params.split_only:
        params.verbose = False
        mp = ModelPipeline(params)
        split_uuid = mp.split_dataset()
        print(split_uuid)
    else:
        print("Running model pipeline")
        logging.basicConfig(format='%(asctime)-15s %(message)s')
        logger = logging.getLogger('ATOM')
        if params.verbose:
            logger.setLevel(logging.DEBUG)
        else:
            logger.setLevel(logging.CRITICAL)
        mp = ModelPipeline(params)
        mp.train_model()
        mp.log.warn("Dataset size: {}".format(mp.data.dataset.get_shape()[0][0]))


# -----------------------------------------------------------------------------------------------------
if __name__ == '__main__' and len(sys.argv) > 1:
    main()
    sys.exit(0)<|MERGE_RESOLUTION|>--- conflicted
+++ resolved
@@ -666,11 +666,7 @@
         SMILES strings are needed to compute features, they should be provided as well.
 
         Args:
-<<<<<<< HEAD
-            dset_df (DataFrame): A data frame containing compound IDs (if the compounds are to be
-=======
-            dset_df (Dataframe) : A data frame containing compound IDs (if the compounds are to be
->>>>>>> 30dd72ac
+            dset_df (Dataframe): A data frame containing compound IDs (if the compounds are to be
             featurized using descriptors) and/or SMILES strings (if the compounds are to be
             featurized using ECFP fingerprints or graph convolution) and/or precomputed features.
             The column names for the compound ID and SMILES columns should match id_col and smiles_col,
@@ -682,25 +678,20 @@
 
             contains_responses (bool): True if dataframe contains response values
 
-<<<<<<< HEAD
-        Returns:
-            result_df (DataFrame): Data frame indexed by compound IDs containing a column of SMILES
-=======
             AD_method (str): with default, Applicable domain (AD) index will not be calcualted, use 
             z_score or local_density to choose the method to calculate AD index.
 
             k (int): number of the neareast neighbors to evaluate the AD index, default is 5.
 
             dist_metric (str): distance metrics, valid values are 'cityblock', 'cosine', 'euclidean', 'jaccard', 'manhattan'
-
         returns:
-            result_df (dataframe) : data frame indexed by compound ids containing a column of smiles
->>>>>>> 30dd72ac
+            result_df (dataframe): data frame indexed by compound ids containing a column of smiles
             strings, with additional columns containing the predicted values for each response variable.
             If the model was trained to predict uncertainties, the returned data frame will also
             include standard deviation columns (named <response_col>_std) for each response variable.
             The result data frame may not include all the compounds in the input dataset, because
             the featurizer may not be able to featurize all of them.
+
         """
 
         self.run_mode = 'prediction'
