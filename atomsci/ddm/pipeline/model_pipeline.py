#!/usr/bin/env python

"""Contains class ModelPipeline, which loads in a dataset, splits it, trains a model, and generates predictions and output
metrics for that model. Works for a variety of featurizers, splitters and other parameters on a generic dataset
"""

import json
import logging
import os
import io
import sys
import time
import uuid
import tempfile
import tarfile
import deepchem as dc
import numpy as np
import pandas as pd
import scipy as sp
from sklearn.metrics import pairwise_distances
import copy

from atomsci.ddm.utils import datastore_functions as dsf
import atomsci.ddm.utils.model_version_utils as mu
import atomsci.ddm.utils.file_utils as futils

from atomsci.ddm.pipeline import model_datasets as model_datasets
from atomsci.ddm.pipeline import model_wrapper as model_wrapper
from atomsci.ddm.pipeline import featurization as feat
from atomsci.ddm.pipeline import parameter_parser as parse
from atomsci.ddm.pipeline import model_tracker as trkr
from atomsci.ddm.pipeline import transformations as trans
from atomsci.ddm.pipeline import random_seed as rs
from atomsci.ddm.pipeline import sampling as sample

logging.basicConfig(format='%(asctime)-15s %(message)s')

# ---------------------------------------------
def get_k_nearest_index(dist_matrix, k):
    """Returns the indexes of the nearest k neighbors.

    Find nearest k neighbors for every row and their indexes using
    the given distance_matrix and metric.
    """
    result = []
    for i in range(len(dist_matrix)):
        kn_idx = np.argpartition(dist_matrix[i], k)[:k]
        result.append(kn_idx)

    return np.vstack(result)

# ---------------------------------------------
def calc_AD_kmean_dist(train_dset, pred_dset, k, train_dset_pair_distance=None, dist_metric="euclidean"):
    """calculate the probability of the prediction dataset fall in the the domain of traning set. Use Euclidean distance of the K nearest neighbours.
    train_dset and pred_dset should be in 2D numpy array format where each row is a compound.
    """
    if train_dset_pair_distance is None:
        # calculate the pairwise distance of training set
        train_dset_pair_distance = pairwise_distances(X=train_dset, metric=dist_metric)
    train_kmean_dis = []
    # here we use k+1 since the nearest neighbor is itself.
    kn_idxes = get_k_nearest_index(train_dset_pair_distance, k+1)
    for i in range(len(train_dset_pair_distance)):
        # instead of taking the mean, we divide by k. Leaving out the distance to itself
        dis = np.sum(train_dset_pair_distance[i][kn_idxes[i]])/k
        train_kmean_dis.append(dis)
    train_dset_distribution = sp.stats.norm.fit(train_kmean_dis)
    # pairwise distance between train and pred set
    pred_size = len(pred_dset)
    train_pred_dis = pairwise_distances(X=pred_dset, Y=train_dset, metric=dist_metric)
    train_pred_kn_idxes = get_k_nearest_index(train_pred_dis, k)
    pred_kmean_dis_score = np.zeros(pred_size)
    for i in range(pred_size):
        dists = train_pred_dis[i][train_pred_kn_idxes[i]]
        pred_km_dis = np.mean(dists)
        train_dset_std = train_dset_distribution[1] if train_dset_distribution[1] != 0 else 1e-6
        pred_kmean_dis_score[i] = max(1e-6, (pred_km_dis - train_dset_distribution[0]) / train_dset_std)
    return pred_kmean_dis_score, train_pred_kn_idxes

# ---------------------------------------------
def calc_AD_kmean_local_density(train_dset, pred_dset, k, train_dset_pair_distance=None, dist_metric="euclidean"):
    """Evaluate the AD of pred data.
    
    AD is calculated by comparing the distance between 
    the unseen object and its k nearest neighbors in the training set 
    to the distance between these k nearest neighbors and their k nearest 
    neighbors in the training set. Return the distance ratio. 
    Greater than 1 means the pred data is far from the domain.
    """
    if train_dset_pair_distance is None:
        # calculate the pair-wise distance of training set
        train_dset_pair_distance = pairwise_distances(X=train_dset, metric=dist_metric)
    # pairwise distance between train and pred set
    pred_size = len(pred_dset)
    train_pred_dis = pairwise_distances(X=pred_dset, Y=train_dset, metric=dist_metric)
    pred_kmean_dis_local_density = np.zeros(pred_size)
    kn_idxes = get_k_nearest_index(train_pred_dis, k)
    # use k+1 here since the nearest neighbor is itself.
    nei_indxes = get_k_nearest_index(train_dset_pair_distance, k+1)
    for i in range(pred_size):
        # find the index of k nearest neighbour of each prediction data
        pred_km_dis = np.mean(train_pred_dis[i][kn_idxes[i]])
        # find the neighbours of each neighbour and calculate the distance
        neighbor_dis = []
        for nei_ix in kn_idxes[i]:
            # instead of taking the mean, we divide by k. Leaving out the distance to itself
            neighbor_dis.append(np.sum(train_dset_pair_distance[nei_ix][nei_indxes[nei_ix]])/k)
        ave_nei_dis = np.mean(neighbor_dis)
        if ave_nei_dis == 0:
            ave_nei_dis = 1e-6
        pred_kmean_dis_local_density[i] = pred_km_dis / ave_nei_dis
    return pred_kmean_dis_local_density

# ---------------------------------------------
def build_tarball_name(dataset_name, model_uuid, result_dir=''):
    """format for building model tarball names
        Creates the file name for a model tarball from dataset key and model_uuid
        with optional result_dir.

    Args:
       dataset_name (str): The dataset_name used to train this model
       model_uuid (str): The model_uuid assigned to this model
       result_dir (str): Optional directory for this model

    Returns:
       The path or filename of the tarball for this model
    """
    model_tarball_path = os.path.join(str(result_dir), "{}_model_{}.tar.gz".format(dataset_name, model_uuid))
    return model_tarball_path

# ---------------------------------------------
def build_dataset_name(dataset_key):
    """Return the dataset_name when given a dataset_key. Assumes that the dataset_name is a path and ends with an extension

    Args:
       dataset_key (str): A dataset_key

    Returns:
       The dataset_name which is the base name stripped of extensions
    """
    return os.path.splitext(os.path.basename(dataset_key))[0]

# ******************************************************************************************************************************

class ModelPipeline:
    """Contains methods to load in a dataset, split and featurize the data, fit a model to the train dataset,
    generate predictions for an input dataset, and generate performance metrics for these predictions.

    Attributes:
        Set in __init__:
            params (argparse.Namespace): The argparse.Namespace parameter object

            log (log): The logger

            run_mode (str): A flag determine the mode of model pipeline (eg. training or prediction)

            params.dataset_name (argparse.Namespace): The dataset_name parameter of the dataset

            ds_client (ac.DatastoreClient): the datastore api token to interact with the datastore

            perf_dict (dict): The performance dictionary

            output_dir (str): The parent path of the model directory

            mlmt_client: The mlmt service client

            metric_type (str): Defines the type of metric (e.g. roc_auc_score, r2_score)

        set in train_model or run_predictions:
            run_mode (str): The mode to run the pipeline, set to training

            featurziation (Featurization object): The featurization argument or the featurizatioin created from the
            input parameters

            model_wrapper (ModelWrapper objct): A model wrapper created from the parameters and featurization object.

        set in create_model_metadata:
            model_metadata (dict): The model metadata dictionary that stores the model metrics and metadata

        Set in load_featurize_data
            data (ModelDataset object): A data object that featurizes and splits the dataset
    """

    def __init__(self, params, ds_client=None, mlmt_client=None, random_state=None, seed=None):
        """Initializes ModelPipeline object.

        Args:
            params (Namespace object): contains all parameter information.

            ds_client: datastore client.

            mlmt_client: model tracker client.

        Side effects:
            Sets the following ModelPipeline attributes:
                params (argparse.Namespace): The argparse.Namespace parameter object

                log (log): The logger

                run_mode (str): A flag determine the mode of model pipeline (eg. training or prediction)

                params.dataset_name (argparse.Namespace): The dataset_name parameter of the dataset

                ds_client (ac.DatastoreClient): the datastore api token to interact with the datastore

                perf_dict (dict): The performance dictionary

                output_dir (str): The parent path of the model directory.

                mlmt_client: The mlmt service

                metric_type (str): Defines the type of metric (e.g. roc_auc_score, r2_score)
        """
        self.params = params
        self.log = logging.getLogger('ATOM')
        self.run_mode = 'training'  # default, can be overridden later
        self.start_time = time.time()
        
        # initialize seed
        if seed is None:
            seed = getattr(params, 'seed', None)
            self.random_gen = rs.RandomStateGenerator(params, seed)
            self.seed = self.random_gen.get_seed()
        else:
            # pass the seed into the RandomStateGenerator
            self.random_gen = rs.RandomStateGenerator(seed)
            self.seed = self.random_gen.get_seed()
        
        if random_state is None:
            self.random_state = self.random_gen.get_random_state()
        else:
            self.random_state = random_state
        # log the seed used 
        self.log.info('Initiating ModelPipeline with seed {}'.format(self.seed))

        # Default dataset_name parameter from dataset_key
        if params.dataset_name is None:
            self.params.dataset_name = build_dataset_name(self.params.dataset_key)

        self.ds_client = None
        if params.datastore:
            if ds_client is None:
                self.ds_client = dsf.config_client()
            else:
                self.ds_client = ds_client
        # Check consistency of task parameters
        if isinstance(params.response_cols, str):
            params.response_cols = [params.response_cols]
        if params.num_model_tasks != len(params.response_cols):
            raise ValueError("num_model_tasks parameter is inconsistent with response_cols")

        if self.params.model_uuid is None:
            self.params.model_uuid = str(uuid.uuid4())

        if self.params.save_results:
            self.mlmt_client = dsf.initialize_model_tracker()

        self.perf_dict = {}
        if self.params.prediction_type == 'regression':
            if self.params.num_model_tasks > 1:
                self.metric_type = 'mean-r2_score'
            else:
                self.metric_type = 'r2_score'
        else:
            if self.params.num_model_tasks > 1:
                self.metric_type = 'mean-roc_auc_score'
            else:
                self.metric_type = 'roc_auc_score'
        if self.params.output_dir is None:
            self.params.output_dir = os.path.join(self.params.result_dir, self.params.dataset_name, '%s_%s_%s_%s' %
                                                  (
                                                    self.params.model_type,
                                                      self.params.featurizer,
                                                      self.params.splitter, self.params.prediction_type),
                                                  self.params.model_uuid)
        if not os.path.isdir(self.params.output_dir):
            os.makedirs(self.params.output_dir, exist_ok=True)
        self.output_dir = self.params.output_dir
        if self.params.model_tarball_path is None:
            self.params.model_tarball_path = build_tarball_name(self.params.dataset_name, self.params.model_uuid, self.params.result_dir)

        # ****************************************************************************************

    def load_featurize_data(self, params=None):
        """Loads the dataset from the datastore or the file system and featurizes it. If we are training
        a new model, split the dataset into training, validation and test sets.

        The data is also split into training, validation, and test sets and saved to the filesystem or datastore.

        Assumes a ModelWrapper object has already been created.

        Args:
            params (Namespace): Optional set of parameters to be used for featurization; by default this function
            uses the parameters used when the pipeline was created.
            seed (int): Optional seed for reproducibility

        Side effects:
            Sets the following attributes of the ModelPipeline
                data (ModelDataset object): A data object that featurizes and splits the dataset
                    data.dataset(dc.DiskDataset): The transformed, featurized, and split dataset
        """
        if params is None:
            params = self.params
        self.data = model_datasets.create_model_dataset(params, self.featurization, self.ds_client)
        self.data.get_featurized_data(params)

        if self.run_mode == 'training':
            # Ignore prevoiusly split if in production mode
            if params.production:
                # if in production mode, make a new split do not load
                self.log.info('Training in production mode. Ignoring '
                    'previous split and creating production split. '
                    'Production split will not be saved.')
                self.data.split_dataset(random_state=self.random_state, seed=self.seed)
            elif not (params.previously_split and self.data.load_presplit_dataset(random_state=self.random_state, seed=self.seed)):
                self.data.split_dataset(random_state=self.random_state, seed=self.seed)
                self.data.save_split_dataset()
                # write split metadata
                self.create_split_metadata()
                self.save_split_metadata()
            if self.data.params.prediction_type == 'classification':
                self.data._validate_classification_dataset()
        # We now create transformers after splitting, to allow for the case where the transformer
        # is fitted to the training data only. The transformers are then applied to the training,
        # validation and test sets separately.
        if not params.split_only:
            self.model_wrapper.create_transformers(trans.get_all_training_datasets(self.data))
        else:
            self.run_mode = ''

<<<<<<< HEAD
        if self.run_mode == 'training':
            for i, (train, valid) in enumerate(self.data.train_valid_dsets):
                if self.data.params.prediction_type == 'classification' and self.params.sampling_method is not None:
                    train = sample.apply_sampling_method(train, params, random_state=self.random_state, seed=self.seed)
                train = self.model_wrapper.transform_dataset(train)
                valid = self.model_wrapper.transform_dataset(valid)
                self.data.train_valid_dsets[i] = (train, valid)
            self.data.test_dset = self.model_wrapper.transform_dataset(self.data.test_dset)

=======
>>>>>>> 2de53836
        # ****************************************************************************************

    def create_model_metadata(self):
        """Initializes a data structure describing the current model, to be saved in the model zoo.
        This should include everything necessary to reproduce a model run.

        Side effects:
            Sets self.model_metadata (dictionary): A dictionary of the model metadata required to recreate the model.
            Also contains metadata about the generating dataset.
        """

        if self.params.datastore:
            dataset_metadata = dsf.get_keyval(dataset_key=self.params.dataset_key, bucket=self.params.bucket)
        else:
            dataset_metadata = {}
        if 'dataset_hash' not in self.params:
            self.params.dataset_hash=None

        train_dset_data = dict(
            datastore=self.params.datastore,
            dataset_key=self.params.dataset_key,
            bucket=self.params.bucket,
            dataset_oid=self.data.dataset_oid,
            dataset_hash=self.params.dataset_hash,
            id_col=self.params.id_col,
            smiles_col=self.params.smiles_col,
            response_cols=self.params.response_cols,
            feature_transform_type=self.params.feature_transform_type,
            response_transform_type=self.params.response_transform_type,
            weight_transform_type=self.params.weight_transform_type,
            external_export_parameters=dict(
                result_dir=self.params.result_dir),
            dataset_metadata=dataset_metadata,
            production=self.params.production
        )

        model_params = dict(
            model_bucket=self.params.model_bucket,
            system=self.params.system,
            model_type=self.params.model_type,
            featurizer=self.params.featurizer,
            prediction_type=self.params.prediction_type,
            model_choice_score_type=self.params.model_choice_score_type,
            num_model_tasks=self.params.num_model_tasks,
            class_number=self.params.class_number,
            transformers=self.params.transformers,
            transformer_key=self.params.transformer_key,
            transformer_bucket=self.params.transformer_bucket,
            transformer_oid=self.params.transformer_oid,
            uncertainty=self.params.uncertainty,
            time_generated=time.time(),
            save_results=self.params.save_results,
            hyperparam_uuid=self.params.hyperparam_uuid,
            ampl_version=mu.get_ampl_version()
        )
        # add in sampling method parameters for documentation/reproducibility
        if self.params.sampling_method is not None:
            model_params['sampling_method'] = self.params.sampling_method
        if self.params.sampling_ratio is not None:
            model_params['sampling_ratio'] = self.params.sampling_ratio
        if self.params.sampling_k_neighbors is not None:
            model_params['sampling_k_neighbors'] = self.params.sampling_k_neighbors

        splitting_metadata = self.data.get_split_metadata()
        model_metadata = dict(
            model_uuid=self.params.model_uuid,
            time_built=time.time(),
            model_parameters=model_params,
            training_dataset=train_dset_data,
            splitting_parameters=splitting_metadata
        )

        model_spec_metadata = self.model_wrapper.get_model_specific_metadata()
        for key, data in model_spec_metadata.items():
            model_metadata[key] = data
        feature_specific_metadata = self.data.featurization.get_feature_specific_metadata(self.params)
        for key, data in feature_specific_metadata.items():
            model_metadata[key] = data
        for key, data in trans.get_transformer_specific_metadata(self.params).items():
            model_metadata[key] = data
            
        model_metadata['seed'] = self.seed

        self.model_metadata = model_metadata

    # ****************************************************************************************
    def save_model_metadata(self, retries=5, sleep_sec=60):
        """Saves the data needed to reload the model in the model tracker DB or in a local tarball file.

        Inserts the model metadata into the model tracker DB, if self.params.save_results is True.
        Otherwise, saves the model metadata to a local .json file. Generates a gzipped tar archive
        containing the metadata file, the transformer parameters and the model checkpoint files, and
        saves it in the datastore or the filesystem according to the value of save_results.

        Args:
            retries (int): Number of times to retry saving to model tracker DB.

            sleep_sec (int): Number of seconds to sleep between retries, if saving to model tracker DB.

        Side effects:
            Saves the model metadata and parameters into the model tracker DB or a local tarball file.
        """

        # Dump the model parameters and metadata to a JSON file
        out_file = os.path.join(self.output_dir, 'model_metadata.json')

        with open(out_file, 'w') as out:
            json.dump(self.model_metadata, out, sort_keys=True, indent=4, separators=(',', ': '))
            out.write("\n")

        if self.params.save_results:
            # Model tracker saves the model state and metadata in the datastore as well as saving the metadata
            # in the model zoo.
            retry = True
            i = 0
            while retry:
                if i < retries:
                    # TODO: Try to distinguish unrecoverable exceptions (e.g., model tracker is down) from ones for
                    # which retrying is worthwhile.
                    try:
                        trkr.save_model(self, collection_name=self.params.collection_name)
                        # Best model needs to be reloaded for predictions, so does not work to remove best_model_dir
                        retry = False
                    except:
                        raise
                        #self.log.warning("Need to sleep and retry saving model")
                        #time.sleep(sleep_sec)
                        #i += 1
                else:
                    retry = False
        else:
            # If not using the model tracker, save the model state and metadata in a tarball in the filesystem
            trkr.save_model_tarball(self.output_dir, self.params.model_tarball_path)
        self.model_wrapper._clean_up_excess_files(self.model_wrapper.model_dir)

   # ****************************************************************************************
    def create_split_metadata(self):
        """Creates metadata for each split dataset. 
        It will save the seed used to create the split dataset and relevant parameters."""
        self.split_data = dict(
            dataset_key = self.params.dataset_key,
            id_col = self.params.id_col, 
            smiles_col = self.params.smiles_col, 
            response_cols = self.params.response_cols,
            seed = self.seed
        )
        self.splitting_metadata = self.data.get_split_metadata() 
        self.split_data['splitting_metadata'] = self.splitting_metadata

    # ****************************************************************************************
    def save_split_metadata(self):
        out_file = os.path.join(self.output_dir, 'split_metadata.json')
 
        with open(out_file, 'w') as out:
            json.dump(self.split_data, out, sort_keys=True, indent=4, separators=(',', ': '))
            out.write("\n")

    # ****************************************************************************************
    def create_prediction_metadata(self, prediction_results):
        """Initializes a data structure to hold performance metrics from a model run on a new dataset,
        to be stored in the model tracker DB. Note that this isn't used
        for the training run metadata; the training_metrics section is created by the train_model() function.

        Returns:
            prediction_metadata (dict): A dictionary of the metadata for a model run on a new dataset.
        """
        if self.params.datastore:
            dataset_metadata = dsf.get_keyval(dataset_key=self.params.dataset_key, bucket=self.params.bucket)
        else:
            dataset_metadata = {}
        prediction_metadata = dict(
            metrics_type='prediction',
            model_uuid=self.params.model_uuid,
            time_run=time.time(),
            dataset_key=self.params.dataset_key,
            bucket=self.params.bucket,
            dataset_oid=self.data.dataset_oid,
            id_col=self.params.id_col,
            smiles_col=self.params.smiles_col,
            response_cols=self.params.response_cols,
            prediction_results=prediction_results,
            dataset_metadata=dataset_metadata
        )
        return prediction_metadata

    # ****************************************************************************************

    def get_metrics(self):
        """Retrieve the model performance metrics from any previous training and prediction runs
        from the model tracker
        """
        if self.params.save_results:
            return list(trkr.get_metrics(self, collection_name=self.params.collection_name))
            metrics = self.mlmt_client.get_model_metrics(collection_name=self.params.collection_name,
                                                         model_uuid=self.params.model_uuid).result()
            return metrics
        else:
            # TODO: Eventually, may want to allow reading metrics from the JSON files saved by
            # save_metrics(), in order to support installations without the model tracker.
            self.log.warning("ModelPipeline.get_metrics() requires params.save_results = True")
            return None

    # ****************************************************************************************

    def save_metrics(self, model_metrics, prefix=None, retries=5, sleep_sec=60):
        """Saves the given model_metrics dictionary to a JSON file on disk, and also to the model tracker
        database if we're using it.

        If writing to disk, outputs to a JSON file <prefix>_model_metrics.json in the current output directory.

        Args:
            model_metrics (dict or list): Either a dictionary containing the model performance metrics, or a
            list of dictionaries with metrics for each training label and subset.

            prefix (str): An optional prefix to include in the JSON filename

            retries (int): Number of retries to save to model tracker DB, if save_results is True.

            sleep_sec (int): Number of seconds to sleep between retries.

        Side effects:
            Saves the model_metrics dictionary to the model tracker database, or writes out a .json file
        """

        # First save the metrics to disk
        if prefix is None:
            out_file = os.path.join(self.output_dir, 'model_metrics.json')
        else:
            out_file = os.path.join(self.output_dir, '%s_model_metrics.json' % prefix)

        with open(out_file, 'w') as out:
            json.dump(model_metrics, out, sort_keys=True, indent=4, separators=(',', ': '))
            out.write("\n")

        if self.params.save_results:
            if not isinstance(model_metrics, list):
                model_metrics = [model_metrics]
            for metrics in model_metrics:
                retry = True
                i = 0
                while retry:
                    if i < retries:
                        try:
                            self.mlmt_client.save_metrics(collection_name=self.params.collection_name,
                                                        model_uuid=metrics['model_uuid'],
                                                        model_metrics=metrics)
                            retry = False
                        except:
                            raise
                            # TODO: uncomment when debugged
                            # TODO: Need to distinguish between "temporary" exceptions that justify
                            # retries and longer-term exceptions indicating that the model tracker server
                            # is down.
                            #self.log.warning("Need to sleep and retry saving metrics")
                            #time.sleep(sleep_sec)
                            #i += 1
                    else:
                        retry = False

    # ****************************************************************************************

    def split_dataset(self, featurization=None):
        """Load, featurize and split the dataset according to the current model parameter settings,
        but don't actually train a model. Returns the split_uuid for the dataset split.

        Args:
            featurization (Featurization object): An optional featurization object.

        Returns:
            split_uuid (str): The unique identifier for the dataset split.
        """

        self.run_mode = 'training'
        self.params.split_only = True
        self.params.previously_split = False
        if featurization is None:
            featurization = feat.create_featurization(self.params)
        self.featurization = featurization
        self.load_featurize_data()
        return self.data.split_uuid


    # ****************************************************************************************

    def train_model(self, featurization=None):
        """Build model described by self.params on the training dataset described by self.params.

        Generate predictions for the training, validation, and test datasets, and save the predictions and
        performance metrics in the model results DB or in a JSON file.

        Args:
            featurization (Featurization object): An optional featurization object for creating models on a
            prefeaturized dataset

        Side effects:
            Sets the following attributes of the ModelPipeline object
                run_mode (str): The mode to run the pipeline, set to training

                featurization (Featurization object): The featurization argument or the featurization created from the
                input parameters

                model_wrapper (ModelWrapper objct): A model wrapper created from the parameters and featurization object.

                model_metadata (dict): The model metadata dictionary that stores the model metrics and metadata
        """

        self.run_mode = 'training'
        if self.params.model_type == "hybrid":
            if self.params.featurizer in ["graphconv"]:
                raise Exception("Hybrid model doesn't support GraphConv featurizer now.")
            if len(self.params.response_cols) < 2:
                raise Exception("The dataset of a hybrid model should have two response columns, one for activities, one for concentrations.")
        if featurization is None:
            featurization = feat.create_featurization(self.params)
        self.featurization = featurization

        ## create model wrapper if not split_only
        if not self.params.split_only:
            self.model_wrapper = model_wrapper.create_model_wrapper(self.params, self.featurization, self.ds_client, random_state=self.random_state, seed=self.seed)
            self.model_wrapper.setup_model_dirs()

        self.load_featurize_data()

        ## return if split only
        if self.params.split_only:
            return

        self.model_wrapper.train(self)

        # Create the metadata for the trained model
        self.create_model_metadata()
        # Save the performance metrics for each training data subset, for the best epoch
        training_metrics = []
        for label in ['best']:
            for subset in ['train', 'valid', 'test']:
                training_dict = dict(
                    metrics_type='training',
                    label=label,
                    subset=subset)
                training_dict['prediction_results'] = self.model_wrapper.get_pred_results(subset, label)
                training_metrics.append(training_dict)

        # Save the model metrics separately
        for training_dict in training_metrics:
            training_dict['model_uuid'] = self.params.model_uuid
            training_dict['time_run'] = time.time()
            training_dict['input_dataset'] = self.model_metadata['training_dataset']
        self.save_metrics(training_metrics)

        # Save the model metadata in the model tracker or the filesystem
        self.model_metadata['training_metrics'] = training_metrics
        self.save_model_metadata()
        self.orig_params = self.params


    # ****************************************************************************************
    def run_predictions(self, featurization=None):
        """Instantiate a previously trained model, and use it to run predictions on a new dataset.

        Generate predictions for a specified dataset, and save the predictions and performance
        metrics in the model results DB or in a JSON file.

        Args:
            featurization (Featurization Object): An optional featurization object for creating the model wrappr

        Side effects:
            Sets the following attributes of ModelPipeline:
                run_mode (str): The mode to run the pipeline, set to prediction

                featurization (Featurization object): The featurization argument or the featurization created from the
                input parameters

                model_wrapper (ModelWrapper object): A model wrapper created from the parameters and featurization object.
        """

        self.run_mode = 'prediction'
        if featurization is None:
            featurization = feat.create_featurization(self.params)
        self.featurization = featurization
        # Load the dataset to run predictions on and featurize it
        self.load_featurize_data()

        # Run predictions on the full dataset
        pred_results = self.model_wrapper.get_full_dataset_pred_results(self.data)

        # Map the predictions, and metrics if requested, to the dictionary format used by
        # the model tracker
        prediction_metadata = self.create_prediction_metadata(pred_results)

        # Get the metrics from previous prediction runs, if any, and append the new results to them
        # in the model tracker DB
        model_metrics = dict(
            model_uuid=self.params.model_uuid,
            metrics_type='prediction'
        )
        model_metrics.update(prediction_metadata)
        self.save_metrics(model_metrics, 'prediction_%s' % self.params.dataset_name)

    # ****************************************************************************************
    def calc_train_dset_pair_dis(self, metric="euclidean"):
        """Calculate the pairwise distance for training set compound feature vectors, needed for AD calculation."""
        
        self.featurization = self.model_wrapper.featurization
        self.load_featurize_data()
        if len(self.data.train_valid_dsets) > 1:
            # combine train and valid set for k-fold cv models
            train_data = np.concatenate((self.data.train_valid_dsets[0][0].X, self.data.train_valid_dsets[0][1].X))
        else:
            train_data = self.data.train_valid_dsets[0][0].X
        self.train_pair_dis = pairwise_distances(X=train_data, metric=metric)
        self.train_pair_dis_metric = metric
    
    # ****************************************************************************************
    def predict_on_dataframe(self, dset_df, is_featurized=False, contains_responses=False, AD_method=None, k=5, dist_metric="euclidean"):
        """DEPRECATED
        Call predict_full_dataset instead.
        """
        self.log.warning("predict_on_dataframe is deprecated. Please call predict_full_dataset instead.")
        result_df = self.predict_full_dataset(dset_df, is_featurized=is_featurized, 
                contains_responses=contains_responses, AD_method=AD_method, k=k,
                dist_metric=dist_metric)

	    # Inside predict_full_dataset, prediction columns are generated using something like:
        # for i, colname in enumerate(self.params.response_cols):
        #     result_df['%s_pred'%colname] = preds[:,i,0]
        # predict_on_dataframe was only meant to handle single task models and so output
        # columns were not prefixed with the response_col. Thus we need to remove the prefix
        # for backwards compatibility
        if len(self.params.response_cols)==1:
            # currently the only columns that could have a response_col prefix
            suffixes = ['pred', 'std', 'actual', 'prob']
            rename_map = {}
            colname = self.params.response_cols[0]
            for suff in suffixes:
                for c in result_df.columns:
                    if c.startswith('%s_%s'%(colname, suff)):
                        rename_map[c] = c[len(colname+'_'):] # chop off response_col_ prefix

            # rename columns for backwards compatibility
            result_df.rename(columns=rename_map, inplace=True)

        return result_df

    # ****************************************************************************************
    def predict_on_smiles(self, smiles, verbose=False, AD_method=None, k=5, dist_metric="euclidean"):
        """Compute predicted responses from a pretrained model on a set of compounds given as a list of SMILES strings.

        Args:
            smiles (list): A list containting valid SMILES strings

            verbose (boolean): A switch for disabling informational messages

            AD_method (str or None): Method to use to compute applicability domain (AD) index; may be
            'z_score', 'local_density' or None (the default). With the default value, AD indices
            will not be calculated.

            k (int): Number of nearest neighbors of each training data point used to evaluate the AD index.

            dist_metric (str): Metric used to compute distances between feature vectors for AD index calculation.
            Valid values are 'cityblock', 'cosine', 'euclidean', 'jaccard', and 'manhattan'. If binary
            features such as fingerprints are used in model, 'jaccard' (equivalent to Tanimoto distance) may
            be a better choice than the other metrics which operate on continuous features.

        Returns:
            res (DataFrame): Data frame indexed by compound IDs containing a column of SMILES
            strings, with additional columns containing the predicted values for each response variable.
            If the model was trained to predict uncertainties, the returned data frame will also
            include standard deviation columns (named <response_col>_std) for each response variable.
            The result data frame may not include all the compounds in the input dataset, because
            the featurizer may not be able to featurize all of them.
        """

        logger = logging.getLogger('ATOM')
        orig_log_level = logger.getEffectiveLevel()
        logger.setLevel(orig_log_level)
        if not verbose:
            os.environ['TF_CPP_MIN_LOG_LEVEL'] = '1'
            logger.setLevel(logging.CRITICAL)
            sys.stdout = io.StringIO()
            import warnings
            warnings.simplefilter("ignore")

        if len(self.params.response_cols) > 1:
            raise Exception('Currently only single task models supported')
        else:
            task = self.params.response_cols[0]

        df = pd.DataFrame({'compound_id': np.linspace(0, len(smiles) - 1, len(smiles), dtype=int),
                        self.params.smiles_col: smiles,
                        task: np.zeros(len(smiles))})
        res = self.predict_on_dataframe(df, AD_method=AD_method, k=k, dist_metric=dist_metric)

        sys.stdout = sys.__stdout__
        logger.setLevel(orig_log_level)

        return res

    # ****************************************************************************************
    def predict_full_dataset(self, dset_df, is_featurized=False, contains_responses=False, dset_params=None, AD_method=None, k=5, dist_metric="euclidean",
                             max_train_records_for_AD=1000, AD_return_NN=False):
        """Compute predicted responses from a pretrained model on a set of compounds listed in
        a data frame. The data frame should contain, at minimum, a column of compound IDs; if
        SMILES strings are needed to compute features, they should be provided as well. Feature
        columns may be provided as well. If response columns are included in the input, they will
        be included in the output as well to facilitate performance metric calculations.

        This function is similar to predict_on_dataframe, except that it supports multitask models,
        and includes class probabilities in the output for classifier models.

        Args:
            dset_df (DataFrame): A data frame containing compound IDs (if the compounds are to be
            featurized using descriptors) and/or SMILES strings (if the compounds are to be
            featurized using ECFP fingerprints or graph convolution) and/or precomputed features.
            The column names for the compound ID and SMILES columns should match id_col and smiles_col,
            respectively, in the model parameters.

            is_featurized (bool): True if dset_df contains precomputed feature columns. If so,
            dset_df must contain *all* of the feature columns defined by the featurizer that was
            used when the model was trained.

            contains_responses (bool): True if dataframe contains response values

            dset_params (Namespace):  Parameters used to interpret dataset, including id_col, smiles_col,
            and optionally, response_cols. If not provided, id_col, smiles_col and response_cols are
            assumed to be same as in the pretrained model.

            AD_method (str or None): Method to use to compute applicability domain (AD) index; may be
            'z_score', 'local_density' or None (the default). With the default value, AD indices
            will not be calculated.

            k (int): Number of nearest neighbors of each training data point used to evaluate the AD index.

            dist_metric (str): Metric used to compute distances between feature vectors for AD index calculation.
            Valid values are 'cityblock', 'cosine', 'euclidean', 'jaccard', and 'manhattan'. If binary
            features such as fingerprints are used in model, 'jaccard' (equivalent to Tanimoto distance) may
            be a better choice than the other metrics which operate on continuous features.

            max_train_records_for_AD (int): Maximum number of training data rows to use for AD calculation.
            Note that the AD calculation time scales as the square of the number of training records used.
            If the training dataset is larger than `max_train_records_for_AD`, a random sample of rows with
            this size is used instead for the AD calculations.

            AD_return_NN (bool): If AD is calculated and this flag is set, additional columns will be added
            that contain the compound_ids of the k nearest neighbors. These columns will be named
            AD_NN_1 .. AD_NN_k. These neighbors are not in any particular order.

        Returns:
            result_df (DataFrame): Data frame indexed by compound IDs containing a column of SMILES
            strings, with additional columns containing the predicted values for each response variable.
            If the model was trained to predict uncertainties, the returned data frame will also
            include standard deviation columns (named <response_col>_std) for each response variable.
            The result data frame may not include all the compounds in the input dataset, because
            the featurizer may not be able to featurize all of them.
        """

        self.run_mode = 'prediction'
        self.featurization = self.model_wrapper.featurization

        # Change the dataset ID, SMILES and response columns to match the ones in the current model
        dset_df = dset_df.copy()
        if dset_params is not None:
            coldict = {
                        dset_params.id_col: self.params.id_col,
                        dset_params.smiles_col: self.params.smiles_col}
            if contains_responses and (set(dset_params.response_cols) != set(self.params.response_cols)):
                for i, col in enumerate(dset_params.response_cols):
                    coldict[col] = self.params.response_cols[i]
            dset_df = dset_df.rename(columns=coldict)

        # assign unique ids to each row
        old_ids = dset_df[self.params.id_col].values
        new_ids = [str(i) for i in range(len(dset_df))]
        id_map = dict([(i, id) for i, id in zip(new_ids, old_ids)])
        dset_df[self.params.id_col] = new_ids

        self.data = model_datasets.create_minimal_dataset(self.params, self.featurization, contains_responses)

        if not self.data.get_dataset_tasks(dset_df):
            # Shouldn't happen
            raise Exception("response_cols missing from model params")
        # Get features for each compound and construct a DeepChem Dataset from them
        self.data.get_featurized_data(dset_df, is_featurized)

        # Note that at this point, the dataset may contain fewer rows than the input. Typically this happens because
        # of invalid SMILES strings. Remove any rows from the input dataframe corresponding to SMILES strings that were
        # dropped.
        dset_df = dset_df[dset_df[self.params.id_col].isin(self.data.dataset.ids.tolist())]

        # Get the predictions and standard deviations, if calculated, as numpy arrays
        preds, stds = self.model_wrapper.generate_predictions(self.data.dataset)
        result_df = pd.DataFrame({self.params.id_col: self.data.attr.index.values,
                                  self.params.smiles_col: self.data.attr[self.params.smiles_col].values})

        if self.params.model_type != "hybrid":
            if contains_responses:
                for i, colname in enumerate(self.params.response_cols):
                    result_df["%s_actual" % colname] = self.data.vals[:,i]
            for i, colname in enumerate(self.params.response_cols):
                if self.params.prediction_type == 'regression':
                    result_df["%s_pred" % colname] = preds[:,i,0]
                else:
                    class_probs = preds[:,i,:]
                    nclass = preds.shape[2]
                    if nclass == 2:
                        result_df["%s_prob" % colname] = class_probs[:,1]
                    else:
                        for k in range(nclass):
                            result_df["%s_prob_%d" % (colname, k)] = class_probs[:,k]
                    result_df["%s_pred" % colname] = np.argmax(class_probs, axis=1)
            if self.params.uncertainty and self.params.prediction_type == 'regression':
                for i, colname in enumerate(self.params.response_cols):
                    std_colname = '%s_std' % colname
                    result_df[std_colname] = stds[:,i,0]
        else:
            # hybrid model should handled differently
            if contains_responses:
                result_df["actual_activity"] = self.data.vals[:, 0]
                result_df["concentration"] = self.data.vals[:, 1]
            result_df["pred"] = preds[:, 0]

        if AD_method is not None:
            # Calculate applicability domain index

            if self.featurization.feat_type == "graphconv":
                # For graphconv models, compute embeddings and treat them as features
                pred_data = self.predict_embedding(dset_df, dset_params=dset_params)
            else:
                pred_data = copy.deepcopy(self.data.dataset.X)

            try:
                if not hasattr(self, 'featurized_train_data'):
                    self.log.debug("Featurizing training data for AD calculation.")
                    self.run_mode = 'training'
                    # If training data is too big to compute distances in a reasonable time, use a sample of the data
                    train_data_params = copy.deepcopy(self.orig_params)
                    train_data_params.max_dataset_rows = max_train_records_for_AD

                    self.load_featurize_data(params=train_data_params)
                    self.run_mode = 'prediction'
                    if len(self.data.train_valid_dsets) > 1:
                        # combine train and valid set for k-fold CV models
                        train_X = np.concatenate((self.data.train_valid_dsets[0][0].X, self.data.train_valid_dsets[0][1].X))
                        ids = np.concatenate((self.data.train_valid_dsets[0][0].ids, self.data.train_valid_dsets[0][1].ids))
                    else:
                        train_X = self.data.train_valid_dsets[0][0].X
                        ids = self.data.train_valid_dsets[0][0].ids
    
                    if self.featurization.feat_type == "graphconv":
                        self.log.debug("Computing training data embeddings for AD calculation.")
                        train_dset = dc.data.NumpyDataset(train_X)
                        self.featurized_train_data = self.model_wrapper.generate_embeddings(train_dset)
                    else:
                        self.featurized_train_data = train_X

                if not hasattr(self, "train_pair_dis") or not hasattr(self, "train_pair_dis_metric") or self.train_pair_dis_metric != dist_metric:
                    self.train_pair_dis = pairwise_distances(X=self.featurized_train_data, metric=dist_metric)
                    self.train_pair_dis_metric = dist_metric

                self.log.debug("Calculating AD index.")

                if AD_method == "local_density":
                    result_df["AD_index"] = calc_AD_kmean_local_density(self.featurized_train_data, pred_data, k, train_dset_pair_distance=self.train_pair_dis, dist_metric=dist_metric)
                else:
                    result_df["AD_index"], indexes = calc_AD_kmean_dist(self.featurized_train_data, pred_data, k, train_dset_pair_distance=self.train_pair_dis, dist_metric=dist_metric)

                if AD_return_NN:
                    for neigh in range(k):
                        neigh_ids = []
                        for comp in range(len(indexes)):
                            neigh_ids.append(ids[indexes[comp][neigh]])
                        result_df[f'AD_NN_{neigh}'] = neigh_ids

            except:
                self.log.warning("AD index calculation failed")
                # xxx re-raise for debugging
                raise

        # insert any missing ids
        missing_ids = list(set(new_ids).difference(result_df[self.params.id_col]))
        if len(missing_ids) > 0:
            missing_df = pd.DataFrame({self.params.id_col: missing_ids})
            result_df = pd.concat([result_df, missing_df], ignore_index=True)
        # sort in ascending order, recovering the original order, keeping in mind that string representations
        # of ints don't sort in the same order as the corresponding ints.
        result_df['original_sort_order'] = [int(s) for s in result_df[self.params.id_col].values]
        result_df.sort_values(by='original_sort_order', ascending=True, inplace=True)
        result_df = result_df.drop(columns=['original_sort_order'])
        # map back to original id values
        result_df[self.params.id_col] = result_df[self.params.id_col].map(id_map)

        return result_df

    # ****************************************************************************************
    def predict_embedding(self, dset_df, dset_params=None):
        """Compute embeddings from a pretrained model on a set of compounds listed in a data frame. The data
        frame should contain, at minimum, a column of compound IDs and a column of SMILES strings.
        """

        self.run_mode = 'prediction'
        self.featurization = self.model_wrapper.featurization

        # Change the dataset ID, SMILES and response columns to match the ones in the current model
        dset_df = dset_df.copy()
        if dset_params is not None:
            coldict = {
                        dset_params.id_col: self.params.id_col,
                        dset_params.smiles_col: self.params.smiles_col}
            dset_df = dset_df.rename(columns=coldict)

        self.data = model_datasets.create_minimal_dataset(self.params, self.featurization)
        self.data.get_featurized_data(dset_df, is_featurized=False)
        # Not sure the following is necessary
        self.data.dataset = self.model_wrapper.transform_dataset(self.data.dataset, fold='final')

        # Get the embeddings as a numpy array
        embeddings = self.model_wrapper.generate_embeddings(self.data.dataset)
        # Truncate the embeddings array to the length of the input dataset. The array returned by the DeepChem 
        # predict_embedding function is padded to multiples of the batch size.
        embeddings = embeddings[:len(dset_df),:]

        return embeddings


# ****************************************************************************************
def run_models(params, shared_featurization=None, generator=False):
    """Query the model tracker for models matching the criteria in params.model_filter. Run
    predictions with each model using the dataset specified by the remaining parameters.

    Args:
        params (Namespace): Parsed parameters

        shared_featurization (Featurization): Object to map compounds to features, shared across models.
        User is responsible for ensuring that shared_featurization is compatible with all matching models.

        generator (bool): True if run as a generator
    """
    mlmt_client = dsf.initialize_model_tracker()
    ds_client = dsf.config_client()
    log = logging.getLogger('ATOM')

    exclude_fields = [
        "training_metrics",
        "time_built",
        "training_dataset.dataset_metadata"
    ]

    query_params = {
        'match_metadata': params.model_filter
    }

    metadata_iter = mlmt_client.get_models(
        collection_name=params.collection_name,
        query_params=query_params,
        exclude_fields=exclude_fields,
        count=True
    )

    model_count = next(metadata_iter)

    if not model_count:
        log.error("No matching models returned")
        return

    for metadata_dict in metadata_iter:
        model_uuid = metadata_dict['model_uuid']

        log.info("Got metadata for model UUID %s" % model_uuid)

        # Parse the saved model metadata to obtain the parameters used to train the model
        model_params = parse.wrapper(metadata_dict)

        # Override selected model training data parameters with parameters for current dataset

        model_params.model_uuid = model_uuid
        model_params.collection_name = params.collection_name
        model_params.datastore = True
        model_params.save_results = True
        model_params.dataset_key = params.dataset_key
        model_params.bucket = params.bucket
        model_params.dataset_oid = params.dataset_oid
        model_params.system = params.system
        model_params.id_col = params.id_col
        model_params.smiles_col = params.smiles_col
        model_params.result_dir = params.result_dir
        model_params.model_filter = params.model_filter

        # Create a separate output_dir under model_params.result_dir for each model. For lack of a better idea, use the model UUID
        # to name the output dir, to ensure uniqueness.
        model_params.output_dir = os.path.join(params.result_dir, model_uuid)

        # Allow descriptor featurizer to use a different descriptor table than was used for the training data.
        # This could be needed e.g. when a model was trained with GSK compounds and tested with ChEMBL data.
        model_params.descriptor_key = params.descriptor_key
        model_params.descriptor_bucket = params.descriptor_bucket
        model_params.descriptor_oid = params.descriptor_oid

        # If there is no shared featurization object, create one for this model
        if shared_featurization is None:
            featurization = feat.create_featurization(model_params)
        else:
            featurization = shared_featurization


        # Create a ModelPipeline object
        pipeline = ModelPipeline(model_params, ds_client, mlmt_client)

        # Create the ModelWrapper object.
        pipeline.model_wrapper = model_wrapper.create_model_wrapper(pipeline.params, featurization,
                                                                    pipeline.ds_client,
                                                                    random_state=pipeline.random_state,
                                                                    seed=pipeline.seed)

        # Get the tarball containing the saved model from the datastore, and extract it into model_dir.
        model_dataset_oid = metadata_dict['model_parameters']['model_dataset_oid']
        # TODO: Should we catch exceptions from retrieve_dataset_by_dataset_oid, or let them propagate?
        model_dir = dsf.retrieve_dataset_by_dataset_oid(model_dataset_oid, client=ds_client, return_metadata=False,
                                                        nrows=None, print_metadata=False, sep=False,
                                                        tarpath=pipeline.model_wrapper.model_dir)
        pipeline.log.info("Extracted model tarball to %s" % model_dir)

        # If that worked, reload the saved model training state
        pipeline.model_wrapper.reload_model(pipeline.model_wrapper.model_dir)

        # Run predictions on the specified dataset
        pipeline.run_predictions(featurization)

        # Return the pipeline to the calling function, if run as a generator
        if generator:
            yield pipeline


# ****************************************************************************************
def regenerate_results(result_dir, params=None, metadata_dict=None, shared_featurization=None, system='twintron-blue'):
    """Query the model tracker for models matching the criteria in params.model_filter. Run
    predictions with each model using the dataset specified by the remaining parameters.

    Args:
        result_dir (str): Parent of directory where result files will be written

        params (Namespace): Parsed parameters

        metadata_dict (dict): Model metadata

        shared_featurization (Featurization): Object to map compounds to features, shared across models.
        User is responsible for ensuring that shared_featurization is compatible with all matching models.

        system (str): System name

    Returns:
        result_dict (dict): Results from predictions
    """

    mlmt_client = dsf.initialize_model_tracker()
    ds_client = dsf.config_client()
    log = logging.getLogger('ATOM')

    if metadata_dict is None:
        if params is None:
            log.error("Must either provide params or metadata_dict")
            return
        metadata_dict = trkr.get_metadata_by_uuid(params.model_uuid,
                                                  collection_name=params.collection_name)
        if metadata_dict is None:
            log.error("No matching models returned")
            return

    # Parse the saved model metadata to obtain the parameters used to train the model
    model_params = parse.wrapper(metadata_dict)
    model_params.model_uuid = metadata_dict['model_uuid']
    model_params.datastore = True

    dset_df = model_datasets.create_split_dataset_from_metadata(model_params, ds_client)
    test_df = dset_df[dset_df.subset == 'test']

    model_uuid = model_params.model_uuid

    log.info("Got metadata for model UUID %s" % model_uuid)

    model_params.result_dir = result_dir

    # Create a separate output_dir under model_params.result_dir for each model. For lack of a better idea, use the model UUID
    # to name the output dir, to ensure uniqueness.
    model_params.output_dir = os.path.join(model_params.result_dir, model_uuid)

    # Allow descriptor featurizer to use a different descriptor table than was used for the training data.
    # This could be needed e.g. when a model was trained with GSK compounds and tested with ChEMBL data, or
    # when running a model that was trained on LC on a non-LC system.
    model_params.system = system

    # Create a ModelPipeline object
    pipeline = ModelPipeline(model_params, ds_client, mlmt_client)

    # If there is no shared featurization object, create one for this model
    if shared_featurization is None:
        featurization = feat.create_featurization(model_params)
    else:
        featurization = shared_featurization

    log.info("Featurization = %s" % str(featurization))
    # Create the ModelWrapper object.

    pipeline.model_wrapper = model_wrapper.create_model_wrapper(pipeline.params, featurization,
                                                                pipeline.ds_client,
                                                                random_state=pipeline.random_state,
                                                                seed=pipeline.seed)
    # Get the tarball containing the saved model from the datastore, and extract it into model_dir (old format)
    # or output_dir (new format) according to the format of the tarball contents.

    _extract_dir = trkr.extract_datastore_model_tarball(model_uuid, model_params.model_bucket, model_params.output_dir,
                                         pipeline.model_wrapper.model_dir)

    # If that worked, reload the saved model training state

    pipeline.model_wrapper.reload_model(pipeline.model_wrapper.model_dir)
    # Run predictions on the specified dataset
    result_dict = pipeline.predict_on_dataframe(test_df, contains_responses=True)
    result_dict['model_type'] = model_params.model_type
    result_dict['featurizer'] = model_params.featurizer
    result_dict['splitter'] = model_params.splitter
    if 'descriptor_type' in model_params:
        result_dict['descriptor_type'] = model_params.descriptor_type

    return result_dict


# ****************************************************************************************
def create_prediction_pipeline(params, model_uuid, collection_name=None, featurization=None, alt_bucket='CRADA'):
    """Create a ModelPipeline object to be used for running blind predictions on datasets
    where the ground truth is not known, given a pretrained model in the model tracker database.

    Args:
        params (Namespace or dict): A parsed parameters namespace, containing parameters describing how input
        datasets should be processed. If a dictionary is passed, it will be parsed to fill in default values
        and convert it to a Namespace object.

        model_uuid (str): The UUID of a trained model.

        collection_name (str): The collection where the model is stored in the model tracker DB.

        featurization (Featurization): An optional featurization object to be used for featurizing the input data.
        If none is provided, one will be created based on the stored model parameters.

        alt_bucket (str): Alternative bucket to search for model tarball and transformer files, if
        original bucket no longer exists.

    Returns:
        pipeline (ModelPipeline): A pipeline object to be used for making predictions.
    """
    mlmt_client = dsf.initialize_model_tracker()
    ds_client = dsf.config_client()

    if collection_name is None:
        collection_name = trkr.get_model_collection_by_uuid(model_uuid, mlmt_client)

    if isinstance(params, dict):
        params = parse.wrapper(params)

    metadata_dict = trkr.get_metadata_by_uuid(model_uuid, collection_name=collection_name)
    if not metadata_dict:
        raise Exception("No model found with UUID %s in collection %s" % (model_uuid, collection_name))

    print("Got metadata for model UUID %s" % model_uuid)

    model_ampl_version = metadata_dict['model_parameters']['ampl_version']
    # check the model version to make sure it's compatible with the running ampl version
    mu.check_version_compatible(model_ampl_version)
    # Parse the saved model metadata to obtain the parameters used to train the model
    model_params = parse.wrapper(metadata_dict)
    orig_params = copy.deepcopy(model_params)

    # Override selected model training data parameters with parameters for current dataset

    model_params.model_uuid = model_uuid
    model_params.save_results = True
    model_params.id_col = params.id_col
    model_params.smiles_col = params.smiles_col
    model_params.result_dir = params.result_dir
    model_params.system = params.system


    # Check that buckets where model tarball and transformers were saved still exist. If not, try alt_bucket.
    model_bucket_meta = ds_client.ds_buckets.get_buckets(buckets=[model_params.model_bucket]).result()
    if len(model_bucket_meta) == 0:
        model_params.model_bucket = alt_bucket
    if (model_params.transformer_bucket != model_params.model_bucket):
        trans_bucket_meta = ds_client.ds_buckets.get_buckets(buckets=[model_params.transformer_bucket]).result()
        if len(trans_bucket_meta) == 0:
            model_params.transformer_bucket = alt_bucket
    else:
        if len(model_bucket_meta) == 0:
            model_params.transformer_bucket = alt_bucket

    # Create a separate output_dir under model_params.result_dir for each model. For lack of a better idea, use the model UUID
    # to name the output dir, to ensure uniqueness.
    model_params.output_dir = os.path.join(params.result_dir, model_uuid)

    # Allow using computed_descriptors featurizer for a model trained with the descriptors featurizer, and vice versa
    if (model_params.featurizer == 'descriptors' and params.featurizer == 'computed_descriptors') or (
            model_params.featurizer == 'computed_descriptors' and params.featurizer == 'descriptors'):
        model_params.featurizer = params.featurizer

    # Allow descriptor featurizer to use a different descriptor table than was used for the training data.
    # This could be needed e.g. when a model was trained with GSK compounds and tested with ChEMBL data.
    model_params.descriptor_key = params.descriptor_key
    model_params.descriptor_bucket = params.descriptor_bucket
    model_params.descriptor_oid = params.descriptor_oid

    # If the caller didn't provide a featurization object, create one for this model
    if featurization is None:
        featurization = feat.create_featurization(model_params)

    # Create a ModelPipeline object
    pipeline = ModelPipeline(model_params, ds_client, mlmt_client)
    pipeline.orig_params = orig_params

    # Create the ModelWrapper object.
    pipeline.model_wrapper = model_wrapper.create_model_wrapper(pipeline.params, featurization,
                                                                pipeline.ds_client)

    orig_log_level = pipeline.log.getEffectiveLevel()
    if params.verbose:
        pipeline.log.setLevel(logging.DEBUG)
    else:
        pipeline.log.setLevel(logging.CRITICAL)

    # Get the tarball containing the saved model from the datastore, and extract it into model_dir or output_dir,
    # depending on what style of tarball it is (old or new respectively)
    extract_dir = trkr.extract_datastore_model_tarball(model_uuid, model_params.model_bucket, model_params.output_dir, 
                                         pipeline.model_wrapper.model_dir)

    if extract_dir == model_params.output_dir:
        # Model came from new style tarball
        pipeline.model_wrapper.model_dir = os.path.join(model_params.output_dir, 'best_model')

    # Reload the saved model training state
    pipeline.model_wrapper.reload_model(pipeline.model_wrapper.model_dir)

    pipeline.log.setLevel(orig_log_level)
    return pipeline


# ****************************************************************************************
def create_prediction_pipeline_from_file(params, reload_dir, model_path=None, model_type='best_model', featurization=None,
                                         verbose=True):
    """Create a ModelPipeline object to be used for running blind predictions on datasets, given a pretrained model stored
    in the filesystem. The model may be stored either as a gzipped tar archive or as a directory.

    Args:
        params (Namespace): A parsed parameters namespace, containing parameters describing how input
        datasets should be processed.

        reload_dir (str): The path to the parent directory containing the various model subdirectories
          (e.g.: '/home/cdsw/model/delaney-processed/delaney-processed/pxc50_NN_graphconv_scaffold_regression/').
        If reload_dir is None, then model_path must be specified. If both are specified, then the tar archive given
        by model_path will be unpacked into reload_dir, possibly overwriting existing files in that directory.

        model_path (str): Path to a gzipped tar archive containing the saved model metadata and parameters. If specified,
        the tar archive is unpacked into reload_dir if that directory is given, or to a temporary directory otherwise.

        model_type (str): Name of the subdirectory in reload_dir or in the tar archive where the trained model state parameters
        should be loaded from.

        featurization (Featurization): An optional featurization object to be used for featurizing the input data.
        If none is provided, one will be created based on the stored model parameters.

    Returns:
        pipeline (ModelPipeline): A pipeline object to be used for making predictions.
    """
    log = logging.getLogger('ATOM')

    # Unpack the model tar archive if one is specified
    if model_path is not None:
        # if mismatch, it will raise an exception
        _matched = mu.check_version_compatible(model_path)
        if reload_dir is None:
            # Create a temporary directory
            reload_dir = tempfile.mkdtemp()
        else:
            os.makedirs(reload_dir, exist_ok=True)
        with tarfile.open(model_path, mode='r:gz') as tar:
            futils.safe_extract(tar, path=reload_dir)
    elif reload_dir is None:
        raise ValueError("Either reload_dir or model_path must be specified.")

    # Opens the model_metadata.json file containing the reloaded model parameters
    config_file_path = os.path.join(reload_dir, 'model_metadata.json')
    with open(config_file_path) as f:
        config = json.loads(f.read())
    # Set the transformer_key parameter to point to the transformer pickle file we just extracted
    try:
        has_transformers = config['model_parameters']['transformers']
        if has_transformers:
            config['model_parameters']['transformer_key'] = "%s/transformers.pkl" % reload_dir
    except KeyError:
        pass

    # Parse the saved model metadata to obtain the parameters used to train the model
    model_params = parse.wrapper(config)
    orig_params = copy.deepcopy(model_params)

    # Override selected model training data parameters with parameters for current dataset

    model_params.save_results = False
    model_params.output_dir = reload_dir
    if params is not None:
        model_params.id_col = params.id_col
        model_params.smiles_col = params.smiles_col
        model_params.result_dir = params.result_dir
        model_params.system = params.system
        verbose = params.verbose

        # Allow using computed_descriptors featurizer for a model trained with the descriptors featurizer, and vice versa
        if (model_params.featurizer == 'descriptors' and params.featurizer == 'computed_descriptors') or (
                model_params.featurizer == 'computed_descriptors' and params.featurizer == 'descriptors'):
            model_params.featurizer = params.featurizer

        # Allow descriptor featurizer to use a different descriptor table than was used for the training data.
        # This could be needed e.g. when a model was trained with GSK compounds and tested with ChEMBL data.
        model_params.descriptor_key = params.descriptor_key
        model_params.descriptor_bucket = params.descriptor_bucket
        model_params.descriptor_oid = params.descriptor_oid

    # If the caller didn't provide a featurization object, create one for this model
    if featurization is None:
        featurization = feat.create_featurization(model_params)

    log.info("Featurization = %s" % str(featurization))
    # Create a ModelPipeline object
    pipeline = ModelPipeline(model_params)
    pipeline.orig_params = orig_params

    # Create the ModelWrapper object.
    pipeline.model_wrapper = model_wrapper.create_model_wrapper(pipeline.params, featurization,
                                                                random_state=pipeline.random_state,
                                                                seed=pipeline.seed)

    orig_log_level = pipeline.log.getEffectiveLevel()
    if verbose:
        pipeline.log.setLevel(logging.DEBUG)
    else:
        pipeline.log.setLevel(logging.CRITICAL)

    # Reload the saved model training state
    model_dir = os.path.join(reload_dir, model_type)

    # If that worked, reload the saved model training state
    pipeline.model_wrapper.reload_model(model_dir)

    pipeline.log.setLevel(orig_log_level)
    return pipeline


# ****************************************************************************************

def load_from_tracker(model_uuid, collection_name=None, client=None, verbose=False, alt_bucket='CRADA'):
    """DEPRECATED. Use the function create_prediction_pipeline() directly, or use the higher-level function
    predict_from_model.predict_from_tracker_model().

    Create a ModelPipeline object using the metadata in the  model tracker.

    Args:
        model_uuid (str): The UUID of a trained model.

        collection_name (str): The collection where the model is stored in the model tracker DB.

        client : Ignored, for backward compatibility only

        verbose (bool): A switch for disabling informational messages

        alt_bucket (str): Alternative bucket to search for model tarball and transformer files, if
        original bucket no longer exists.

    Returns:
        tuple of:
            pipeline (ModelPipeline): A pipeline object to be used for making predictions.

            pparams (Namespace): Parsed parameter namespace from the requested model.
    """

    logger = logging.getLogger('ATOM')
    if not verbose:
        os.environ['TF_CPP_MIN_LOG_LEVEL'] = '1'
        logger.setLevel(logging.CRITICAL)
        sys.stdout = io.StringIO()
        import warnings
        warnings.simplefilter("ignore")

    if collection_name is None:
        collection_name = trkr.get_model_collection_by_uuid(model_uuid)

    metadata_dict = trkr.get_metadata_by_uuid(model_uuid, collection_name=collection_name)
    if not metadata_dict:
        raise Exception("No model found with UUID %s in collection %s" % (model_uuid, collection_name))

    logger.info("Got metadata for model UUID %s" % model_uuid)

    # Parse the saved model metadata to obtain the parameters used to train the model
    pparams = parse.wrapper(metadata_dict)
    # pparams.uncertainty   = False
    pparams.verbose = verbose
    pparams.result_dir = tempfile.mkdtemp()  # Redirect the untaring of the model to a temporary directory

    model = create_prediction_pipeline(pparams, model_uuid, collection_name, alt_bucket=alt_bucket)
    # model.params.uncertainty = False

    if not verbose:
        sys.stdout = sys.__stdout__

    return (model, pparams)


# ****************************************************************************************
def ensemble_predict(model_uuids, collections, dset_df, labels=None, dset_params=None, splitters=None,
                     mt_client=None, aggregate="mean", contains_responses=False):
    """Load a series of pretrained models and predict responses with each model; then aggregate
    the predicted responses into one prediction per compound.

    Args:
        model_uuids (iterable of str): Sequence of UUIDs of trained models.

        collections (str or iterable of str): The collection(s) where the models are stored in the
        model tracker DB. If a single string, the same collection is assumed to contain all the models.
        Otherwise, collections should be of the same length as model_uuids.

        dset_df (DataFrame): Dataset to perform predictions on. Should contain compound IDs and
        SMILES strings. May contain features.

        labels (iterable of str): Optional suffixes for model-specific prediction column names.
        If not provided, the columns are labeled 'pred_<uuid>' where <uuid> is the model UUID.

        dset_params (Namespace): Parameters used to interpret dataset, including id_col and smiles_col.
        If not provided, id_col and smiles_col are assumed to be same as in the pretrained model and
        the same for all models.

        mt_client: Ignored, for backward compatibility only.

        aggregate (str): Method to be used to combine predictions.

    Returns:
        pred_df (DataFrame): Table with predicted responses from each model, plus the ensemble prediction.

    """

    # Get the singleton MLMTClient instance
    _mlmt_client = dsf.initialize_model_tracker()
    log = logging.getLogger('ATOM')

    pred_df = None

    if isinstance(collections, str):
        collections = [collections] * len(model_uuids)

    if labels is None:
        labels = model_uuids

    ok_labels = []
    for i, (model_uuid, collection_name, label) in enumerate(zip(model_uuids, collections, labels)):
        log.info("Loading model %s from collection %s" % (model_uuid, collection_name))
        metadata_dict = trkr.get_metadata_by_uuid(model_uuid, collection_name=collection_name)
        if not metadata_dict:
            raise Exception("No model found with UUID %s in collection %s" % (model_uuid, collection_name))

        log.info("Got metadata for model UUID %s" % model_uuid)

        # Parse the saved model metadata to obtain the parameters used to train the model
        model_pparams = parse.wrapper(metadata_dict)

        # Override selected parameters
        model_pparams.result_dir = tempfile.mkdtemp()

        if splitters is not None:
            if model_pparams.splitter != splitters[i]:
                log.info("Replacing %s splitter in stored model with %s" % (model_pparams.splitter, splitters[i]))
                model_pparams.splitter = splitters[i]

        if dset_params is not None:
            model_pparams.id_col = dset_params.id_col
            model_pparams.smiles_col = dset_params.smiles_col
            if contains_responses:
                model_pparams.response_cols = dset_params.response_cols
        pipe = create_prediction_pipeline(model_pparams, model_uuid, collection_name)

        if pred_df is None:
            initial_cols = [model_pparams.id_col, model_pparams.smiles_col]
            if contains_responses:
                initial_cols.extend(model_pparams.response_cols)
            pred_df = dset_df[initial_cols].copy()
            if contains_responses:
                # Assume singletask model for now
                pred_df = pred_df.rename(columns={model_pparams.response_cols[0]: 'actual'})

        pipe.run_mode = 'prediction'
        pipe.featurization = pipe.model_wrapper.featurization
        pipe.data = model_datasets.create_minimal_dataset(pipe.params, pipe.featurization, contains_responses)

        if not pipe.data.get_dataset_tasks(dset_df):
            # Shouldn't happen - response_cols should already be set in saved model parameters
            raise Exception("response_cols missing from model params")
        is_featurized = (len(set(pipe.featurization.get_feature_columns()) - set(dset_df.columns.values)) == 0)
        pipe.data.get_featurized_data(dset_df, is_featurized)
        pipe.data.dataset = pipe.model_wrapper.transform_dataset(pipe.data.dataset, fold='final')

        # Create a temporary data frame to hold the compound IDs and predictions. The model may not
        # return predictions for all the requested compounds, so we have to outer join the predictions
        # to the existing data frame.
        result_df = pd.DataFrame({model_pparams.id_col: pipe.data.attr.index.values})

        # Get the predictions and standard deviations, if calculated, as numpy arrays
        try:
            preds, stds = pipe.model_wrapper.generate_predictions(pipe.data.dataset)
        except ValueError:
            log.error("\n***** Prediction failed for model %s %s\n" % (label, model_uuid))
            continue
        i = 0
        if pipe.params.prediction_type == 'regression':
            result_df["pred_%s" % label] = preds[:, i, 0]
        else:
            # Assume binary classifier for now. We're going to aggregate the probabilities for class 1.
            result_df["pred_%s" % label] = preds[:, i, 1]
        if pipe.params.uncertainty and pipe.params.prediction_type == 'regression':
            std_colname = 'std_%s' % label
            result_df[std_colname] = stds[:, i, 0]
        pred_df = pred_df.merge(result_df, how='left', on=model_pparams.id_col)
        ok_labels.append(label)

    # Aggregate the ensemble of predictions
    pred_cols = ["pred_%s" % label for label in ok_labels]
    pred_vals = pred_df[pred_cols].values
    if aggregate == 'mean':
        agg_pred = np.nanmean(pred_vals, axis=1)
    elif aggregate == 'median':
        agg_pred = np.nanmedian(pred_vals, axis=1)
    elif aggregate == 'max':
        agg_pred = np.nanmax(pred_vals, axis=1)
    elif aggregate == 'min':
        agg_pred = np.nanmin(pred_vals, axis=1)
    elif aggregate == 'weighted':
        std_cols = ["std_%s" % label for label in ok_labels]
        std_vals = pred_df[std_cols].values
        if len(set(std_cols) - set(pred_df.columns.values)) > 0:
            raise Exception("Weighted ensemble needs uncertainties for all component models.")
        if np.any(std_vals == 0.0):
            raise Exception("Can't compute weighted ensemble because some standard deviations are zero")
        agg_pred = np.nansum(pred_vals / std_vals, axis=1) / np.nansum(1.0 / std_vals, axis=1)
    else:
        raise ValueError("Unknown aggregate value %s" % aggregate)

    if pipe.params.prediction_type == 'regression':
        pred_df["ensemble_pred"] = agg_pred
    else:
        pred_df["ensemble_class_prob"] = agg_pred
        pred_df["ensemble_pred"] = [int(p >= 0.5) for p in agg_pred]

    log.info("Done with ensemble prediction")
    return pred_df


# ****************************************************************************************
def retrain_model(model_uuid, collection_name=None, result_dir=None, mt_client=None, verbose=True):
    """Obtain model parameters from the metadata in the model tracker, given the model_uuid,
    and train a new model using exactly the same parameters (except for result_dir). Returns
    the resulting ModelPipeline object. The pipeline object can then be used as input for
    performance plots and other analyses that can't be done using just the metrics stored
    in the model tracker; or to make predictions on new data.

    Args:
        model_uuid (str): The UUID of a trained model.

        collection_name (str): The collection where the model is stored in the model tracker DB.

        result_dir (str): The directory of model results when the model tracker is not available.

        mt_client : Ignored

        verbose (bool): A switch for disabling informational messages

    Returns:
        pipeline (ModelPipeline): A pipeline object containing data from the model training.
    """

    log = logging.getLogger('ATOM')
    if not result_dir:
        _mlmt_client = dsf.initialize_model_tracker()

        log.info("Loading model %s from collection %s" % (model_uuid, collection_name))
        metadata_dict = trkr.get_metadata_by_uuid(model_uuid, collection_name=collection_name)
        if not metadata_dict:
            raise Exception("No model found with UUID %s in collection %s" % (model_uuid, collection_name))
    else:
        for dirpath, dirnames, filenames in os.walk(result_dir):
            if model_uuid in dirnames:
                model_dir = os.path.join(dirpath, model_uuid)
                break

        with open(os.path.join(model_dir, 'model_metadata.json')) as f:
            metadata_dict = json.load(f)

    log.info("Got metadata for model UUID %s" % model_uuid)

    # Parse the saved model metadata to obtain the parameters used to train the model
    model_pparams = parse.wrapper(metadata_dict)

    model_pparams.result_dir = tempfile.mkdtemp()
    # TODO: This is a hack; possibly the datastore parameter isn't being stored in the metadata?
    model_pparams.datastore = True if not result_dir else False
    pipe = ModelPipeline(model_pparams)
    pipe.train_model()

    return pipe

# ****************************************************************************************
def main():
    """Entry point when script is run from a shell"""

    params = parse.wrapper(sys.argv[1:])
    # model_filter parameter determines whether you are loading pretrained models and running
    # predictions on them, or training a new model
    if 'model_filter' in params.__dict__ and params.model_filter is not None:
        # DEPRECATED: This feature isn't used by anyone as far as I know; it will be removed in
        # the near future.
        run_models(params)
    elif params.split_only:
        params.verbose = False
        mp = ModelPipeline(params)
        split_uuid = mp.split_dataset()
        print(split_uuid)
    else:
        print("Running model pipeline")
        logging.basicConfig(format='%(asctime)-15s %(message)s')
        logger = logging.getLogger('ATOM')
        if params.verbose:
            logger.setLevel(logging.DEBUG)
        else:
            logger.setLevel(logging.CRITICAL)
        mp = ModelPipeline(params)
        mp.train_model()
        mp.log.warn("Dataset size: {}".format(mp.data.dataset.get_shape()[0][0]))


# -----------------------------------------------------------------------------------------------------
if __name__ == '__main__' and len(sys.argv) > 1:
    main()
    sys.exit(0)<|MERGE_RESOLUTION|>--- conflicted
+++ resolved
@@ -320,6 +320,13 @@
                 self.save_split_metadata()
             if self.data.params.prediction_type == 'classification':
                 self.data._validate_classification_dataset()
+
+        # apply sampling before fitting transformers
+        if self.run_mode == 'training':
+            for i, (train, valid) in enumerate(self.data.train_valid_dsets):
+                if self.data.params.prediction_type == 'classification' and self.params.sampling_method is not None:
+                    train = sample.apply_sampling_method(train, params, random_state=self.random_state, seed=self.seed)
+
         # We now create transformers after splitting, to allow for the case where the transformer
         # is fitted to the training data only. The transformers are then applied to the training,
         # validation and test sets separately.
@@ -328,18 +335,6 @@
         else:
             self.run_mode = ''
 
-<<<<<<< HEAD
-        if self.run_mode == 'training':
-            for i, (train, valid) in enumerate(self.data.train_valid_dsets):
-                if self.data.params.prediction_type == 'classification' and self.params.sampling_method is not None:
-                    train = sample.apply_sampling_method(train, params, random_state=self.random_state, seed=self.seed)
-                train = self.model_wrapper.transform_dataset(train)
-                valid = self.model_wrapper.transform_dataset(valid)
-                self.data.train_valid_dsets[i] = (train, valid)
-            self.data.test_dset = self.model_wrapper.transform_dataset(self.data.test_dset)
-
-=======
->>>>>>> 2de53836
         # ****************************************************************************************
 
     def create_model_metadata(self):
