#!/usr/bin/env python

"""
Contains class ModelPipeline, which loads in a dataset, splits it, trains a model, and generates predictions and output
metrics for that model. Works for a variety of featurizers, splitters and other parameters on a generic dataset
"""

import json
import logging
import os
import io
import sys
import time
import uuid
import tempfile
import tarfile
import deepchem as dc
import numpy as np
import time
import pandas as pd
import scipy as sp
from sklearn.metrics import pairwise_distances
import pdb
import copy

from atomsci.ddm.utils import datastore_functions as dsf
import atomsci.ddm.utils.model_version_utils as mu

from atomsci.ddm.pipeline import model_datasets as model_datasets
from atomsci.ddm.pipeline import model_wrapper as model_wrapper
from atomsci.ddm.pipeline import featurization as feat
from atomsci.ddm.pipeline import parameter_parser as parse
from atomsci.ddm.pipeline import model_tracker as trkr
from atomsci.ddm.pipeline import transformations as trans

logging.basicConfig(format='%(asctime)-15s %(message)s')

# ---------------------------------------------
def calc_AD_kmean_dist(train_dset, pred_dset, k, train_dset_pair_distance=None, dist_metric="euclidean"):
    """
    calculate the probability of the prediction dataset fall in the the domain of traning set. Use Euclidean distance of the K nearest neighbours.
    train_dset and pred_dset should be in 2D numpy array format where each row is a compound.
    """
    if train_dset_pair_distance is None:
        # calcualate the pairwise distance of training set
        train_dset_pair_distance = pairwise_distances(X=train_dset, metric=dist_metric)
    train_kmean_dis = []
    for i in range(len(train_dset_pair_distance)):
        kn_idx = np.argpartition(train_dset_pair_distance[i], k+1)
        dis = np.mean(train_dset_pair_distance[i][kn_idx[:k+1]])
        train_kmean_dis.append(dis)
    train_dset_distribution = sp.stats.norm.fit(train_kmean_dis)
    # pairwise distance between train and pred set
    pred_size = len(pred_dset)
    train_pred_dis = pairwise_distances(X=pred_dset, Y=train_dset, metric=dist_metric)
    pred_kmean_dis_score = np.zeros(pred_size)
    for i in range(pred_size):
        pred_km_dis = np.mean(np.sort(train_pred_dis[i])[:k])
        train_dset_std = train_dset_distribution[1] if train_dset_distribution[1] != 0 else 1e-6
        pred_kmean_dis_score[i] = max(1e-6, (pred_km_dis - train_dset_distribution[0]) / train_dset_std)
    return pred_kmean_dis_score

# ---------------------------------------------
def calc_AD_kmean_local_density(train_dset, pred_dset, k, train_dset_pair_distance=None, dist_metric="euclidean"):
    """
    Evaluate the AD of pred data by comparing the distance betweenthe unseen object and its k nearest neighbors in the training set to the distance between these k nearest neighbors and their k nearest neighbors in the training set. Return the distance ratio. Greater than 1 means the pred data is far from the domain.
    """
    if train_dset_pair_distance is None:
        # calcualate the pair-wise distance of training set
        train_dset_pair_distance = pairwise_distances(X=train_dset, metric=dist_metric)
    # pairwise distance between train and pred set
    pred_size = len(pred_dset)
    train_pred_dis = pairwise_distances(X=pred_dset, Y=train_dset, metric=dist_metric)
    pred_kmean_dis_local_density = np.zeros(pred_size)
    for i in range(pred_size):
        # find the index of k nearest neighbour of each prediction data
        kn_idx = np.argpartition(train_pred_dis[i], k)
        pred_km_dis = np.mean(train_pred_dis[i][kn_idx[:k]])
        # find the neighbours of each neighbour and calculate the distance
        neighbor_dis = []
        for nei_ix in kn_idx[:k]:
            nei_kn_idx = np.argpartition(train_dset_pair_distance[nei_ix], k)
            neighbor_dis.append(np.mean(train_dset_pair_distance[nei_ix][nei_kn_idx[:k]]))
        ave_nei_dis = np.mean(neighbor_dis)
        if ave_nei_dis == 0:
            ave_nei_dis = 1e-6
        pred_kmean_dis_local_density[i] = pred_km_dis / ave_nei_dis
    return pred_kmean_dis_local_density

# ---------------------------------------------
def build_tarball_name(dataset_name, model_uuid, result_dir=''):
    """ format for building model tarball names
    Creates the file name for a model tarball from dataset key and model_uuid
    with optional result_dir.

    Args:
        dataset_name (str): The dataset_name used to train this model
        model_uuid (str): The model_uuid assigned to this model
        result_dir (str): Optional directory for this model

    Returns:
        The path or filename of the tarball for this model
    """
    model_tarball_path = os.path.join(str(result_dir), "{}_model_{}.tar.gz".format(dataset_name, model_uuid))
    return model_tarball_path

# ---------------------------------------------
def build_dataset_name(dataset_key):
    """ Returns dataset_name when given dataset_key
    Returns the dataset_name when given a dataset_key. Assumes that the dataset_name is a path
    and ends with an extension

    Args:
        dataset_key (str): A dataset_key

    Returns:
        The dataset_name which is the base name stripped of extensions
    """
    return os.path.splitext(os.path.basename(dataset_key))[0]

# ******************************************************************************************************************************

class ModelPipeline:
    """Contains methods to load in a dataset, split and featurize the data, fit a model to the train dataset,
    generate predictions for an input dataset, and generate performance metrics for these predictions.

    Attributes:
        Set in __init__:
            params (argparse.Namespace): The argparse.Namespace parameter object

            log (log): The logger

            run_mode (str): A flag determine the mode of model pipeline (eg. training or prediction)

            params.dataset_name (argparse.Namespace): The dataset_name parameter of the dataset

            ds_client (ac.DatastoreClient): the datastore api token to interact with the datastore

            perf_dict (dict): The performance dictionary

            output_dir (str): The parent path of the model directory

            mlmt_client: The mlmt service client

            metric_type (str): Defines the type of metric (e.g. roc_auc_score, r2_score)

        set in train_model or run_predictions:
            run_mode (str): The mode to run the pipeline, set to training

            featurziation (Featurization object): The featurization argument or the featurizatioin created from the
            input parameters

            model_wrapper (ModelWrapper objct): A model wrapper created from the parameters and featurization object.

        set in create_model_metadata:
            model_metadata (dict): The model metadata dictionary that stores the model metrics and metadata

        Set in load_featurize_data
            data (ModelDataset object): A data object that featurizes and splits the dataset
    """

    def __init__(self, params, ds_client=None, mlmt_client=None):
        """Initializes ModelPipeline object.

        Args:
            params (Namespace object): contains all parameter information.

            ds_client: datastore client.

            mlmt_client: model tracker client.

        Side effects:
            Sets the following ModelPipeline attributes:
                params (argparse.Namespace): The argparse.Namespace parameter object

                log (log): The logger

                run_mode (str): A flag determine the mode of model pipeline (eg. training or prediction)

                params.dataset_name (argparse.Namespace): The dataset_name parameter of the dataset

                ds_client (ac.DatastoreClient): the datastore api token to interact with the datastore

                perf_dict (dict): The performance dictionary

                output_dir (str): The parent path of the model directory.

                mlmt_client: The mlmt service

                metric_type (str): Defines the type of metric (e.g. roc_auc_score, r2_score)
        """
        self.params = params
        self.log = logging.getLogger('ATOM')
        self.run_mode = 'training'  # default, can be overridden later
        self.start_time = time.time()

        # Default dataset_name parameter from dataset_key
        if params.dataset_name is None:
            self.params.dataset_name = build_dataset_name(self.params.dataset_key)

        self.ds_client = None
        if params.datastore:
            if ds_client is None:
                self.ds_client = dsf.config_client()
            else:
                self.ds_client = ds_client
        # Check consistency of task parameters
        if type(params.response_cols) == str:
            params.response_cols = [params.response_cols]
        if params.num_model_tasks != len(params.response_cols):
            raise ValueError("num_model_tasks parameter is inconsistent with response_cols")

        if self.params.model_uuid is None:
            self.params.model_uuid = str(uuid.uuid4())

        if self.params.save_results:
            self.mlmt_client = dsf.initialize_model_tracker()

        self.perf_dict = {}
        if self.params.prediction_type == 'regression':
            if self.params.num_model_tasks > 1:
                self.metric_type = 'mean-r2_score'
            else:
                self.metric_type = 'r2_score'
        else:
            if self.params.num_model_tasks > 1:
                self.metric_type = 'mean-roc_auc_score'
            else:
                self.metric_type = 'roc_auc_score'
        if self.params.output_dir is None:
            self.params.output_dir = os.path.join(self.params.result_dir, self.params.dataset_name, '%s_%s_%s_%s' %
                                                  (
                                                    self.params.model_type,
                                                      self.params.featurizer,
                                                      self.params.splitter, self.params.prediction_type),
                                                  self.params.model_uuid)
        if not os.path.isdir(self.params.output_dir):
            os.makedirs(self.params.output_dir, exist_ok=True)
        self.output_dir = self.params.output_dir
        if self.params.model_tarball_path is None:
            self.params.model_tarball_path = build_tarball_name(self.params.dataset_name, self.params.model_uuid, self.params.result_dir)

        # ****************************************************************************************

    def load_featurize_data(self, params=None):
        """Loads the dataset from the datastore or the file system and featurizes it. If we are training
        a new model, split the dataset into training, validation and test sets.

        The data is also split into training, validation, and test sets and saved to the filesystem or datastore.

        Assumes a ModelWrapper object has already been created.

        Args:
            params (Namespace): Optional set of parameters to be used for featurization; by default this function
            uses the parameters used when the pipeline was created.
            

        Side effects:
            Sets the following attributes of the ModelPipeline
                data (ModelDataset object): A data object that featurizes and splits the dataset
                    data.dataset(dc.DiskDataset): The transformed, featurized, and split dataset
        """
        if params is None:
            params = self.params
        self.data = model_datasets.create_model_dataset(params, self.featurization, self.ds_client)
        self.data.get_featurized_data(params)
        if self.run_mode == 'training':
            if not (params.previously_split and self.data.load_presplit_dataset()):
                self.data.split_dataset()
                self.data.save_split_dataset()
        # We now create transformers after splitting, to allow for the case where the transformer
        # is fitted to the training data only. The transformers are then applied to the training,
        # validation and test sets separately.
        if not params.split_only:
            self.model_wrapper.create_transformers(self.data)
        else:
            self.run_mode = ''

        if self.run_mode == 'training':
            for i, (train, valid) in enumerate(self.data.train_valid_dsets):
                train = self.model_wrapper.transform_dataset(train)
                valid = self.model_wrapper.transform_dataset(valid)
                self.data.train_valid_dsets[i] = (train, valid)
            self.data.test_dset = self.model_wrapper.transform_dataset(self.data.test_dset)

        # ****************************************************************************************

    def create_model_metadata(self):
        """Initializes a data structure describing the current model, to be saved in the model zoo.
        This should include everything necessary to reproduce a model run.

        Side effect:
            Sets self.model_metadata (dictionary): A dictionary of the model metadata required to recreate the model.
            Also contains metadata about the generating dataset.
        """

        if self.params.datastore:
            dataset_metadata = dsf.get_keyval(dataset_key=self.params.dataset_key, bucket=self.params.bucket)
        else:
            dataset_metadata = {}
        if 'dataset_hash' not in self.params:
            self.params.dataset_hash=None

        train_dset_data = dict(
            datastore=self.params.datastore,
            dataset_key=self.params.dataset_key,
            bucket=self.params.bucket,
            dataset_oid=self.data.dataset_oid,
            dataset_hash=self.params.dataset_hash,
            id_col=self.params.id_col,
            smiles_col=self.params.smiles_col,
            response_cols=self.params.response_cols,
            feature_transform_type=self.params.feature_transform_type,
            response_transform_type=self.params.response_transform_type,
            external_export_parameters=dict(
                result_dir=self.params.result_dir),
            dataset_metadata=dataset_metadata
        )

        model_params = dict(
            model_bucket=self.params.model_bucket,
            system=self.params.system,
            model_type=self.params.model_type,
            featurizer=self.params.featurizer,
            prediction_type=self.params.prediction_type,
            model_choice_score_type=self.params.model_choice_score_type,
            num_model_tasks=self.params.num_model_tasks,
            transformers=self.params.transformers,
            transformer_key=self.params.transformer_key,
            transformer_bucket=self.params.transformer_bucket,
            transformer_oid=self.params.transformer_oid,
            uncertainty=self.params.uncertainty,
            time_generated=time.time(),
            save_results=self.params.save_results,
            hyperparam_uuid=self.params.hyperparam_uuid,
            ampl_version=mu.get_ampl_version()
        )

        splitting_metadata = self.data.get_split_metadata()
        model_metadata = dict(
            model_uuid=self.params.model_uuid,
            time_built=time.time(),
            model_parameters=model_params,
            training_dataset=train_dset_data,
            splitting_parameters=splitting_metadata
        )

        model_spec_metadata = self.model_wrapper.get_model_specific_metadata()
        for key, data in model_spec_metadata.items():
            model_metadata[key] = data
        feature_specific_metadata = self.data.featurization.get_feature_specific_metadata(self.params)
        for key, data in feature_specific_metadata.items():
            model_metadata[key] = data
        for key, data in trans.get_transformer_specific_metadata(self.params).items():
            model_metadata[key] = data

        self.model_metadata = model_metadata

    # ****************************************************************************************
    def save_model_metadata(self, retries=5, sleep_sec=60):
        """
        Saves the data needed to reload the model in the model tracker DB or in a local tarball file.

        Inserts the model metadata into the model tracker DB, if self.params.save_results is True.
        Otherwise, saves the model metadata to a local .json file. Generates a gzipped tar archive
        containing the metadata file, the transformer parameters and the model checkpoint files, and
        saves it in the datastore or the filesystem according to the value of save_results.

        Args:
            retries (int): Number of times to retry saving to model tracker DB.

            sleep_sec (int): Number of seconds to sleep between retries, if saving to model tracker DB.

        Side effects:
            Saves the model metadata and parameters into the model tracker DB or a local tarball file.
        """

        # Dump the model parameters and metadata to a JSON file
        out_file = os.path.join(self.output_dir, 'model_metadata.json')

        with open(out_file, 'w') as out:
            json.dump(self.model_metadata, out, sort_keys=True, indent=4, separators=(',', ': '))
            out.write("\n")

        if self.params.save_results:
            # Model tracker saves the model state and metadata in the datastore as well as saving the metadata
            # in the model zoo.
            retry = True
            i = 0
            while retry:
                if i < retries:
                    # TODO: Try to distinguish unrecoverable exceptions (e.g., model tracker is down) from ones for
                    # which retrying is worthwhile.
                    try:
                        trkr.save_model(self, collection_name=self.params.collection_name)
                        # Best model needs to be reloaded for predictions, so does not work to remove best_model_dir
                        retry = False
                    except:
                        raise
                        #self.log.warning("Need to sleep and retry saving model")
                        #time.sleep(sleep_sec)
                        #i += 1
                else:
                    retry = False
        else:
            # If not using the model tracker, save the model state and metadata in a tarball in the filesystem
            trkr.save_model_tarball(self.output_dir, self.params.model_tarball_path)
        self.model_wrapper._clean_up_excess_files(self.model_wrapper.model_dir)

    # ****************************************************************************************
    def create_prediction_metadata(self, prediction_results):
        """Initializes a data structure to hold performance metrics from a model run on a new dataset,
        to be stored in the model tracker DB. Note that this isn't used
        for the training run metadata; the training_metrics section is created by the train_model() function.

        Returns:
            prediction_metadata (dict): A dictionary of the metadata for a model run on a new dataset.
        """
        if self.params.datastore:
            dataset_metadata = dsf.get_keyval(dataset_key=self.params.dataset_key, bucket=self.params.bucket)
        else:
            dataset_metadata = {}
        prediction_metadata = dict(
            metrics_type='prediction',
            model_uuid=self.params.model_uuid,
            time_run=time.time(),
            dataset_key=self.params.dataset_key,
            bucket=self.params.bucket,
            dataset_oid=self.data.dataset_oid,
            id_col=self.params.id_col,
            smiles_col=self.params.smiles_col,
            response_cols=self.params.response_cols,
            prediction_results=prediction_results,
            dataset_metadata=dataset_metadata
        )
        return prediction_metadata

    # ****************************************************************************************

    def get_metrics(self):
        """Retrieve the model performance metrics from any previous training and prediction runs
        from the model tracker
        """
        if self.params.save_results:
            return list(trkr.get_metrics(self, collection_name=self.params.collection_name))
            metrics = self.mlmt_client.get_model_metrics(collection_name=self.params.collection_name,
                                                         model_uuid=self.params.model_uuid).result()
            return metrics
        else:
            # TODO: Eventually, may want to allow reading metrics from the JSON files saved by
            # save_metrics(), in order to support installations without the model tracker.
            self.log.warning("ModelPipeline.get_metrics() requires params.save_results = True")
            return None

    # ****************************************************************************************

    def save_metrics(self, model_metrics, prefix=None, retries=5, sleep_sec=60):
        """Saves the given model_metrics dictionary to a JSON file on disk, and also to the model tracker 
        database if we're using it.

        If writing to disk, outputs to a JSON file <prefix>_model_metrics.json in the current output directory.

        Args:
            model_metrics (dict or list): Either a dictionary containing the model performance metrics, or a
            list of dictionaries with metrics for each training label and subset.

            prefix (str): An optional prefix to include in the JSON filename

            retries (int): Number of retries to save to model tracker DB, if save_results is True.

            sleep_sec (int): Number of seconds to sleep between retries.

        Side effects:
            Saves the model_metrics dictionary to the model tracker database, or writes out a .json file
        """

        # First save the metrics to disk
        if prefix is None:
            out_file = os.path.join(self.output_dir, 'model_metrics.json')
        else:
            out_file = os.path.join(self.output_dir, '%s_model_metrics.json' % prefix)

        with open(out_file, 'w') as out:
            json.dump(model_metrics, out, sort_keys=True, indent=4, separators=(',', ': '))
            out.write("\n")

        if self.params.save_results:
            if type(model_metrics) != list:
                model_metrics = [model_metrics]
            for metrics in model_metrics:
                retry = True
                i = 0
                while retry:
                    if i < retries:
                        try:
                            self.mlmt_client.save_metrics(collection_name=self.params.collection_name,
                                                        model_uuid=metrics['model_uuid'],
                                                        model_metrics=metrics)
                            retry = False
                        except:
                            raise
                            # TODO: uncomment when debugged
                            # TODO: Need to distinguish between "temporary" exceptions that justify
                            # retries and longer-term exceptions indicating that the model tracker server
                            # is down.
                            #self.log.warning("Need to sleep and retry saving metrics")
                            #time.sleep(sleep_sec)
                            #i += 1
                    else:
                        retry = False

    # ****************************************************************************************

    def split_dataset(self, featurization=None):
        """
        Load, featurize and split the dataset according to the current model parameter settings,
        but don't actually train a model. Returns the split_uuid for the dataset split.

        Args:
            featurization (Featurization object): An optional featurization object.

        Return:
            split_uuid (str): The unique identifier for the dataset split.
        """

        self.run_mode = 'training'
        self.params.split_only = True
        self.params.previously_split = False
        if featurization is None:
            featurization = feat.create_featurization(self.params)
        self.featurization = featurization
        self.load_featurize_data()
        return self.data.split_uuid


    # ****************************************************************************************

    def train_model(self, featurization=None):
        """Build model described by self.params on the training dataset described by self.params.

        Generate predictions for the training, validation, and test datasets, and save the predictions and
        performance metrics in the model results DB or in a JSON file.

        Args:
            featurization (Featurization object): An optional featurization object for creating models on a
            prefeaturized dataset

        Side effects:
            Sets the following attributes of the ModelPipeline object
                run_mode (str): The mode to run the pipeline, set to training

                featurization (Featurization object): The featurization argument or the featurization created from the
                input parameters

                model_wrapper (ModelWrapper objct): A model wrapper created from the parameters and featurization object.

                model_metadata (dict): The model metadata dictionary that stores the model metrics and metadata
        """

        self.run_mode = 'training'
        if self.params.model_type == "hybrid":
            if self.params.featurizer in ["graphconv"]:
                raise Exception("Hybrid model doesn't support GraphConv featurizer now.")
            if len(self.params.response_cols) < 2:
                raise Exception("The dataset of a hybrid model should have two response columns, one for activities, one for concentrations.")
        if featurization is None:
            featurization = feat.create_featurization(self.params)
        self.featurization = featurization

        ## create model wrapper if not split_only
        if not self.params.split_only:
            self.model_wrapper = model_wrapper.create_model_wrapper(self.params, self.featurization, self.ds_client)
            self.model_wrapper.setup_model_dirs()

        self.load_featurize_data()

        ## return if split only
        if self.params.split_only:
            return

        self.model_wrapper.train(self)

        # Create the metadata for the trained model
        self.create_model_metadata()
        # Save the performance metrics for each training data subset, for the best epoch
        training_metrics = []
        for label in ['best']:
            for subset in ['train', 'valid', 'test']:
                training_dict = dict(
                    metrics_type='training',
                    label=label,
                    subset=subset)
                training_dict['prediction_results'] = self.model_wrapper.get_pred_results(subset, label)
                training_metrics.append(training_dict)

        # Save the model metrics separately
        for training_dict in training_metrics:
            training_dict['model_uuid'] = self.params.model_uuid
            training_dict['time_run'] = time.time()
            training_dict['input_dataset'] = self.model_metadata['training_dataset']
        self.save_metrics(training_metrics)

        # Save the model metadata in the model tracker or the filesystem
        self.model_metadata['training_metrics'] = training_metrics
        self.save_model_metadata()


    # ****************************************************************************************
    def run_predictions(self, featurization=None):
        """Instantiate a previously trained model, and use it to run predictions on a new dataset.

        Generate predictions for a specified dataset, and save the predictions and performance
        metrics in the model results DB or in a JSON file.

        Args:
            featurization (Featurization Object): An optional featurization object for creating the model wrappr

        Side effects:
            Sets the following attributes of ModelPipeline:
                run_mode (str): The mode to run the pipeline, set to prediction

                featurization (Featurization object): The featurization argument or the featurization created from the
                input parameters

                model_wrapper (ModelWrapper object): A model wrapper created from the parameters and featurization object.
        """

        self.run_mode = 'prediction'
        if featurization is None:
            featurization = feat.create_featurization(self.params)
        self.featurization = featurization
        # Load the dataset to run predictions on and featurize it
        self.load_featurize_data()

        # Run predictions on the full dataset
        pred_results = self.model_wrapper.get_full_dataset_pred_results(self.data)

        # Map the predictions, and metrics if requested, to the dictionary format used by
        # the model tracker
        prediction_metadata = self.create_prediction_metadata(pred_results)

        # Get the metrics from previous prediction runs, if any, and append the new results to them
        # in the model tracker DB
        model_metrics = dict(
            model_uuid=self.params.model_uuid,
            metrics_type='prediction'
        )
        model_metrics.update(prediction_metadata)
        self.save_metrics(model_metrics, 'prediction_%s' % self.params.dataset_name)

    # ****************************************************************************************
    def calc_train_dset_pair_dis(self, metric="euclidean"):
        """
        Calculate the pairwise distance for training set compound feature vectors, needed for AD calculation.
        """
        
        self.featurization = self.model_wrapper.featurization
        self.load_featurize_data()
        if len(self.data.train_valid_dsets) > 1:
            # combine train and valid set for k-fold cv models
            train_data = np.concatenate((self.data.train_valid_dsets[0][0].X, self.data.train_valid_dsets[0][1].X))
        else:
            train_data = self.data.train_valid_dsets[0][0].X
        self.train_pair_dis = pairwise_distances(X=train_data, metric=metric)
        self.train_pair_dis_metric = metric
    
    # ****************************************************************************************
    def predict_on_dataframe(self, dset_df, is_featurized=False, contains_responses=False, AD_method=None, k=5, dist_metric="euclidean"):
        """DEPRECATED
        Call predict_full_dataset instead.
        """
        self.log.warning("predict_on_dataframe is deprecated. Please call predict_full_dataset instead.")
        result_df = self.predict_full_dataset(dset_df, is_featurized=is_featurized, 
                contains_responses=contains_responses, AD_method=AD_method, k=k,
                dist_metric=dist_metric)

	    # Inside predict_full_dataset, prediction columns are generated using something like:
        # for i, colname in enumerate(self.params.response_cols):
        #     result_df['%s_pred'%colname] = preds[:,i,0]
        # predict_on_dataframe was only meant to handle single task models and so output
        # columns were not prefixed with the response_col. Thus we need to remove the prefix
        # for backwards compatibility
        if len(self.params.response_cols)==1:
            # currently the only columns that could have a response_col prefix
            suffixes = ['pred', 'std', 'actual', 'prob']
            rename_map = {}
            colname = self.params.response_cols[0]
            for suff in suffixes:
                for c in result_df.columns:
                    if c.startswith('%s_%s'%(colname, suff)):
                        rename_map[c] = c[len(colname+'_'):] # chop off response_col_ prefix

            # rename columns for backwards compatibility
            result_df.rename(columns=rename_map, inplace=True)

        return result_df

    # ****************************************************************************************
    def predict_on_smiles(self, smiles, verbose=False, AD_method=None, k=5, dist_metric="euclidean"):
        """Compute predicted responses from a pretrained model on a set of compounds given as a list of SMILES strings.

        Args:
            smiles (list): A list containting valid SMILES strings

            verbose (boolean): A switch for disabling informational messages

            AD_method (str): with default, Applicable domain (AD) index will not be calcualted, use 
            z_score or local_density to choose the method to calculate AD index.

            k (int): number of the neareast neighbors to evaluate the AD index, default is 5.

            dist_metric (str): distance metrics, valid values are 'cityblock', 'cosine', 'euclidean', 'jaccard', 'manhattan'

        Returns:
            res (DataFrame): Data frame indexed by compound IDs containing a column of SMILES
            strings, with additional columns containing the predicted values for each response variable.
            If the model was trained to predict uncertainties, the returned data frame will also
            include standard deviation columns (named <response_col>_std) for each response variable.
            The result data frame may not include all the compounds in the input dataset, because
            the featurizer may not be able to featurize all of them.
        """

        if not verbose:
            os.environ['TF_CPP_MIN_LOG_LEVEL'] = '1'
            logger = logging.getLogger('ATOM')
            logger.setLevel(logging.CRITICAL)
            sys.stdout = io.StringIO()
            import warnings
            warnings.simplefilter("ignore")

        if len(self.params.response_cols) > 1:
            raise Exception('Currently only single task models supported')
        else:
            task = self.params.response_cols[0]

        df = pd.DataFrame({'compound_id': np.linspace(0, len(smiles) - 1, len(smiles), dtype=int),
                        self.params.smiles_col: smiles,
                        task: np.zeros(len(smiles))})
        res = self.predict_on_dataframe(df, AD_method=AD_method, k=k, dist_metric=dist_metric)

        sys.stdout = sys.__stdout__

        return res

    # ****************************************************************************************
    def predict_full_dataset(self, dset_df, is_featurized=False, contains_responses=False, dset_params=None, AD_method=None, k=5, dist_metric="euclidean",
                             max_train_records_for_AD=1000):
        """
        Compute predicted responses from a pretrained model on a set of compounds listed in
        a data frame. The data frame should contain, at minimum, a column of compound IDs; if
        SMILES strings are needed to compute features, they should be provided as well. Feature
        columns may be provided as well. If response columns are included in the input, they will
        be included in the output as well to facilitate performance metric calculations.

        This function is similar to predict_on_dataframe, except that it supports multitask models,
        and includes class probabilities in the output for classifier models.

        Args:
            dset_df (DataFrame): A data frame containing compound IDs (if the compounds are to be
            featurized using descriptors) and/or SMILES strings (if the compounds are to be
            featurized using ECFP fingerprints or graph convolution) and/or precomputed features.
            The column names for the compound ID and SMILES columns should match id_col and smiles_col,
            respectively, in the model parameters.

            is_featurized (bool): True if dset_df contains precomputed feature columns. If so,
            dset_df must contain *all* of the feature columns defined by the featurizer that was
            used when the model was trained.

            contains_responses (bool): True if dataframe contains response values

            dset_params (Namespace):  Parameters used to interpret dataset, including id_col, smiles_col,
            and optionally, response_cols. If not provided, id_col, smiles_col and response_cols are
            assumed to be same as in the pretrained model.

            AD_method (str): with default, Applicable domain (AD) index will not be calcualted, use 
            z_score or local_density to choose the method to calculate AD index.

            k (int): number of the neareast neighbors to evaluate the AD index, default is 5.

            dist_metric (str): distance metrics, valid values are 'cityblock', 'cosine', 'euclidean', 'jaccard', 'manhattan'

            max_train_records_for_AD (int): Maximum number of training data rows to use for AD calculation. Note that the AD calculation time
            scales as the square of the number of training records used.

        Returns:
            result_df (DataFrame): Data frame indexed by compound IDs containing a column of SMILES
            strings, with additional columns containing the predicted values for each response variable.
            If the model was trained to predict uncertainties, the returned data frame will also
            include standard deviation columns (named <response_col>_std) for each response variable.
            The result data frame may not include all the compounds in the input dataset, because
            the featurizer may not be able to featurize all of them.
        """

        self.run_mode = 'prediction'
        self.featurization = self.model_wrapper.featurization

        # Change the dataset ID, SMILES and response columns to match the ones in the current model
        dset_df = dset_df.copy()
        if dset_params is not None:
            coldict = {
                        dset_params.id_col: self.params.id_col,
                        dset_params.smiles_col: self.params.smiles_col}
            if contains_responses and (set(dset_params.response_cols) != set(self.params.response_cols)):
                for i, col in enumerate(dset_params.response_cols):
                    coldict[col] = self.params.response_cols[i]
            dset_df = dset_df.rename(columns=coldict)

        # assign unique ids to each row
        old_ids = dset_df[self.params.id_col].values
        new_ids = list(range(len(dset_df)))
        id_map = dict([(i, id) for i, id in zip(new_ids, old_ids)])
        dset_df[self.params.id_col] = new_ids

        self.data = model_datasets.create_minimal_dataset(self.params, self.featurization, contains_responses)

        if not self.data.get_dataset_tasks(dset_df):
            # Shouldn't happen
            raise Exception("response_cols missing from model params")
        # Get features for each compound and construct a DeepChem Dataset from them
        self.data.get_featurized_data(dset_df, is_featurized)
        # Transform the features and responses if needed
        self.data.dataset = self.model_wrapper.transform_dataset(self.data.dataset)

        # Note that at this point, the dataset may contain fewer rows than the input. Typically this happens because
        # of invalid SMILES strings. Remove any rows from the input dataframe corresponding to SMILES strings that were
        # dropped.
        dset_df = dset_df[dset_df[self.params.id_col].isin(self.data.dataset.ids.tolist())]

        # Get the predictions and standard deviations, if calculated, as numpy arrays
        preds, stds = self.model_wrapper.generate_predictions(self.data.dataset)
        result_df = pd.DataFrame({self.params.id_col: self.data.attr.index.values,
                                  self.params.smiles_col: self.data.attr[self.params.smiles_col].values})

        if self.params.model_type != "hybrid":
            if contains_responses:
                for i, colname in enumerate(self.params.response_cols):
                    result_df["%s_actual" % colname] = self.data.vals[:,i]
            for i, colname in enumerate(self.params.response_cols):
                if self.params.prediction_type == 'regression':
                    result_df["%s_pred" % colname] = preds[:,i,0]
                else:
                    class_probs = preds[:,i,:]
                    nclass = preds.shape[2]
                    if nclass == 2:
                        result_df["%s_prob" % colname] = class_probs[:,1]
                    else:
                        for k in range(nclass):
                            result_df["%s_prob_%d" % (colname, k)] = class_probs[:,k]
                    result_df["%s_pred" % colname] = np.argmax(class_probs, axis=1)
            if self.params.uncertainty and self.params.prediction_type == 'regression':
                for i, colname in enumerate(self.params.response_cols):
                    std_colname = '%s_std' % colname
                    result_df[std_colname] = stds[:,i,0]
        else:
            # hybrid model should handled differently
            if contains_responses:
                result_df["actual_activity"] = self.data.vals[:, 0]
                result_df["concentration"] = self.data.vals[:, 1]
            result_df["pred"] = preds[:, 0]

        if AD_method is not None:
            # Calculate applicability domain index

            if self.featurization.feat_type == "graphconv":
                # For graphconv models, compute embeddings and treat them as features
                pred_data = self.predict_embedding(dset_df, dset_params=dset_params)
            else:
                pred_data = copy.deepcopy(self.data.dataset.X)

            try:
                if not hasattr(self, 'featurized_train_data'):
                    self.log.info("Featurizing training data for AD calculation.")
                    self.run_mode = 'training'
                    # Have to featurize training data using original params (smiles_col, compound_id)
                    self.load_featurize_data(params=self.orig_params)
                    self.run_mode = 'prediction'
                    if len(self.data.train_valid_dsets) > 1:
                        # combine train and valid set for k-fold CV models
                        train_X = np.concatenate((self.data.train_valid_dsets[0][0].X, self.data.train_valid_dsets[0][1].X))
                    else:
                        train_X = self.data.train_valid_dsets[0][0].X
    
                    # If training data is too big to compute distances in a reasonable time, use a sample of the data
                    if train_X.shape[0] > max_train_records_for_AD:
                        train_X = train_X[np.random.choice(train_X.shape[0], max_train_records_for_AD, replace=False)]

                    if self.featurization.feat_type == "graphconv":
                        self.log.info("Computing training data embeddings for AD calculation.")
                        train_dset = dc.data.NumpyDataset(train_X)
                        self.featurized_train_data = self.model_wrapper.generate_embeddings(train_dset)
                    else:
                        self.featurized_train_data = train_X

                if not hasattr(self, "train_pair_dis") or not hasattr(self, "train_pair_dis_metric") or self.train_pair_dis_metric != dist_metric:
                    self.train_pair_dis = pairwise_distances(X=self.featurized_train_data, metric=dist_metric)
                    self.train_pair_dis_metric = dist_metric

                self.log.info("Calculating AD index.")


                if AD_method == "local_density":
                    result_df["AD_index"] = calc_AD_kmean_local_density(self.featurized_train_data, pred_data, k, train_dset_pair_distance=self.train_pair_dis, dist_metric=dist_metric)
                else:
                    result_df["AD_index"] = calc_AD_kmean_dist(self.featurized_train_data, pred_data, k, train_dset_pair_distance=self.train_pair_dis, dist_metric=dist_metric)

            except:
                self.log.info("AD index calculation failed")
                # xxx re-raise for debugging
                raise

        # insert any missing ids
        missing_ids = list(set(new_ids).difference(result_df[self.params.id_col]))
        if len(missing_ids) > 0:
            missing_df = pd.DataFrame({self.params.id_col: missing_ids})
            result_df = pd.concat([result_df, missing_df], ignore_index=True)
        # sort in ascending order, recovering the original order
        result_df.sort_values(by=[self.params.id_col], ascending=True, inplace=True)
        # map back to original id values
        result_df[self.params.id_col] = result_df[self.params.id_col].map(id_map)

        return result_df

    # ****************************************************************************************
    def predict_embedding(self, dset_df, dset_params=None):
        """
        Compute embeddings from a pretrained model on a set of compounds listed in a data frame. The data 
        frame should contain, at minimum, a column of compound IDs and a column of SMILES strings.
        """

        self.run_mode = 'prediction'
        self.featurization = self.model_wrapper.featurization

        # Change the dataset ID, SMILES and response columns to match the ones in the current model
        dset_df = dset_df.copy()
        if dset_params is not None:
            coldict = {
                        dset_params.id_col: self.params.id_col,
                        dset_params.smiles_col: self.params.smiles_col}
            dset_df = dset_df.rename(columns=coldict)

        self.data = model_datasets.create_minimal_dataset(self.params, self.featurization)
        self.data.get_featurized_data(dset_df, is_featurized=False)
        # Not sure the following is necessary
        self.data.dataset = self.model_wrapper.transform_dataset(self.data.dataset)

        # Get the embeddings as a numpy array
        embeddings = self.model_wrapper.generate_embeddings(self.data.dataset)
        # Truncate the embeddings array to the length of the input dataset. The array returned by the DeepChem 
        # predict_embedding function is padded to multiples of the batch size.
        embeddings = embeddings[:len(dset_df),:]

        return embeddings


# ****************************************************************************************
def run_models(params, shared_featurization=None, generator=False):
    """Query the model tracker for models matching the criteria in params.model_filter. Run
    predictions with each model using the dataset specified by the remaining parameters.

    Args:
        params (Namespace): Parsed parameters

        shared_featurization (Featurization): Object to map compounds to features, shared across models.
        User is responsible for ensuring that shared_featurization is compatible with all matching models.

        generator (bool): True if run as a generator
    """
    mlmt_client = dsf.initialize_model_tracker()
    ds_client = dsf.config_client()
    log = logging.getLogger('ATOM')

    exclude_fields = [
        "training_metrics",
        "time_built",
        "training_dataset.dataset_metadata"
    ]

    query_params = {
        'match_metadata': params.model_filter
    }

    metadata_iter = mlmt_client.get_models(
        collection_name=params.collection_name,
        query_params=query_params,
        exclude_fields=exclude_fields,
        count=True
    )

    model_count = next(metadata_iter)

    if not model_count:
        log.error("No matching models returned")
        return

    for metadata_dict in metadata_iter:
        model_uuid = metadata_dict['model_uuid']

        log.info("Got metadata for model UUID %s" % model_uuid)

        # Parse the saved model metadata to obtain the parameters used to train the model
        model_params = parse.wrapper(metadata_dict)

        # Override selected model training data parameters with parameters for current dataset

        model_params.model_uuid = model_uuid
        model_params.collection_name = params.collection_name
        model_params.datastore = True
        model_params.save_results = True
        model_params.dataset_key = params.dataset_key
        model_params.bucket = params.bucket
        model_params.dataset_oid = params.dataset_oid
        model_params.system = params.system
        model_params.id_col = params.id_col
        model_params.smiles_col = params.smiles_col
        model_params.result_dir = params.result_dir
        model_params.model_filter = params.model_filter

        # Create a separate output_dir under model_params.result_dir for each model. For lack of a better idea, use the model UUID
        # to name the output dir, to ensure uniqueness.
        model_params.output_dir = os.path.join(params.result_dir, model_uuid)

        # Allow descriptor featurizer to use a different descriptor table than was used for the training data.
        # This could be needed e.g. when a model was trained with GSK compounds and tested with ChEMBL data.
        model_params.descriptor_key = params.descriptor_key
        model_params.descriptor_bucket = params.descriptor_bucket
        model_params.descriptor_oid = params.descriptor_oid

        # If there is no shared featurization object, create one for this model
        if shared_featurization is None:
            featurization = feat.create_featurization(model_params)
        else:
            featurization = shared_featurization


        # Create a ModelPipeline object
        pipeline = ModelPipeline(model_params, ds_client, mlmt_client)

        # Create the ModelWrapper object.
        pipeline.model_wrapper = model_wrapper.create_model_wrapper(pipeline.params, featurization,
                                                                    pipeline.ds_client)

        # Get the tarball containing the saved model from the datastore, and extract it into model_dir.
        model_dataset_oid = metadata_dict['model_parameters']['model_dataset_oid']
        # TODO: Should we catch exceptions from retrieve_dataset_by_dataset_oid, or let them propagate?
        model_dir = dsf.retrieve_dataset_by_dataset_oid(model_dataset_oid, client=ds_client, return_metadata=False,
                                                        nrows=None, print_metadata=False, sep=False,
                                                        tarpath=pipeline.model_wrapper.model_dir)
        pipeline.log.info("Extracted model tarball to %s" % model_dir)

        # If that worked, reload the saved model training state
        pipeline.model_wrapper.reload_model(pipeline.model_wrapper.model_dir)

        # Run predictions on the specified dataset
        pipeline.run_predictions(featurization)

        # Return the pipeline to the calling function, if run as a generator
        if generator:
            yield pipeline


# ****************************************************************************************
def regenerate_results(result_dir, params=None, metadata_dict=None, shared_featurization=None, system='twintron-blue'):
    """Query the model tracker for models matching the criteria in params.model_filter. Run
    predictions with each model using the dataset specified by the remaining parameters.

    Args:
        result_dir (str): Parent of directory where result files will be written

        params (Namespace): Parsed parameters

        metadata_dict (dict): Model metadata

        shared_featurization (Featurization): Object to map compounds to features, shared across models.
        User is responsible for ensuring that shared_featurization is compatible with all matching models.

        system (str): System name

    Returns:
        result_dict (dict): Results from predictions
    """

    mlmt_client = dsf.initialize_model_tracker()
    ds_client = dsf.config_client()
    log = logging.getLogger('ATOM')

    if metadata_dict is None:
        if params is None:
            log.error("Must either provide params or metadata_dict")
            return
        metadata_dict = trkr.get_metadata_by_uuid(params.model_uuid,
                                                  collection_name=params.collection_name)
        if metadata_dict is None:
            log.error("No matching models returned")
            return

    # Parse the saved model metadata to obtain the parameters used to train the model
    model_params = parse.wrapper(metadata_dict)
    model_params.model_uuid = metadata_dict['model_uuid']
    model_params.datastore = True

    dset_df = model_datasets.create_split_dataset_from_metadata(model_params, ds_client)
    test_df = dset_df[dset_df.subset == 'test']

    model_uuid = model_params.model_uuid

    log.info("Got metadata for model UUID %s" % model_uuid)

    model_params.result_dir = result_dir

    # Create a separate output_dir under model_params.result_dir for each model. For lack of a better idea, use the model UUID
    # to name the output dir, to ensure uniqueness.
    model_params.output_dir = os.path.join(model_params.result_dir, model_uuid)

    # Allow descriptor featurizer to use a different descriptor table than was used for the training data.
    # This could be needed e.g. when a model was trained with GSK compounds and tested with ChEMBL data, or
    # when running a model that was trained on LC on a non-LC system.
    model_params.system = system

    # Create a ModelPipeline object
    pipeline = ModelPipeline(model_params, ds_client, mlmt_client)

    # If there is no shared featurization object, create one for this model
    if shared_featurization is None:
        featurization = feat.create_featurization(model_params)
    else:
        featurization = shared_featurization

    log.info("Featurization = %s" % str(featurization))
    # Create the ModelWrapper object.

    pipeline.model_wrapper = model_wrapper.create_model_wrapper(pipeline.params, featurization,
                                                                pipeline.ds_client)
    # Get the tarball containing the saved model from the datastore, and extract it into model_dir (old format)
    # or output_dir (new format) according to the format of the tarball contents.

    extract_dir = trkr.extract_datastore_model_tarball(model_uuid, model_params.model_bucket, model_params.output_dir, 
                                         pipeline.model_wrapper.model_dir)

    # If that worked, reload the saved model training state

    pipeline.model_wrapper.reload_model(pipeline.model_wrapper.model_dir)
    # Run predictions on the specified dataset
    result_dict = pipeline.predict_on_dataframe(test_df, contains_responses=True)
    result_dict['model_type'] = model_params.model_type
    result_dict['featurizer'] = model_params.featurizer
    result_dict['splitter'] = model_params.splitter
    if 'descriptor_type' in model_params:
        result_dict['descriptor_type'] = model_params.descriptor_type

    return result_dict


# ****************************************************************************************
def create_prediction_pipeline(params, model_uuid, collection_name=None, featurization=None, alt_bucket='CRADA'):
    """Create a ModelPipeline object to be used for running blind predictions on datasets
    where the ground truth is not known, given a pretrained model in the model tracker database.

    Args:
        params (Namespace or dict): A parsed parameters namespace, containing parameters describing how input
        datasets should be processed. If a dictionary is passed, it will be parsed to fill in default values
        and convert it to a Namespace object.

        model_uuid (str): The UUID of a trained model.

        collection_name (str): The collection where the model is stored in the model tracker DB.

        featurization (Featurization): An optional featurization object to be used for featurizing the input data.
        If none is provided, one will be created based on the stored model parameters.

        alt_bucket (str): Alternative bucket to search for model tarball and transformer files, if
        original bucket no longer exists.

    Returns:
        pipeline (ModelPipeline): A pipeline object to be used for making predictions.
    """
    mlmt_client = dsf.initialize_model_tracker()
    ds_client = dsf.config_client()

    if collection_name is None:
        collection_name = trkr.get_model_collection_by_uuid(model_uuid, mlmt_client)

    if type(params) == dict:
        params = parse.wrapper(params)

    metadata_dict = trkr.get_metadata_by_uuid(model_uuid, collection_name=collection_name)
    if not metadata_dict:
        raise Exception("No model found with UUID %s in collection %s" % (model_uuid, collection_name))

<<<<<<< HEAD
=======
    print("Got metadata for model UUID %s" % model_uuid)

    model_ampl_version = metadata_dict['model_parameters']['ampl_version']
    # check the model version to make sure it's compatible with the running ampl version
    mu.check_version_compatible(model_ampl_version)
>>>>>>> b0a898ad
    # Parse the saved model metadata to obtain the parameters used to train the model
    model_params = parse.wrapper(metadata_dict)
    orig_params = copy.deepcopy(model_params)

    # Override selected model training data parameters with parameters for current dataset

    model_params.model_uuid = model_uuid
    model_params.save_results = True
    model_params.id_col = params.id_col
    model_params.smiles_col = params.smiles_col
    model_params.result_dir = params.result_dir
    model_params.system = params.system


    # Check that buckets where model tarball and transformers were saved still exist. If not, try alt_bucket.
    model_bucket_meta = ds_client.ds_buckets.get_buckets(buckets=[model_params.model_bucket]).result()
    if len(model_bucket_meta) == 0:
        model_params.model_bucket = alt_bucket
    if (model_params.transformer_bucket != model_params.model_bucket):
        trans_bucket_meta = ds_client.ds_buckets.get_buckets(buckets=[model_params.transformer_bucket]).result()
        if len(trans_bucket_meta) == 0:
            model_params.transformer_bucket = alt_bucket
    else:
        if len(model_bucket_meta) == 0:
            model_params.transformer_bucket = alt_bucket

    # Create a separate output_dir under model_params.result_dir for each model. For lack of a better idea, use the model UUID
    # to name the output dir, to ensure uniqueness.
    model_params.output_dir = os.path.join(params.result_dir, model_uuid)

    # Allow using computed_descriptors featurizer for a model trained with the descriptors featurizer, and vice versa
    if (model_params.featurizer == 'descriptors' and params.featurizer == 'computed_descriptors') or (
            model_params.featurizer == 'computed_descriptors' and params.featurizer == 'descriptors'):
        model_params.featurizer = params.featurizer

    # Allow descriptor featurizer to use a different descriptor table than was used for the training data.
    # This could be needed e.g. when a model was trained with GSK compounds and tested with ChEMBL data.
    model_params.descriptor_key = params.descriptor_key
    model_params.descriptor_bucket = params.descriptor_bucket
    model_params.descriptor_oid = params.descriptor_oid

    # If the caller didn't provide a featurization object, create one for this model
    if featurization is None:
        featurization = feat.create_featurization(model_params)

    # Create a ModelPipeline object
    pipeline = ModelPipeline(model_params, ds_client, mlmt_client)
    pipeline.orig_params = orig_params

    # Create the ModelWrapper object.
    pipeline.model_wrapper = model_wrapper.create_model_wrapper(pipeline.params, featurization,
                                                                pipeline.ds_client)

    if params.verbose:
        pipeline.log.setLevel(logging.DEBUG)
    else:
        pipeline.log.setLevel(logging.CRITICAL)

    # Get the tarball containing the saved model from the datastore, and extract it into model_dir or output_dir,
    # depending on what style of tarball it is (old or new respectively)
    extract_dir = trkr.extract_datastore_model_tarball(model_uuid, model_params.model_bucket, model_params.output_dir, 
                                         pipeline.model_wrapper.model_dir)

    if extract_dir == model_params.output_dir:
        # Model came from new style tarball
        pipeline.model_wrapper.model_dir = os.path.join(model_params.output_dir, 'best_model')

    # Reload the saved model training state
    pipeline.model_wrapper.reload_model(pipeline.model_wrapper.model_dir)

    return pipeline


# ****************************************************************************************
def create_prediction_pipeline_from_file(params, reload_dir, model_path=None, model_type='best_model', featurization=None,
                                         verbose=True):
    """
    Create a ModelPipeline object to be used for running blind predictions on datasets, given a pretrained model stored
    in the filesystem. The model may be stored either as a gzipped tar archive or as a directory.

    Args:
        params (Namespace): A parsed parameters namespace, containing parameters describing how input
        datasets should be processed.

        reload_dir (str): The path to the parent directory containing the various model subdirectories
          (e.g.: '/home/cdsw/model/delaney-processed/delaney-processed/pxc50_NN_graphconv_scaffold_regression/').
        If reload_dir is None, then model_path must be specified. If both are specified, then the tar archive given
        by model_path will be unpacked into reload_dir, possibly overwriting existing files in that directory.

        model_path (str): Path to a gzipped tar archive containing the saved model metadata and parameters. If specified,
        the tar archive is unpacked into reload_dir if that directory is given, or to a temporary directory otherwise.

        model_type (str): Name of the subdirectory in reload_dir or in the tar archive where the trained model state parameters
        should be loaded from.

        featurization (Featurization): An optional featurization object to be used for featurizing the input data.
        If none is provided, one will be created based on the stored model parameters.

    Returns:
        pipeline (ModelPipeline): A pipeline object to be used for making predictions.
    """
    log = logging.getLogger('ATOM')

    # Unpack the model tar archive if one is specified
    if model_path is not None:
        # if mismatch, it will raise an exception
        matched = mu.check_version_compatible(model_path)
        if reload_dir is None:
            # Create a temporary directory
            reload_dir = tempfile.mkdtemp()
        else:
            os.makedirs(reload_dir, exist_ok=True)
        model_fp = tarfile.open(model_path, mode='r:gz')
        model_fp.extractall(path=reload_dir)
        model_fp.close()
    elif reload_dir is None:
        raise ValueError("Either reload_dir or model_path must be specified.")

    # Opens the model_metadata.json file containing the reloaded model parameters
    config_file_path = os.path.join(reload_dir, 'model_metadata.json')
    with open(config_file_path) as f:
        config = json.loads(f.read())
    # Set the transformer_key parameter to point to the transformer pickle file we just extracted
    try:
        has_transformers = config['model_parameters']['transformers']
        if has_transformers:
            config['model_parameters']['transformer_key'] = "%s/transformers.pkl" % reload_dir
    except KeyError:
        pass

    # Parse the saved model metadata to obtain the parameters used to train the model
    model_params = parse.wrapper(config)
    orig_params = copy.deepcopy(model_params)

    # Override selected model training data parameters with parameters for current dataset

    model_params.save_results = False
    model_params.output_dir = reload_dir
    if params is not None:
        model_params.id_col = params.id_col
        model_params.smiles_col = params.smiles_col
        model_params.result_dir = params.result_dir
        model_params.system = params.system
        verbose = params.verbose

        # Allow using computed_descriptors featurizer for a model trained with the descriptors featurizer, and vice versa
        if (model_params.featurizer == 'descriptors' and params.featurizer == 'computed_descriptors') or (
                model_params.featurizer == 'computed_descriptors' and params.featurizer == 'descriptors'):
            model_params.featurizer = params.featurizer

        # Allow descriptor featurizer to use a different descriptor table than was used for the training data.
        # This could be needed e.g. when a model was trained with GSK compounds and tested with ChEMBL data.
        model_params.descriptor_key = params.descriptor_key
        model_params.descriptor_bucket = params.descriptor_bucket
        model_params.descriptor_oid = params.descriptor_oid

    # If the caller didn't provide a featurization object, create one for this model
    if featurization is None:
        featurization = feat.create_featurization(model_params)

    log.info("Featurization = %s" % str(featurization))
    # Create a ModelPipeline object
    pipeline = ModelPipeline(model_params)
    pipeline.orig_params = orig_params

    # Create the ModelWrapper object.
    pipeline.model_wrapper = model_wrapper.create_model_wrapper(pipeline.params, featurization)

    if verbose:
        pipeline.log.setLevel(logging.DEBUG)
    else:
        pipeline.log.setLevel(logging.CRITICAL)

    # Reload the saved model training state
    model_dir = os.path.join(reload_dir, model_type)

    # If that worked, reload the saved model training state
    pipeline.model_wrapper.reload_model(model_dir)

    return pipeline


# ****************************************************************************************

def load_from_tracker(model_uuid, collection_name=None, client=None, verbose=False, alt_bucket='CRADA'):
    """
    DEPRECATED. Use the function create_prediction_pipeline() directly, or use the higher-level function
    predict_from_model.predict_from_tracker_model().

    Create a ModelPipeline object using the metadata in the  model tracker.

    Args:
        model_uuid (str): The UUID of a trained model.

        collection_name (str): The collection where the model is stored in the model tracker DB.

        client : Ignored, for backward compatibility only

        verbose (bool): A switch for disabling informational messages

        alt_bucket (str): Alternative bucket to search for model tarball and transformer files, if
        original bucket no longer exists.

    Returns:
        tuple of:
            pipeline (ModelPipeline): A pipeline object to be used for making predictions.

            pparams (Namespace): Parsed parameter namespace from the requested model.
    """

    logger = logging.getLogger('ATOM')
    if not verbose:
        os.environ['TF_CPP_MIN_LOG_LEVEL'] = '1'
        logger.setLevel(logging.CRITICAL)
        sys.stdout = io.StringIO()
        import warnings
        warnings.simplefilter("ignore")

    if collection_name is None:
        collection_name = trkr.get_model_collection_by_uuid(model_uuid)

    metadata_dict = trkr.get_metadata_by_uuid(model_uuid, collection_name=collection_name)
    if not metadata_dict:
        raise Exception("No model found with UUID %s in collection %s" % (model_uuid, collection_name))

    logger.info("Got metadata for model UUID %s" % model_uuid)

    # Parse the saved model metadata to obtain the parameters used to train the model
    pparams = parse.wrapper(metadata_dict)
    # pparams.uncertainty   = False
    pparams.verbose = verbose
    pparams.result_dir = tempfile.mkdtemp()  # Redirect the untaring of the model to a temporary directory

    model = create_prediction_pipeline(pparams, model_uuid, collection_name, alt_bucket=alt_bucket)
    # model.params.uncertainty = False

    if not verbose:
        sys.stdout = sys.__stdout__

    return (model, pparams)


# ****************************************************************************************
def ensemble_predict(model_uuids, collections, dset_df, labels=None, dset_params=None, splitters=None,
                     mt_client=None, aggregate="mean", contains_responses=False):
    """
    Load a series of pretrained models and predict responses with each model; then aggregate
    the predicted responses into one prediction per compound.

    Args:
        model_uuids (iterable of str): Sequence of UUIDs of trained models.

        collections (str or iterable of str): The collection(s) where the models are stored in the
        model tracker DB. If a single string, the same collection is assumed to contain all the models.
        Otherwise, collections should be of the same length as model_uuids.

        dset_df (DataFrame): Dataset to perform predictions on. Should contain compound IDs and
        SMILES strings. May contain features.

        labels (iterable of str): Optional suffixes for model-specific prediction column names.
        If not provided, the columns are labeled 'pred_<uuid>' where <uuid> is the model UUID.

        dset_params (Namespace): Parameters used to interpret dataset, including id_col and smiles_col.
        If not provided, id_col and smiles_col are assumed to be same as in the pretrained model and
        the same for all models.

        mt_client: Ignored, for backward compatibility only.

        aggregate (str): Method to be used to combine predictions.

    Returns:
        pred_df (DataFrame): Table with predicted responses from each model, plus the ensemble prediction.

    """

    # Get the singleton MLMTClient instance
    mlmt_client = dsf.initialize_model_tracker()
    log = logging.getLogger('ATOM')

    pred_df = None

    if type(collections) == str:
        collections = [collections] * len(model_uuids)

    if labels is None:
        labels = model_uuids

    ok_labels = []
    for i, (model_uuid, collection_name, label) in enumerate(zip(model_uuids, collections, labels)):
        log.info("Loading model %s from collection %s" % (model_uuid, collection_name))
        metadata_dict = trkr.get_metadata_by_uuid(model_uuid, collection_name=collection_name)
        if not metadata_dict:
            raise Exception("No model found with UUID %s in collection %s" % (model_uuid, collection_name))

        log.info("Got metadata for model UUID %s" % model_uuid)

        # Parse the saved model metadata to obtain the parameters used to train the model
        model_pparams = parse.wrapper(metadata_dict)

        # Override selected parameters
        model_pparams.result_dir = tempfile.mkdtemp()

        if splitters is not None:
            if model_pparams.splitter != splitters[i]:
                log.info("Replacing %s splitter in stored model with %s" % (model_pparams.splitter, splitters[i]))
                model_pparams.splitter = splitters[i]

        if dset_params is not None:
            model_pparams.id_col = dset_params.id_col
            model_pparams.smiles_col = dset_params.smiles_col
            if contains_responses:
                model_pparams.response_cols = dset_params.response_cols
        pipe = create_prediction_pipeline(model_pparams, model_uuid, collection_name)

        if pred_df is None:
            initial_cols = [model_pparams.id_col, model_pparams.smiles_col]
            if contains_responses:
                initial_cols.extend(model_pparams.response_cols)
            pred_df = dset_df[initial_cols].copy()
            if contains_responses:
                # Assume singletask model for now
                pred_df = pred_df.rename(columns={model_pparams.response_cols[0]: 'actual'})

        pipe.run_mode = 'prediction'
        pipe.featurization = pipe.model_wrapper.featurization
        pipe.data = model_datasets.create_minimal_dataset(pipe.params, pipe.featurization, contains_responses)

        if not pipe.data.get_dataset_tasks(dset_df):
            # Shouldn't happen - response_cols should already be set in saved model parameters
            raise Exception("response_cols missing from model params")
        is_featurized = (len(set(pipe.featurization.get_feature_columns()) - set(dset_df.columns.values)) == 0)
        pipe.data.get_featurized_data(dset_df, is_featurized)
        pipe.data.dataset = pipe.model_wrapper.transform_dataset(pipe.data.dataset)

        # Create a temporary data frame to hold the compound IDs and predictions. The model may not
        # return predictions for all the requested compounds, so we have to outer join the predictions
        # to the existing data frame.
        result_df = pd.DataFrame({model_pparams.id_col: pipe.data.attr.index.values})

        # Get the predictions and standard deviations, if calculated, as numpy arrays
        try:
            preds, stds = pipe.model_wrapper.generate_predictions(pipe.data.dataset)
        except ValueError:
            log.error("\n***** Prediction failed for model %s %s\n" % (label, model_uuid))
            continue
        i = 0
        if pipe.params.prediction_type == 'regression':
            result_df["pred_%s" % label] = preds[:, i, 0]
        else:
            # Assume binary classifier for now. We're going to aggregate the probabilities for class 1.
            result_df["pred_%s" % label] = preds[:, i, 1]
        if pipe.params.uncertainty and pipe.params.prediction_type == 'regression':
            std_colname = 'std_%s' % label
            result_df[std_colname] = stds[:, i, 0]
        pred_df = pred_df.merge(result_df, how='left', on=model_pparams.id_col)
        ok_labels.append(label)

    # Aggregate the ensemble of predictions
    pred_cols = ["pred_%s" % label for label in ok_labels]
    pred_vals = pred_df[pred_cols].values
    if aggregate == 'mean':
        agg_pred = np.nanmean(pred_vals, axis=1)
    elif aggregate == 'median':
        agg_pred = np.nanmedian(pred_vals, axis=1)
    elif aggregate == 'max':
        agg_pred = np.nanmax(pred_vals, axis=1)
    elif aggregate == 'min':
        agg_pred = np.nanmin(pred_vals, axis=1)
    elif aggregate == 'weighted':
        std_cols = ["std_%s" % label for label in ok_labels]
        std_vals = pred_df[std_cols].values
        if len(set(std_cols) - set(pred_df.columns.values)) > 0:
            raise Exception("Weighted ensemble needs uncertainties for all component models.")
        if np.any(std_vals == 0.0):
            raise Exception("Can't compute weighted ensemble because some standard deviations are zero")
        agg_pred = np.nansum(pred_vals / std_vals, axis=1) / np.nansum(1.0 / std_vals, axis=1)
    else:
        raise ValueError("Unknown aggregate value %s" % aggregate)

    if pipe.params.prediction_type == 'regression':
        pred_df["ensemble_pred"] = agg_pred
    else:
        pred_df["ensemble_class_prob"] = agg_pred
        pred_df["ensemble_pred"] = [int(p >= 0.5) for p in agg_pred]

    log.info("Done with ensemble prediction")
    return pred_df


# ****************************************************************************************
def retrain_model(model_uuid, collection_name=None, result_dir=None, mt_client=None, verbose=True):
    """Obtain model parameters from the metadata in the model tracker, given the model_uuid,
    and train a new model using exactly the same parameters (except for result_dir). Returns
    the resulting ModelPipeline object. The pipeline object can then be used as input for
    performance plots and other analyses that can't be done using just the metrics stored
    in the model tracker; or to make predictions on new data.

    Args:
        model_uuid (str): The UUID of a trained model.

        collection_name (str): The collection where the model is stored in the model tracker DB.

        result_dir (str): The directory of model results when the model tracker is not available.

        mt_client : Ignored

        verbose (bool): A switch for disabling informational messages

    Returns:
        pipeline (ModelPipeline): A pipeline object containing data from the model training.
    """

    log = logging.getLogger('ATOM')
    if not result_dir:
        mlmt_client = dsf.initialize_model_tracker()

        log.info("Loading model %s from collection %s" % (model_uuid, collection_name))
        metadata_dict = trkr.get_metadata_by_uuid(model_uuid, collection_name=collection_name)
        if not metadata_dict:
            raise Exception("No model found with UUID %s in collection %s" % (model_uuid, collection_name))
    else:
        for dirpath, dirnames, filenames in os.walk(result_dir):
            if model_uuid in dirnames:
                model_dir = os.path.join(dirpath, model_uuid)
                break

        with open(os.path.join(model_dir, 'model_metadata.json')) as f:
            metadata_dict = json.load(f)

    log.info("Got metadata for model UUID %s" % model_uuid)

    # Parse the saved model metadata to obtain the parameters used to train the model
    model_pparams = parse.wrapper(metadata_dict)

    model_pparams.result_dir = tempfile.mkdtemp()
    # TODO: This is a hack; possibly the datastore parameter isn't being stored in the metadata?
    model_pparams.datastore = True if not result_dir else False
    pipe = ModelPipeline(model_pparams)
    pipe.train_model()

    return pipe

# ****************************************************************************************
def main():
    """Entry point when script is run from a shell"""

    params = parse.wrapper(sys.argv[1:])
    # model_filter parameter determines whether you are loading pretrained models and running
    # predictions on them, or training a new model
    if 'model_filter' in params.__dict__ and params.model_filter is not None:
        # DEPRECATED: This feature isn't used by anyone as far as I know; it will be removed in
        # the near future.
        run_models(params)
    elif params.split_only:
        params.verbose = False
        mp = ModelPipeline(params)
        split_uuid = mp.split_dataset()
        print(split_uuid)
    else:
        print("Running model pipeline")
        logging.basicConfig(format='%(asctime)-15s %(message)s')
        logger = logging.getLogger('ATOM')
        if params.verbose:
            logger.setLevel(logging.DEBUG)
        else:
            logger.setLevel(logging.CRITICAL)
        mp = ModelPipeline(params)
        mp.train_model()
        mp.log.warn("Dataset size: {}".format(mp.data.dataset.get_shape()[0][0]))


# -----------------------------------------------------------------------------------------------------
if __name__ == '__main__' and len(sys.argv) > 1:
    main()
    sys.exit(0)<|MERGE_RESOLUTION|>--- conflicted
+++ resolved
@@ -1186,14 +1186,11 @@
     if not metadata_dict:
         raise Exception("No model found with UUID %s in collection %s" % (model_uuid, collection_name))
 
-<<<<<<< HEAD
-=======
     print("Got metadata for model UUID %s" % model_uuid)
 
     model_ampl_version = metadata_dict['model_parameters']['ampl_version']
     # check the model version to make sure it's compatible with the running ampl version
     mu.check_version_compatible(model_ampl_version)
->>>>>>> b0a898ad
     # Parse the saved model metadata to obtain the parameters used to train the model
     model_params = parse.wrapper(metadata_dict)
     orig_params = copy.deepcopy(model_params)
