"""Classes for dealing with datasets for data-driven modeling."""

import logging
import os
import shutil
from deepchem.data import NumpyDataset
import numpy as np
import pandas as pd
import uuid
from atomsci.ddm.pipeline import featurization as feat
from atomsci.ddm.pipeline import splitting as split
from atomsci.ddm.utils import datastore_functions as dsf
from pathlib import Path
import getpass
import sys

feather_supported = True
try:
    import pyarrow.feather as feather
except (ImportError, AttributeError, ModuleNotFoundError):
    feather_supported = False

logging.basicConfig(format='%(asctime)-15s %(message)s')


# ****************************************************************************************
def create_model_dataset(params, featurization, ds_client=None):
    """Factory function for creating DatastoreDataset or FileDataset objects.

    Args:
        params (Namespace object): contains all parameter information.

        featurization (Featurization object): The featurization object created by ModelDataset or input as an argument
        in the factory function.

        ds_client (Datastore client)

    Returns:
        either (DatastoreDataset) or (FileDataset) or (DatastoreEmbeddingDataset) or (FileEmbeddingDataset): instantiated ModelDataset subclass specified by params
    """
    if params.featurizer == 'embedding' and params.datastore:
        return DatastoreEmbeddingDataset(params, featurization, ds_client)
    if params.featurizer == 'embedding':
        return FileEmbeddingDataset(params, featurization)
    elif params.datastore:
        return DatastoreDataset(params, featurization, ds_client)
    else:
        return FileDataset(params, featurization)

# ****************************************************************************************
def create_minimal_dataset(params, featurization, contains_responses=False):
    """Create a MinimalDataset object for non-persistent data (e.g., a list of compounds or SMILES
    strings or a data frame). This object will be suitable for running predictions on a pretrained
    model, but not for training.

    Args:
        params (Namespace object): contains all parameter information.

        featurization (Featurization object): The featurization object created by ModelDataset or input as an argument
        in the factory function.

        contains_responses (Boolean): Boolean specifying whether the dataset has a column with response values

    Returns:
        (MinimalDataset): a new MinimalDataset object

    """
    return MinimalDataset(params, featurization, contains_responses)

# ****************************************************************************************
def check_task_columns(params, dset_df):
    """Check that the data frame dset_df contains all the columns listed in params.response_cols.

    Args:
        params (Namespace): Parsed parameter structure; must include response_cols parameter at minimum.

        dset_df (pd.DataFrame): Dataset as a DataFrame that contains columns for the prediction tasks

    Raises:
        Exception:
            If response columns not set in params.
            If input dataset is missing response columns

    """
    if params.response_cols is None:
        raise Exception("Unable to determine prediction tasks for dataset")
    missing_tasks = list(set(params.response_cols) - set(dset_df.columns.values))
    if len(missing_tasks) > 0:
        raise Exception(f"Requested prediction task columns {missing_tasks} are missing from training dataset")


# ****************************************************************************************
def set_group_permissions(system, path, data_owner='public', data_owner_group='public'):
    """Set file group and permissions to standard values for a dataset containing proprietary
    or public data, as indicated by 'data_owner'.

    Args:
        system (string): Determine the group ownership (at the moment 'LC', 'AD')

        path (string): File path

        data_owner (string): Who the data belongs to, either 'public' or the name of a company (e.g. 'gsk') associated
        with a restricted access group.
            'username': group is set to the current user's username
            'data_owner_group': group is set to data_owner_group
            Otherwise, group is set by hard-coded dictionary.

    Returns:
        None
    """

    # Currently, if we're not on an LC machine, we're on an AD-controlled system. This could change.
    if system != 'LC':
        system = 'AD'

    owner_group_map = dict(public={'LC': 'atom', 'AD': 'atom'})

    if data_owner == 'username':
        group = getpass.getuser()
    elif data_owner == 'data_owner_group':
        group = data_owner_group
    else:
        group = owner_group_map[data_owner][system]

    try:
        path_metadata = Path(path)
        # TODO: MJT I have this if statement to deal with the permission errors on /ds/projdata. May not be necessary.
        if path_metadata.group() != group:
            shutil.chown(path, group=group)
            os.chmod(path, 0o770)
    except FileNotFoundError:
        # On LC, it seems that os.walk() can return files that are pending removal
        pass

# ****************************************************************************************
def key_value_list_to_dict(kvp_list):
    """Convert a key-value pair list from the datastore metadata into a proper dictionary

    Args:
        kvp_list (list): List of key-value pairs

    Returns:
        (dictionary): the kvp-list reformatted as a dictionary
    """
    return dict([(d['key'], d['value']) for d in kvp_list])

# ***************************************************************************************
# TODO: This function refers to hardcoded directories on TTB. It is only called by model_pipeline.regenerate_results.
# Consider moving this function outside the pipeline code.
def create_split_dataset_from_metadata(model_metadata, ds_client, save_file=False):
    """Function that pulls the split metadata from the datastore and then joins that info with the dataset itself.
    Args:
        model_metadata (Namespace): Namespace object of model metadata

        ds_client: datastore client

        save_file (Boolean): Boolean specifying whether we want to save split dataset to disk

    Returns:
        (DataFrame): DataFrame with subset information and response column
    """
    split_uuid = model_metadata.split_uuid
    dset_key = model_metadata.dataset_key
    bucket = model_metadata.bucket
    print(dset_key)
    try:
        split_metadata = dsf.search_datasets_by_key_value('split_dataset_uuid', split_uuid, ds_client, operator='in',
                                                          bucket=bucket)
        split_oid = split_metadata['dataset_oid'].values[0]
        split_df = dsf.retrieve_dataset_by_dataset_oid(split_oid, client=ds_client)
    except Exception as e:
        print("Error when loading split file:\n%s" % str(e))
        return None
    try:
        dataset_df = dsf.retrieve_dataset_by_datasetkey(dset_key, bucket, client=ds_client)
    except Exception as e:
        print("Error when loading dataset:\n%s" % str(e))
        return None
    try:
        #TODO Need to investigate why these are not the same length
        #print(len(set(dataset_df['compound_id'].values.tolist()) - set(split_df['cmpd_id'].values.tolist())))
        joined_dataset = dataset_df.merge(split_df, how='inner', left_on='compound_id', right_on='cmpd_id').drop('cmpd_id', axis=1)
    except Exception as e:
        print("Error when joining dataset with split dataset:\n%s" % str(e))
        return None
    if save_file:
        shortened_key = dset_key.rstrip('.csv')
        res_path = '/ds/projdata/gsk_data/split_joined_datasets'
        filename = '%s_%s_%s_split_dataset.csv' % (shortened_key, split_uuid, model_metadata.splitter)
        joined_dataset.to_csv(os.path.join(res_path, filename), index=False)
    return joined_dataset

# ***************************************************************************************
# TODO: This function isn't used anywhere; consider removing it.
def save_joined_dataset(joined_dataset, split_metadata):
    """DEPRECATED: Refers to absolute file paths that no longer exist.

    Args:
        joined_dataset (DataFrame): DataFrame containing split information with the response column

        split_metadata (dictionary): Dictionary containing metadata with split info

    Returns:
        None
    """
    print(split_metadata['metadata'])
    dset_key = split_metadata['dataset_key']
    split_uuid = split_metadata['metadata']['split_uuid']
    res_path = '/ds/projdata/gsk_data/split_joined_datasets'
    filename = '%s_%s_split_dataset.csv' % (dset_key, split_uuid)
    joined_dataset.to_csv(os.path.join(res_path, filename), index=False)
    """
    title = 'Joined dataset for dataset %s and split UUID %s' % (dset_key, split_uuid)
    description = "Joined dataset dset_key %s with split labels for split UUID %s" % (dset_key, split_uuid)
    # TODO: Need a way to differentiate between original file and this
    tags = split_metadata['tags']
    key_values = split_metadata['metadata']
    # dfs.upload_df_to_DS(joined_dataset, bucket, filename, title, description, tags, key_values, client=ds_client)
    """

# ****************************************************************************************
def get_classes(y):
    """Returns the class indices for a set of labels"""
    
    # remove nan's automatically flattens the array
    # even if there are no nan's in it
    class_indeces = set(y[~np.isnan(y)])

    return class_indeces

# ****************************************************************************************

class ModelDataset(object):
    """Base class representing a dataset for data-driven modeling. Subclasses are specialized for dealing with
    dataset objects persisted in the datastore or in the filesystem.

    Attributes:

        set in __init__:
            params (Namespace object): contains all parameter information

            log (logger object): logger for all warning messages.

            dataset_name (str): set from the parameter object, the name of the dataset

            output_dit (str): The root directory for saving output files

            split_strategy (str): the flag for determining the split strategy (e.g. 'train_test_valid','k-fold')

            featurization (Featurization object): The featurization object created by ModelDataset or input as an
            argument in the factory function.

            splitting (Splitting object): A splitting object created by the ModelDataset intiailization method

            combined_train_valid_data (dc.Dataset): A dataset object (initialized as None), of the merged train
            and valid splits

            combined_train_valid_data (dc.NumpyDataset): Cache for combined training and validation data, 
            used by k-fold CV code

            subset_response_dict (dictionary): Cache for subset-specific response values matched to IDs, 
            used by k-fold CV code

            subset_weight_dict (dictionary): Cache for subset-specific weights matched to IDs, 
            used by k-fold CV code

            untransformed_response_dict (dictionary): Cache for untransformed response values 
            matched to IDs, used by k-fold CV code


        set in get_featurized_data:
            dataset: A new featurized DeepChem Dataset.

            n_features: The count of features (int)

            vals: The response col after featurization (np.array)

            attr: A pd.dataframe containing the compound ids and smiles

        set in get_dataset_tasks:
            tasks (list): list of prediction task columns

        set in split_dataset or load_presplit_dataset:
            train_valid_dsets:  A list of tuples of (training,validation) DeepChem Datasets

            test_dset: (dc.data.Dataset): The test dataset to be held out

            train_valid_attr: A list of tuples of (training,validation) attribute DataFrames

            test_attr: The attribute DataFrame for the test set, containing compound IDs and SMILES strings.
    """

    def __init__(self, params, featurization):
        """Initializes ModelDataset object.

        Arguments:
            params (Namespace object): contains all parameter information.

            featurization: Featurization object; will be created if necessary based on params

        """
        self.params = params
        self.log = logging.getLogger('ATOM')
        self.dataset_name = self.params.dataset_name
        self.dataset_oid = None
        self.output_dir = self.params.output_dir
        # By default, a ModelDataset contains both features and response data. Subclasses can
        # override this.
        self.contains_responses = True

        # Create object to delegate featurization to
        if featurization is None:
            self.featurization = feat.create_featurization(self.params)
        else:
            # Reuse existing Featurization object
            self.featurization = featurization

        if self.params.previously_split and self.params.split_uuid is None:
            raise Exception(
                    "previously_split is set to True but no split_uuid provided for dataset {}".
                    format(self.dataset_name))
        if not self.params.previously_split and self.params.split_uuid is not None:
            self.log.info("previously_split is set False; ignoring split_uuid passed as parameter")
            self.params.split_uuid = None
        if self.params.split_uuid is None:
            self.split_uuid = str(uuid.uuid4())
        else:
            self.split_uuid = self.params.split_uuid
        # Defer creating the splitting object until we know if we're using a previous split or a new one
        self.splitting = None

        # Cache for combined training and validation data, used by k-fold CV code
        self.combined_train_valid_data = None
        # Cache for subset-specific response values matched to IDs, used by k-fold CV code
        self.subset_response_dict = {}
        # Cache for subset-specific weights matched to IDs, used by k-fold CV code
        self.subset_weight_dict = {}
        # Cache for untransformed response values matched to IDs, used by k-fold CV code
        self.untransformed_response_dict = {}


    # ****************************************************************************************
    def load_full_dataset(self):
        """Loads the dataset from the datastore or the file system.

        Raises:
            NotImplementedError: The method is implemented by subclasses
        """
        raise NotImplementedError

    # ****************************************************************************************
    def load_featurized_data(self):
        """Loads prefeaturized data from the datastore or filesystem. Returns a data frame,
        which is then passed to featurization.extract_prefeaturized_data() for processing.

        Raises:
            NotImplementedError: The method is implemented by subclasses

        """
        raise NotImplementedError

    # ****************************************************************************************
    def get_featurized_data(self, params=None):
        """Does whatever is necessary to prepare a featurized dataset.
        Loads an existing prefeaturized dataset if one exists and if parameter previously_featurized is
        set True; otherwise loads a raw dataset and featurizes it. Creates an associated DeepChem Dataset
        object.

        Side effects:
            Sets the following attributes in the ModelDataset object:
                dataset: A new featurized DeepChem Dataset.
                n_features: The count of features (int)
                vals: The response col after featurization (np.array)
                attr: A pd.dataframe containing the compound ids and smiles
                untranfsormed_dataset: A NumpyDataset containing untransformed data
        """
        
        if params is None:
            params = self.params
        if params.previously_featurized:
            try:
                self.log.debug("Attempting to load featurized dataset")
                featurized_dset_df = self.load_featurized_data()
                if (params.max_dataset_rows > 0) and (len(featurized_dset_df) > params.max_dataset_rows):
                    featurized_dset_df = featurized_dset_df.sample(n=params.max_dataset_rows)
                featurized_dset_df[params.id_col] = featurized_dset_df[params.id_col].astype(str)
                self.log.debug("Got dataset, attempting to extract data")
                features, ids, self.vals, self.attr = self.featurization.extract_prefeaturized_data(
                                                           featurized_dset_df, params)
                self.n_features = self.featurization.get_feature_count()
                self.log.debug("Creating deepchem dataset")
                
                # don't do make_weights which convert all NaN rows into 0 for hybrid model
                if params.model_type != "hybrid":
                    self.vals, w = feat.make_weights(self.vals, is_class=params.prediction_type=='classification')
                else:
                    w = np.ones_like(self.vals)

                if params.prediction_type=='classification':
                    w = w.astype(np.float32)

                self.update_untransformed_responses(ids, self.vals)
                self.dataset = NumpyDataset(features, self.vals, ids=ids, w=w)
                self.log.info("Using prefeaturized data; number of features = " + str(self.n_features))
                return
            except AssertionError as a:
                raise a
            except Exception as e:
                self.log.debug("Exception when trying to load featurized data:\n%s" % str(e))
                self.log.info("Featurized dataset not previously saved for dataset %s, creating new" % self.dataset_name)
                pass
        else:
            self.log.info("Creating new featurized dataset for dataset %s" % self.dataset_name)
        dset_df = self.load_full_dataset()
        sample_only = False
        if (params.max_dataset_rows > 0) and (len(dset_df) > params.max_dataset_rows):
            dset_df = dset_df.sample(n=params.max_dataset_rows).reset_index(drop=True)
            sample_only = True
        check_task_columns(params, dset_df)
        features, ids, self.vals, self.attr, w, featurized_dset_df = self.featurization.featurize_data(dset_df, params, self.contains_responses)
        if not sample_only:
            self.save_featurized_data(featurized_dset_df)

        self.n_features = self.featurization.get_feature_count()
        self.log.debug("Number of features: " + str(self.n_features))
           
        # Create the DeepChem dataset       
        self.update_untransformed_responses(ids, self.vals)
        self.dataset = NumpyDataset(features, self.vals, ids=ids, w=w)
        # Checking for minimum number of rows
        if len(self.dataset) < params.min_compound_number:
            self.log.warning("Dataset of length %i is shorter than the required length %i" % (len(self.dataset), params.min_compound_number))

    # ****************************************************************************************
    def get_dataset_tasks(self, dset_df):
        """Sets self.tasks to the list of prediction task (response) columns defined by the current model parameters.

        Args:
            dset_df (pd.DataFrame): Dataset as a DataFrame that contains columns for the prediction tasks

        Returns:
            sucess (boolean): True is self.tasks is set. False if not user supplied.

        Side effects:
            Sets the self.tasks attribute to be the list of prediction task columns
        """

        # Superclass method just looks in params; is called by subclasses (therefore, should NOT raise an exception if this fails)
        self.tasks = None
        if self.params.response_cols is not None:
            if isinstance(self.params.response_cols, list):
                self.tasks = self.params.response_cols
            else:
                self.tasks = [self.params.response_cols]
        return self.tasks is not None

    # ****************************************************************************************
    def split_dataset(self, random_state=None, seed=None):
        """Splits the dataset into paired training/validation and test subsets, according to the split strategy
                selected by the model params. For traditional train/valid/test splits, there is only one training/validation
                pair. For k-fold cross-validation splits, there are k different train/valid pairs; the validation sets are
                disjoint but the training sets overlap.

        Side effects:
           Sets the following attributes in the ModelDataset object:
               train_valid_dsets:  A list of tuples of (training,validation) DeepChem Datasets

               test_dset: (dc.data.Dataset): The test dataset to be held out

               train_valid_attr: A list of tuples of (training,validation) attribute DataFrames

               test_attr: The attribute DataFrame for the test set, containing compound IDs and SMILES strings.
        """

        # Create object to delegate splitting to.
        if self.splitting is None:
            self.splitting = split.create_splitting(self.params, random_state=random_state, seed=seed)
        self.train_valid_dsets, self.test_dset, self.train_valid_attr, self.test_attr = \
            self.splitting.split_dataset(self.dataset, self.attr, self.params.smiles_col)
        if self.train_valid_dsets is None:
            raise Exception("Dataset %s did not split properly" % self.dataset_name)
        if self.params.prediction_type == 'classification':
            self._validate_classification_dataset()

    # ****************************************************************************************

    def _validate_classification_dataset(self):
        """Verifies that this is a valid data for classification
        Checks that all classes are represented in all subsets. This causes performance metrics to crash.
        Checks that multi-class labels are between 0 and class_number
        """
        if not self._check_classes():
            raise ClassificationDataException("Dataset {} does not have all classes represented in a split".format(self.dataset_name))
        if not self._check_deepchem_classes():
            raise ClassificationDataException("Dataset {} does not have all classes labeled using positive integers 0 <= i < {}".format(self.dataset_name, self.params.class_number))

    def _check_classes(self):
        """Checks to see if all classes are represented in all splits.

        Returns:
            (Boolean): boolean specifying if all classes are specified in all splits
        """
        ref_class_set = get_classes(self.train_valid_dsets[0][0].y)
        num_classes = len(ref_class_set)
        if num_classes != self.params.class_number:
            logger = logging.getLogger('ATOM')
            logger.warning(f"Expected class_number:{self.params.class_number} "
                           f"classes but got {num_classes} instead. Double check "
                           "response columns or class_number parameter.")
        for train, valid in self.train_valid_dsets:
            if not ref_class_set == get_classes(train.y):
                return False
            if not ref_class_set == get_classes(valid.y):
                return False

        if not ref_class_set == get_classes(self.test_dset.y):
            return False
        return True

    # ****************************************************************************************

    def _check_deepchem_classes(self):
        """Checks if classes adhear to DeepChem class index convention. Classes must be >=0 and < class_number

        Returns:
            (Boolean): boolean spechifying if classes adhear to DeepChem convention
        """
        classes = get_classes(self.dataset.y)
        return all([0 <= c < self.params.class_number for c in list(classes)])

    # ****************************************************************************************

    def get_split_metadata(self):
        """Creates a dictionary of the parameters related to dataset splitting, to be saved in the model tracker
        along with the other metadata needed to reproduce a model run.

        Returns:
            dict: A dictionary containing the data needed to reproduce the current dataset training/validation/test
            splits, including the lists of compound IDs for each split subset
        """
        split_data = dict(split_uuid = self.split_uuid)
        for param in split.split_params:
            split_data[param] = self.params.__dict__.get(param, None)
        return split_data

    # ****************************************************************************************
    def create_dataset_split_table(self):
        """Generates a data frame containing the information needed to reconstruct the current
        train/valid/test or k-fold split.

        Returns:
            split_df (DataFrame): Table with one row per compound in the dataset, with columns:
                cmpd_id:    Compound ID

                subset:     The subset the compound was assigned to in the split. Either 'train', 'valid',
                            'test', or 'train_valid'. 'train_valid' is used for a k-fold split to indicate
                            that the compound was rotated between training and validation sets.

                fold:       For a k-fold split, an integer indicating the fold in which the compound was in
                            the validation set. Is zero for compounds in the test set and for all compounds
                            when a train/valid/test split was used.
        """
        ids = []
        subsets = []
        folds = []
        # ksm: Consider moving this method to the Splitting class
        if self.params.split_strategy == 'k_fold_cv':
            for fold, (train_attr, valid_attr) in enumerate(self.train_valid_attr):
                nvalid = valid_attr.shape[0]
                ids = ids + valid_attr.index.values.tolist()
                subsets += ['train_valid'] * nvalid
                folds += [fold] * nvalid
        else:
            train_attr, valid_attr = self.train_valid_attr[0]
            ntrain = train_attr.shape[0]
            ids = ids + train_attr.index.values.tolist()
            subsets += ['train'] * ntrain

            nvalid = valid_attr.shape[0]
            ids = ids + valid_attr.index.values.tolist()
            subsets += ['valid'] * nvalid
            folds += [0] * (ntrain+nvalid)

        ntest = self.test_attr.shape[0]
        ids = ids + self.test_attr.index.values.tolist()
        subsets += ['test'] * ntest
        folds += [0] * ntest

        split_df = pd.DataFrame(dict(cmpd_id=ids, subset=subsets, fold=folds))
        split_df = split_df.drop_duplicates(subset='cmpd_id')
        return split_df

    # ****************************************************************************************
    def load_presplit_dataset(self, directory=None, random_state=None, seed=None):
        """Loads a table of compound IDs assigned to split subsets, and uses them to split
        the currently loaded featurized dataset.

        Args:
            directory (str): Optional directory where the split table is stored; used only by FileDataset.

            Defaults to the directory containing the current dataset.

        Returns:
            success (boolean): True if the split table was loaded successfully and used to split the dataset.

        Side effects:
                Sets the following attributes of the ModelDataset object
                    train_valid_dsets:  A list of tuples of (training,validation) DeepChem Datasets

                    test_dset: (dc.data.Dataset): The test dataset to be held out

                    train_valid_attr: A list of tuples of (training,validation) attribute DataFrames

                    test_attr: The attribute DataFrame for the test set, containing compound IDs and SMILES strings.
        Raises:
            Exception: Catches exceptions from split.select_dset_by_attr_ids
                            or from other errors while splitting dataset using metadata
        """

        # Load the split table from the datastore or filesystem
        self.splitting = split.create_splitting(self.params, random_state=random_state, seed=seed)

        try:
            split_df, split_kv = self.load_dataset_split_table(directory)
        except Exception as e:
            self.log.error("Error when loading dataset split table:\n%s" % str(e))
            sys.exit(1)

        self.train_valid_attr = []
        self.train_valid_dsets = []

        # Override the splitting-related model parameters, if they differ from the ones stored with the split table
        if split_kv is not None:
            for param in split.split_params:
                if param in split_kv:
                    if self.params.__dict__[param] != split_kv[param]:
                        self.log.warning("Warning: %s = %s in split table, %s in model params; using split table value." %
                                         (param, str(split_kv[param]), str(self.params.__dict__[param])))
                        self.params.__dict__[param] = split_kv[param]

        # Create object to delegate splitting to.
        if self.params.split_strategy == 'k_fold_cv':
            train_valid_df = split_df[split_df.subset == 'train_valid']
            for f in range(self.splitting.num_folds):
                train_df = train_valid_df[train_valid_df.fold != f]
                valid_df = train_valid_df[train_valid_df.fold == f]
                train_dset = split.select_dset_by_id_list(self.dataset, train_df.cmpd_id.astype(str).values)
                valid_dset = split.select_dset_by_id_list(self.dataset, valid_df.cmpd_id.astype(str).values)
                train_attr = split.select_attrs_by_dset_ids(train_dset, self.attr)
                valid_attr = split.select_attrs_by_dset_ids(valid_dset, self.attr)
                self.train_valid_dsets.append((train_dset, valid_dset))
                self.train_valid_attr.append((train_attr, valid_attr))
        else:
            train_df = split_df[split_df.subset == 'train']
            valid_df = split_df[split_df.subset == 'valid']
            train_dset = split.select_dset_by_id_list(self.dataset, train_df.cmpd_id.astype(str).values)
            valid_dset = split.select_dset_by_id_list(self.dataset, valid_df.cmpd_id.astype(str).values)
            train_attr = split.select_attrs_by_dset_ids(train_dset, self.attr)
            valid_attr = split.select_attrs_by_dset_ids(valid_dset, self.attr)
            self.train_valid_dsets.append((train_dset, valid_dset))
            self.train_valid_attr.append((train_attr, valid_attr))

        test_df = split_df[split_df.subset == 'test']
        self.test_dset = split.select_dset_by_id_list(self.dataset, test_df.cmpd_id.astype(str).values)
        self.test_attr = split.select_attrs_by_dset_ids(self.test_dset, self.attr)

        self.log.warning('Previous dataset split restored')
        return True


    # ****************************************************************************************

    def combined_training_data(self):
        """Returns a DeepChem Dataset object containing data for the combined training & validation compounds.

        Returns:
            combined_dataset (dc.data.Dataset): Dataset containing the combined training
            and validation data.

        Side effects:
            Overwrites the combined_train_valid_data attribute of the ModelDataset with the combined data
        """
        # All of the splits have the same combined train/valid data, regardless of whether we're using
        # k-fold or train/valid/test splitting.
        if self.combined_train_valid_data is None:
            # normally combining one fold is sufficient, but if SMOTE or undersampling is being used
            # just combining the first fold isn't enough
            (train, valid) = self.train_valid_dsets[0]
            combined_X = np.concatenate((train.X, valid.X), axis=0)
            combined_y = np.concatenate((train.y, valid.y), axis=0)
            combined_w = np.concatenate((train.w, valid.w), axis=0)
            combined_ids = np.concatenate((train.ids, valid.ids))

            if self.params.sampling_method=='SMOTE' or self.params.sampling_method=='undersampling':
                # for each successive fold, merge in any new compounds
                # this loop just won't run if there are no additional folds
                for train, valid in self.train_valid_dsets[1:]:
                    fold_ids = np.concatenate((train.ids, valid.ids))
                    new_id_indexes = [i for i in range(len(fold_ids)) if i not in combined_ids]

                    fold_ids = fold_ids[new_id_indexes]
                    fold_X = np.concatenate((train.X, valid.X), axis=0)[new_id_indexes]
                    fold_y = np.concatenate((train.y, valid.y), axis=0)[new_id_indexes]
                    fold_w = np.concatenate((train.w, valid.w), axis=0)[new_id_indexes]

                    combined_X = np.concatenate((combined_X, fold_X), axis=0)
                    combined_y = np.concatenate((combined_y, fold_y), axis=0)
                    combined_w = np.concatenate((combined_w, fold_w), axis=0)
                    combined_ids = np.concatenate((combined_ids, fold_ids))

            self.combined_train_valid_data = NumpyDataset(combined_X, combined_y, w=combined_w, ids=combined_ids)
        return self.combined_train_valid_data

    # ****************************************************************************************

    def has_all_feature_columns(self, dset_df):
        """Compare the columns in dataframe dset_df against the feature columns required by
        the current featurization and descriptor_type param. Returns True if dset_df contains
        all the required columns.

        Args:
            dset_df (DataFrame): Feature matrix

        Returns:
            (Boolean): boolean specifying whether there are any missing columns in dset_df
        """
        missing_cols = set(self.featurization.get_feature_columns()) - set(dset_df.columns.values)
        return (len(missing_cols) == 0)

    # *************************************************************************************

    def get_subset_responses_and_weights(self, subset):
        """Returns a dictionary mapping compound IDs in the given dataset subset to arrays of response values
        and weights.  Used by the perf_data module under k-fold CV.

        Args:
            subset (string): Label of subset, 'train', 'test', or 'valid'

        Returns:
            tuple(response_dict, weight_dict)
                (response_dict): dictionary mapping compound ids to arrays of per-task untransformed response values
                (weight_dict): dictionary mapping compound ids to arrays of per-task weights
        """
        if subset not in self.subset_response_dict:
            if subset in ('train', 'valid', 'train_valid'):
                dataset = self.combined_training_data()
            elif subset == 'test':
                dataset = self.test_dset
            else:
                raise ValueError('Unknown dataset subset type "%s"' % subset)

            response_vals = dict(zip(dataset.ids, self.get_untransformed_responses(dataset.ids)))

            w = dataset.w
            weights = dict([(id, w[i,:]) for i, id in enumerate(dataset.ids)])
            self.subset_response_dict[subset] = response_vals
            self.subset_weight_dict[subset] = weights
        return self.subset_response_dict[subset], self.subset_weight_dict[subset]

    # *************************************************************************************

    def update_untransformed_responses(self, ids, y):
        """
        Updates self.untransformed_response_dict with the given ids and y

        Parameters:
        ids (list or np.ndarray): List or array of IDs for which to retrieve untransformed response values.

        y (list or np.ndarray): List or array of responses values.

        Returns:
        None
        """
        self.untransformed_response_dict.update(
            dict(zip(ids, y))
            )

    # *************************************************************************************

    def get_untransformed_responses(self, ids):
        """
        Returns a numpy array of untransformed response values for the given IDs.

        Parameters:
        ids (list or np.ndarray): List or array of IDs for which to retrieve untransformed response values.

        Returns:
        np.ndarray: A numpy array of untransformed response values corresponding to the given IDs.
        """        

        num_tasks = len(self.untransformed_response_dict[ids[0]])
        response_vals = np.zeros((len(ids), num_tasks))

        for i, id in enumerate(ids):
            response_vals[i] = self.untransformed_response_dict[id]

        return response_vals

    # *************************************************************************************

    def _get_split_key(self):
        """Creates the proper CSV name for a split file

        Returns:
            (str): String containing the dataset name, split type, and split_UUID. Used as key in datastore or filename
            on disk.
        """
        return '{0}_{1}_{2}.csv'.format(self.dataset_name, self.splitting.get_split_prefix(), self.split_uuid)

# ****************************************************************************************

class MinimalDataset(ModelDataset):
    """A lightweight dataset class that does not support persistence or splitting, and therefore can be
    used for predictions with an existing model, but not for training a model. Is not expected to
    contain response columns, i.e. the ground truth is assumed to be unknown.

        Attributes:

        set in __init__:
            params (Namespace object): contains all parameter information
            log (logger object): logger for all warning messages.
            featurization (Featurization object): The featurization object created by ModelDataset or input as an optional argument in the factory function.

        set in get_featurized_data:
            dataset: A new featurized DeepChem Dataset.
            n_features: The count of features (int)
            attr: A pd.dataframe containing the compound ids and smiles

        set in get_dataset_tasks:
            tasks (list): list of prediction task columns

    """

    def __init__(self, params, featurization, contains_responses=False):
        """Initializes MinimalDataset object.

        Args:
            params (Namespace object): contains all parameter information.

            featurization: Featurization object. Unlike in other ModelDataset subclasses, the featurization object must
            be provided at creation time.

        """

        self.params = params
        self.log = logging.getLogger('ATOM')
        self.featurization = featurization
        self.dataset = None
        self.n_features = None
        self.tasks = None
        self.attr = None
        self.contains_responses = contains_responses
        self.untransformed_response_dict = {}

    # ****************************************************************************************
    def get_dataset_tasks(self, dset_df):
        """Sets self.tasks to the list of prediction task columns defined for this dataset. These should be defined in
        the params.response_cols list that was provided when this object was created.

        Args:
            dset_df (pd.DataFrame): Ignored in this version.

        Returns:
            Success (bool): Returns true if task names are retrieved.

        Side effects:
            Sets the task attribute of the MinimalDataset object to a list of task names.
        """
        return super().get_dataset_tasks(dset_df)

    # ****************************************************************************************
    def get_featurized_data(self, dset_df, is_featurized=False):
        """Featurizes the compound data provided in data frame dset_df, and creates an
        associated DeepChem Dataset object.

        Args:
            dset_df (DataFrame): DataFrame either with compound id and smiles string or Feature matrix

            is_featurized (Boolean): boolean specifying whether the dset_df is already featurized

        Returns:
            None

        Side effects:
            Sets the following attributes in the ModelDataset object:

                dataset: A new featurized DeepChem Dataset.

                n_features: The count of features (int)

                attr: A pd.dataframe containing the compound ids and smiles
        """

        params = self.params
        if is_featurized:
            # Input data frame already contains feature columns
            self.log.warning("Formatting already featurized data...")
            feature_cols = [dset_df[col].values.reshape(-1,1) for col in self.featurization.get_feature_columns()]
            features = np.concatenate(feature_cols, axis=1)
            ids = dset_df[params.id_col].astype(str).values
            #TODO: check size is right
            nrows = len(ids)
            ncols = len(params.response_cols)
            if self.contains_responses:
                self.vals = dset_df[params.response_cols].values
            else:
                self.vals = np.zeros((nrows,ncols))
            self.attr = pd.DataFrame({params.smiles_col: dset_df[params.smiles_col].values},
                                 index=dset_df[params.id_col])
            if params.model_type != "hybrid":
                self.vals, weights = feat.make_weights(self.vals, is_class=params.prediction_type=='classification')
            self.log.warning("Done")
        else:
            self.log.warning("Featurizing data...")
            features, ids, self.vals, self.attr, weights, featurized_dset_df  = self.featurization.featurize_data(dset_df, params, self.contains_responses)
            self.log.warning("Done")
        self.n_features = self.featurization.get_feature_count()
        
<<<<<<< HEAD
        self.update_untransformed_responses(ids, self.vals)
        self.dataset = NumpyDataset(features, self.vals, ids=ids)
=======
        self.untransformed_dataset= NumpyDataset(features, self.vals, ids=ids, w=weights)
        self.dataset = NumpyDataset(features, self.vals, ids=ids, w=weights)
>>>>>>> 739dc5d2

    # ****************************************************************************************
    def save_featurized_data(self, featurized_dset_df):
        """Does nothing, since a MinimalDataset object does not persist its data.

        Args:
                featurized_dset_df (pd.DataFrame): Ignored.
        """

# ****************************************************************************************

class DatastoreDataset(ModelDataset):
    """Subclass representing a dataset for data-driven modeling that lives in the datastore.

        Attributes:

        set in __init__:
            params (Namespace object): contains all parameter information

            log (logger object): logger for all warning messages.

            dataset_name (str): set from the parameter object, the name of the dataset

            output_dit (str): The root directory for saving output files

            split_strategy (str): the flag for determining the split strategy (e.g. 'train_test_valid','k-fold')

            featurization (Featurization object): The featurization object created by ModelDataset or input as an optional argument in the factory function.

            splitting (Splitting object): A splitting object created by the ModelDataset intiailization method

            combined_train_valid_data (dc.Dataset): A dataset object (initialized as None), of the merged train and valid splits
            ds_client (datastore client):

        set in get_featurized_data:
            dataset: A new featurized DeepChem Dataset.

            n_features: The count of features (int)

            vals: The response col after featurization (np.array)

            attr: A pd.dataframe containing the compound ids and smiles

        set in get_dataset_tasks:
            tasks (list): list of prediction task columns

        set in split_dataset or load_presplit_dataset:
            train_valid_dsets:  A list of tuples of (training,validation) DeepChem Datasets

            test_dset: (dc.data.Dataset): The test dataset to be held out

            train_valid_attr: A list of tuples of (training,validation) attribute DataFrames

            test_attr: The attribute DataFrame for the test set, containing compound IDs and SMILES strings.

        set in load_full_dataset()
            dataset_key (str): The datastore key pointing to the dataset

    """

    #TODO: Added featurization=None as default, is this ok?
    def __init__(self, params, featurization=None, ds_client=None):
        """Initializes DatastoreDataset object.

        Args:
            params (Namespace object): contains all parameter information.

            ds_client: datastore client.

            featurization: Featurization object; will be created if necessary based on params

        """

        super().__init__(params, featurization)
        self.dataset_oid = None
        self.untransformed_response_dict = {}
        if params.dataset_name:
            self.dataset_name = params.dataset_name
        else:
            self.dataset_name = os.path.basename(self.params.dataset_key).replace('.csv', '')
        if ds_client is None:
            self.ds_client = dsf.config_client()
        else:
            self.ds_client = ds_client

    # ****************************************************************************************
    def load_full_dataset(self):
        """Loads the dataset from the datastore

        Returns:
            dset_df: Dataset as a DataFrame

        Raises:
            Exception if dset_df is None or empty due to error in loading in dataset.
        """
        self.dataset_key = self.params.dataset_key
        dset_df = dsf.retrieve_dataset_by_datasetkey(self.dataset_key, self.params.bucket, self.ds_client)
        dset_df[self.params.id_col] = dset_df[self.params.id_col].astype(str)
        dataset_metadata = dsf.retrieve_dataset_by_datasetkey(self.dataset_key, self.params.bucket, self.ds_client,
                                                          return_metadata=True)
        self.dataset_oid = dataset_metadata['dataset_oid']

        if dset_df is None:
            raise Exception("Failed to load dataset %s" % self.dataset_key)
        if dset_df.empty:
            raise Exception("Dataset %s is empty" % self.dataset_key)
        return dset_df

    # ****************************************************************************************
    def get_dataset_tasks(self, dset_df):
        """Sets self.tasks to the list of prediction task columns defined for this dataset. If the dataset is in the datastore,
        these should be available in the metadata. Otherwise we guess by looking at the column names in dset_df
        and excluding features, compound IDs, SMILES string columns, etc.

        Args:
            dset_df (pd.DataFrame): Dataset containing the prediction tasks

        Returns:
            Success (bool): Returns true if task names are retrieved.

        Side effects:
            Sets the task attribute of the DatastoreDataset object to a list of task names.
        """
        # TODO (ksm): Can we get rid of this function and just call the superclass version (which gets the tasks from response_cols)?
        # response_cols is a required parameter now, so there's no need for guessing.

        if super().get_dataset_tasks(dset_df):
            return True
        else:
            # If not specified by user, get tasks from dataset info
            try:
                dataset_info = self.ds_client.ds_datasets.get_bucket_dataset(bucket_name=self.params.bucket,
                                                                             dataset_key=self.dataset_key).result()
                keyval_dict = key_value_list_to_dict(dataset_info['metadata'])
                task_name = keyval_dict['task_name']
                self.tasks = [task_name]
                return True
            except Exception:
                # Try to guess tasks from data frame columns, assuming that tasks are anything that doesn't look
                # like a compound ID, SMILES string, other compound identifier, or feature
                non_task_cols = {'compound_id', 'rdkit_smiles', self.params.id_col, self.params.smiles_col, 'inchi_key',
                                 'inchi_string', 'smiles', 'smiles_out', 'lost_frags'} | set(
                    self.featurization.get_feature_columns())
                self.tasks = sorted(set(dset_df.columns.values) - non_task_cols)
        if self.tasks is None or not self.tasks:
            self.log.error("Unable to determine prediction task(s) for dataset %s" % self.dataset_name)
            return False
        return True

    # ****************************************************************************************

    def save_featurized_data(self, featurized_dset_df):
        """Save a featurized dataset to the datastore

        Args:
            featurized_dset_df: DataFrame containing the featurized dataset.

        Returns:
            None
        """
        featurized_dset_name = self.featurization.get_featurized_dset_name(self.dataset_name)
        featurized_dset_key = os.path.join(os.path.dirname(self.params.dataset_key), featurized_dset_name)

        # Add metadata key/value pairs from source object, if it came from datastore
        dataset_info = self.ds_client.ds_datasets.get_bucket_dataset(bucket_name=self.params.bucket,
                                                                     dataset_key=self.dataset_key).result()
        keyval_dict = key_value_list_to_dict(dataset_info['metadata'])
        # Give the current user credit for creating the prefeaturized dataset
        keyval_dict['user'] = os.environ['USER']
        # Add some key/value pairs to indicate the parent dataset and featurization used
        keyval_dict['parent_dataset_key'] = self.dataset_key
        keyval_dict['parent_dataset_bucket'] = self.params.bucket
        keyval_dict['parent_dataset_oid'] = self.dataset_oid
        keyval_dict['featurization'] = str(self.featurization)
        # Get the tags from the original dataset, and add some more to indicate this is a prefeaturized
        # dataset, plus some clues to its provenance
        tag_list = dataset_info['tags']
        tag_list += ['prefeaturized', self.dataset_name.lower(), self.params.featurizer.lower()]

        dataset_metadata = dsf.upload_df_to_DS(featurized_dset_df,
                           bucket=self.params.bucket,
                           filename=featurized_dset_key,
                           title=featurized_dset_key.replace('_', ' '),
                           description='Data from dataset %s featurized with %s' % (
                           self.dataset_name, str(self.featurization)),
                           tags=tag_list,
                           key_values=keyval_dict,
                           client=self.ds_client,
                           dataset_key=featurized_dset_key,
                           return_metadata=True)
        # Set the OID for the featurized dataset
        self.dataset_oid = dataset_metadata['dataset_oid']

    # ****************************************************************************************
    def load_featurized_data(self):
        """Loads prefeaturized data from the datastore. Returns a data frame,
        which is then passed to featurization.extract_prefeaturized_data() for processing.

        Returns:
            featurized_dset_df (pd.DataFrame): dataframe of the prefeaturized data, needs futher processing
        """
        # If a dataset OID for a specific featurized dataset was provided, use it
        if self.params.dataset_oid is not None:
            # Check the tags for this OID to make sure it's really the correct prefeaturized dataset.
            metadata = dsf.retrieve_dataset_by_dataset_oid(self.params.dataset_oid, self.ds_client,
                             return_metadata=True)
            tags = metadata['tags']
            if ('prefeaturized' in tags and self.dataset_name.lower() in tags 
                                        and self.params.featurizer.lower() in tags):
                featurized_dset_df = dsf.retrieve_dataset_by_dataset_oid(self.params.dataset_oid, self.ds_client)
                if self.has_all_feature_columns(featurized_dset_df):
                    self.dataset_oid = self.params.dataset_oid
                    self.dataset_key = metadata['dataset_key']
                    return featurized_dset_df
        # Check to see if the dataset specified by params.dataset_key is already featurized
        metadata = dsf.retrieve_dataset_by_datasetkey(self.params.dataset_key, self.params.bucket,
                                                      self.ds_client, return_metadata=True)
        if 'prefeaturized' in metadata['tags']:
            self.log.debug("Loading prefeaturized dataset from key %s, bucket %s" % (
                           self.params.dataset_key, self.params.bucket))
            featurized_dset_df = dsf.retrieve_dataset_by_datasetkey(self.params.dataset_key, 
                                                                    self.params.bucket, 
                                                                    self.ds_client)
            # Check that dataframe has columns needed for descriptor type
            if self.has_all_feature_columns(featurized_dset_df):
                self.dataset_key = self.params.dataset_key
                self.dataset_oid = metadata['dataset_oid']
                return featurized_dset_df
        # Otherwise, look it up by key and bucket
        featurized_dset_name = self.featurization.get_featurized_dset_name(self.dataset_name)
        featurized_dset_key = os.path.join(os.path.dirname(self.params.dataset_key), featurized_dset_name)
        self.log.debug("Looking up prefeaturized dataset at key %s, bucket %s" % (featurized_dset_key, self.params.bucket))
        featurized_dset_df = dsf.retrieve_dataset_by_datasetkey(featurized_dset_key, self.params.bucket, self.ds_client)
        self.dataset_key = featurized_dset_key

        # Look up the OID for the featurized dataset. We'll need this later when we save the model metadata.
        featurized_dset_metadata = dsf.retrieve_dataset_by_datasetkey(featurized_dset_key, self.params.bucket, 
                                                                      self.ds_client, return_metadata=True)
        self.dataset_oid = featurized_dset_metadata['dataset_oid']
        featurized_dset_df[self.params.id_col] = featurized_dset_df[self.params.id_col].astype(str)
        return featurized_dset_df

    # ****************************************************************************************
    def save_split_dataset(self, directory=None):
        """Saves a table of compound IDs assigned to each split subset of a dataset.

        Args:
            directory:    Ignored; included only for compatibility with the FileDataset version of this method.
        """
        split_df = self.create_dataset_split_table()
        split_table_key = self._get_split_key()

        keyval_dict = dict(user = os.environ['USER'], full_dataset_key = self.dataset_key,
                           full_dataset_bucket = self.params.bucket, full_dataset_oid = self.dataset_oid,
                           split_dataset_uuid = self.split_uuid,
                           file_category= 'ml_data_split')
        for param in split.split_params:
            try:
                keyval_dict[param] = self.params.__dict__[param]
            except KeyError:
                pass

        tag_list = ['split_table']

        dsf.upload_df_to_DS(split_df,
                           bucket=self.params.bucket,
                           filename=split_table_key,
                           title="Split table %s" % split_table_key.replace('_', ' '),
                           description='Dataset %s %s split compound assignment table' % (
                                        self.dataset_name, self.splitting.get_split_prefix()),
                           tags=tag_list,
                           key_values=keyval_dict,
                           client=self.ds_client,
                           dataset_key=split_table_key)
        print("save split info",split_table_key,self.params.bucket,self.split_uuid)
        self.log.info('Dataset split_uuid = %s' % self.split_uuid)
        self.log.info('Dataset split table saved to datastore bucket %s with dataset_key %s' % (self.params.bucket,
                      split_table_key))

    # ****************************************************************************************
    def load_dataset_split_table(self, directory=None):
        """Loads from the datastore a table of compound IDs assigned to each split subset of a dataset.
        Called by load_presplit_dataset().

        Args:
            directory:    Ignored; included only for compatibility with the FileDataset version of this method.

        Returns:
            tuple(split_df, split_kv):
                split_df (DataFrame): Table assigning compound IDs to split subsets and folds.
                split_kv (dict): Dictionary of key-value pairs from the split table metadata; includes all the
                                 parameters that were used to define the split.
        """
        split_metadata = dsf.search_datasets_by_key_value('split_dataset_uuid', self.params.split_uuid, self.ds_client,
                                                          operator='in',
                                                          bucket=self.params.bucket)
        split_oid = split_metadata['dataset_oid'].values[0]
        split_df = dsf.retrieve_dataset_by_dataset_oid(split_oid, client=self.ds_client)
        split_meta = dsf.retrieve_dataset_by_dataset_oid(split_oid, client=self.ds_client, return_metadata=True)
        split_kv = dsf.get_key_val(split_meta['metadata'])
        return split_df, split_kv


# ****************************************************************************************

class FileDataset(ModelDataset):
    """Subclass representing a dataset for data-driven modeling that lives in the filesystem.

    Attributes:

        set in __init__:
            params (Namespace object): contains all parameter information

            log (logger object): logger for all warning messages.

            dataset_name (str): set from the parameter object, the name of the dataset

            output_dit (str): The root directory for saving output files

            split_strategy (str): the flag for determining the split strategy (e.g. 'train_test_valid','k-fold')

            featurization (Featurization object): The featurization object created by ModelDataset or input as an
            optional argument in the factory function.

            splitting (Splitting object): A splitting object created by the ModelDataset intiailization method

            combined_train_valid_data (dc.Dataset): A dataset object (initialized as None), of the merged train and
            valid splits

            ds_client (datastore client):

        set in get_featurized_data:
            dataset: A new featurized DeepChem Dataset.

            n_features: The count of features (int)

            vals: The response col after featurization (np.array)

            attr: A pd.dataframe containing the compound ids and smiles

        set in get_dataset_tasks:
            tasks (list): list of prediction task columns

        set in split_dataset or load_presplit_dataset:
            train_valid_dsets:  A list of tuples of (training,validation) DeepChem Datasets

            test_dset: (dc.data.Dataset): The test dataset to be held out

            train_valid_attr: A list of tuples of (training,validation) attribute DataFrames

            test_attr: The attribute DataFrame for the test set, containing compound IDs and SMILES strings.
    """

    def __init__(self, params, featurization):
        """Initializes FileDataset object.

        Args:
            params (Namespace object): contains all parameter information.

            featurization: Featurization object; will be created if necessary based on params
        """
        super().__init__(params, featurization)
        if params.dataset_name:
            self.dataset_name = params.dataset_name
        else:
            self.dataset_name = os.path.basename(self.params.dataset_key).replace('.csv', '')

    # ****************************************************************************************
    def load_full_dataset(self):
        """Loads the dataset from the file system.

        Returns:
            dset_df: Dataset as a DataFrame loaded in from a CSV or feather file

        Raises:
            exception: if dataset is empty or failed to load
        """
        dataset_path = self.params.dataset_key
        if not os.path.exists(dataset_path):
            raise Exception("Dataset file %s does not exist" % dataset_path)
        if dataset_path.endswith('.feather'):
            if not feather_supported:
                raise Exception("feather package not installed in current environment")
            dset_df = feather.read_dataframe(dataset_path)
        elif dataset_path.endswith('.csv'):
            dset_df = pd.read_csv(dataset_path, index_col=False)
        else:
            raise Exception('Dataset %s is not a recognized format (csv or feather)' % dataset_path)

        if dset_df is None:
            raise Exception("Failed to load dataset %s" % dataset_path)
        if dset_df.empty:
            raise Exception("Dataset %s is empty" % dataset_path)
        dset_df[self.params.id_col] = dset_df[self.params.id_col].astype(str)
        return dset_df

    # ****************************************************************************************

    def get_dataset_tasks(self, dset_df):
        """Returns the list of prediction task columns defined for this dataset. If the dataset is in the datastore,
        these should be available in the metadata. Otherwise you can guess by looking at the column names in dset_df
        and excluding features, compound IDs, SMILES string columns, etc.

        Args:
            dset_df (pd.DataFrame): Dataset as a DataFrame that contains columns for the prediction tasks

        Returns:
            sucess (boolean): True is self.tasks is set. False if not user supplied.

        Side effects:
            Sets the self.tasks attribute of FileDataset to be the list of prediction task columns
        """
        if super().get_dataset_tasks(dset_df):
            return True
        else:
            # Guess: Tasks are anything that doesn't look like a compound ID, SMILES string, other compound identifier,
            # or feature
            non_task_cols = {'compound_id', 'rdkit_smiles', self.params.id_col, self.params.smiles_col, 'inchi_key',
                             'inchi_string', 'smiles', 'smiles_out', 'lost_frags'} | set(
                self.featurization.get_feature_columns())
            self.tasks = sorted(set(dset_df.columns.values) - non_task_cols)
        if self.tasks is None or not self.tasks:
            self.log.error("Unable to determine prediction task(s) for dataset %s" % self.dataset_name)
            return False
        return True

    # ****************************************************************************************

    def save_featurized_data(self, featurized_dset_df):
        """Save a featurized dataset to the filesystem.

        Args:
            featurized_dset_df (pd.DataFrame): Dataset as a DataFrame that contains the featurized data
        """

        try:
            featurized_dset_name = self.featurization.get_featurized_dset_name(self.dataset_name)
        except NotImplementedError:
            # Featurizer is non-persistent, so do nothing
            return

        dataset_dir = os.path.dirname(self.params.dataset_key)
        data_dir = os.path.join(dataset_dir, self.featurization.get_featurized_data_subdir())
        featurized_dset_path = os.path.join(data_dir, featurized_dset_name)

        if os.path.isfile(featurized_dset_path):
            self.log.warning("Featurized file already exists. Continuing:")
        else:
            if not os.path.exists(data_dir):
                os.makedirs(data_dir, exist_ok=True)
                #set_group_permissions(self.params.system, data_dir, self.params.data_owner, self.params.data_owner_group)

            featurized_dset_df.to_csv(featurized_dset_path, index=False)
            #set_group_permissions(self.params.system, featurized_dset_path, self.params.data_owner, self.params.data_owner_group)

    # ****************************************************************************************
    def load_featurized_data(self):
        """Loads prefeaturized data from the filesystem. Returns a data frame,
        which is then passed to featurization.extract_prefeaturized_data() for processing.

        Returns:
            featurized_dset_df (pd.DataFrame): dataframe of the prefeaturized data, needs futher processing
        """
        # First check to set if dataset already has the feature columns we need
        dset_df = self.load_full_dataset()
        if self.has_all_feature_columns(dset_df):
            self.dataset_key = self.params.dataset_key
            return dset_df


        # Otherwise, generate the expected path for the featurized dataset
        featurized_dset_name = self.featurization.get_featurized_dset_name(self.dataset_name)
        dataset_dir = os.path.dirname(self.params.dataset_key)
        data_dir = os.path.join(dataset_dir, self.featurization.get_featurized_data_subdir())
        featurized_dset_path = os.path.join(data_dir, featurized_dset_name)
        featurized_dset_df = pd.read_csv(featurized_dset_path)

        # check if featurized dset has all the smiles from dset_df
        dsetsmi=set(dset_df[self.params.smiles_col])
        featsmi=set(featurized_dset_df[self.params.smiles_col])
        if not dsetsmi-featsmi==set():
            raise AssertionError("All of the smiles in your dataset are not represented in your featurized file. You can set previously_featurized to False and your featurized dataset located in the scaled_descriptors directory will be overwritten to include the correct data.")
        
        self.dataset_key = featurized_dset_path
        featurized_dset_df[self.params.id_col] = featurized_dset_df[self.params.id_col].astype(str)

        return featurized_dset_df

    # ****************************************************************************************

    def save_split_dataset(self, directory=None):
        """Saves a table of compound IDs and split subset assignments for the current dataset.

        Args:
            directory (str): Directory where the split table will be created. Defaults to the directory
            of the current dataset.
        """

        split_df = self.create_dataset_split_table()
        if directory is None:
            directory = os.path.dirname(self.params.dataset_key)
        split_table_file = '{0}/{1}'.format(directory, self._get_split_key())
        split_df.to_csv(split_table_file, index=False)

        self.log.info('Dataset split table saved to %s' % split_table_file)

    # ****************************************************************************************
    def load_dataset_split_table(self, directory=None):
        """Loads from the filesystem a table of compound IDs assigned to each split subset of a dataset.
        Called by load_presplit_dataset().

        Args:
            directory (str): Directory where the split table will be created. Defaults to the directory
            of the current dataset.

        Returns:
            split_df (DataFrame): Table assigning compound IDs to split subsets and folds.
            split_kv: None for the FileDataset version of this method.
        """
        if directory is None:
            directory = os.path.dirname(self.params.dataset_key)
        split_table_file = '{0}/{1}'.format(directory, self._get_split_key())
        split_df = pd.read_csv(split_table_file, index_col=False)
        return split_df, None


class EmbeddingDataset:
    """Template representing a dataset for transfer learning modeling.
    The dataset itself inherits from DatastoreDataset or FileDataset and contains a second dataset, FileDataset or
    DatastoreDataset, etc, to calculate input features to the embedding model

    Attributes:

    set in get_featurized_data:
        dataset: A new featurized DeepChem Dataset.
        n_features: The count of features (int)
        attr: A pd.dataframe containing the compound ids and smiles
        input_dataset: This is the inner dataset responsible for handling features for the input to the embedding model
    """

    # ****************************************************************************************
    def get_featurized_data(self, params=None):
        """Does whatever is necessary to prepare a featurized dataset.
        Loads an existing prefeaturized dataset if one exists and if parameter previously_featurized is
        set True; otherwise loads a raw dataset and featurizes it. Creates an associated DeepChem Dataset
        object. Once the data is featurized, it is fed into the embedding featurization to calculate
        the final dataset.

        Side effects:
            Sets the following attributes in the ModelDataset object:
                dataset: A new featurized DeepChem Dataset.
                n_features: The count of features (int)
                vals: The response col after featurization (np.array)
                attr: A pd.dataframe containing the compound ids and smiles
                input_dataset: This is used for saving splits
        """

        self._create_input_dataset()

        if params is None:
            params = self.params
        load_success = False
        # see if input features have alraedy been calculated
        if params.previously_featurized:
            try:
                self.log.debug("Attempting to load featurized dataset")
                featurized_dset_df = self.input_dataset.load_featurized_data()
                if (params.max_dataset_rows > 0) and (len(featurized_dset_df) > params.max_dataset_rows):
                    featurized_dset_df = featurized_dset_df.sample(n=params.max_dataset_rows)
                featurized_dset_df[params.id_col] = featurized_dset_df[params.id_col].astype(str)

                load_success = True
                should_save = False

            except AssertionError as a:
                raise a
            except Exception as e:
                self.log.debug("Exception when trying to load featurized data:\n%s" % str(e))
                self.log.info("Featurized dataset not previously saved for dataset %s, creating new" % self.input_dataset.dataset_name)
                pass

        # if not, calculate input features
        if not load_success:
            self.log.info("Creating new featurized dataset for dataset %s" % self.input_dataset.dataset_name)
            dset_df = self.input_dataset.load_full_dataset()
            should_save = True
            if (params.max_dataset_rows > 0) and (len(dset_df) > params.max_dataset_rows):
                dset_df = dset_df.sample(n=params.max_dataset_rows).reset_index(drop=True)
                should_save = False
            check_task_columns(params, dset_df)
            _, _, _, _, _, featurized_dset_df = self.featurization.input_featurization.featurize_data(
                                                    dset_df,
                                                    self.featurization.input_data_params,
                                                    self.input_dataset.contains_responses)
            load_success = True

        if should_save:
            self.input_dataset.save_featurized_data(featurized_dset_df)

        # calculate the embedding
        features, ids, self.vals, self.attr, w, featurized_dset_df = self.featurization.featurize_data(
                                                    featurized_dset_df, params, self.contains_responses)
        self.n_features = self.featurization.get_feature_count()
        self.log.debug("Number of features: " + str(self.n_features))
           
        # Create the DeepChem dataset       
        self.update_untransformed_responses(ids, self.vals)
        self.dataset = NumpyDataset(features, self.vals, ids=ids, w=w)
        # Checking for minimum number of rows
        if len(self.dataset) < params.min_compound_number:
            self.log.warning("Dataset of length %i is shorter than the required length %i" % (len(self.dataset), params.min_compound_number))

        return

    # ****************************************************************************************
    def save_featurized_data(self, featurized_dset_df):
        """Does nothing, since a EmbeddingDataset object does not persist its data.

        Args:
                featurized_dset_df (pd.DataFrame): Ignored.
        """
        pass

# ****************************************************************************************
class DatastoreEmbeddingDataset(EmbeddingDataset, DatastoreDataset):
    """Subclass representing a datastore dataset for transfer learning modeling.
    The dataset itself inherits from DatastoreDataset and contains a second dataset, 
    DatastoreDataset, etc, to calculate input features to the embedding model

    Attributes:

    Same as DatastoreDataset

    set in get_featurized_data:
        dataset: A new featurized DeepChem Dataset.
        n_features: The count of features (int)
        attr: A pd.dataframe containing the compound ids and smiles
        input_dataset: This is the inner dataset responsible for handling features for the input to the embedding model
    """

    # ****************************************************************************************
    def _create_input_dataset(self):
        """Creates input_dataset used to load featurized data for the embedding model

        Side effects:
            Sets the following attributes :
                input_dataset: This is used for saving splits
        """

        self.input_dataset = create_model_dataset(params=self.featurization.input_data_params,
                            featurization=self.featurization.input_featurization,
                            ds_client=self.ds_client)


# ****************************************************************************************
class FileEmbeddingDataset(EmbeddingDataset, FileDataset):
    """Subclass representing a file dataset for transfer learning modeling.
    The dataset itself inherits from FileDataset and contains a second dataset, 
    FileDataset, etc, to calculate input features to the embedding model

    Attributes:

    Same as DatastoreDataset

    set in get_featurized_data:
        dataset: A new featurized DeepChem Dataset.
        n_features: The count of features (int)
        attr: A pd.dataframe containing the compound ids and smiles
        input_dataset: This is the inner dataset responsible for handling features for the input to the embedding model
    """

    # ****************************************************************************************
    def _create_input_dataset(self):
        """Creates input_dataset used to load featurized data for the embedding model

        Side effects:
            Sets the following attributes :
                input_dataset: This is used for saving splits
        """

        self.input_dataset = create_model_dataset(params=self.featurization.input_data_params,
                            featurization=self.featurization.input_featurization,
                            ds_client=None)


# ****************************************************************************************
class ClassificationDataException(Exception):
    """Used when dataset for classification problem violates assumptions
       -   Every subset in a split must have all classes
       -   Labels must range from 0 <= L < num_classes. DeepChem requires this.
           Errors occur when L > num_classes or L < 0
    """

    pass<|MERGE_RESOLUTION|>--- conflicted
+++ resolved
@@ -916,13 +916,9 @@
             self.log.warning("Done")
         self.n_features = self.featurization.get_feature_count()
         
-<<<<<<< HEAD
+        # existing
         self.update_untransformed_responses(ids, self.vals)
-        self.dataset = NumpyDataset(features, self.vals, ids=ids)
-=======
-        self.untransformed_dataset= NumpyDataset(features, self.vals, ids=ids, w=weights)
         self.dataset = NumpyDataset(features, self.vals, ids=ids, w=weights)
->>>>>>> 739dc5d2
 
     # ****************************************************************************************
     def save_featurized_data(self, featurized_dset_df):
