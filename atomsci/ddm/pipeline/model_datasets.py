--- conflicted
+++ resolved
@@ -934,13 +934,8 @@
             self.log.warning("Done")
         self.n_features = self.featurization.get_feature_count()
         
-<<<<<<< HEAD
         self.untransformed_dataset= NumpyDataset(features, self.vals, ids=ids, w=weights)
         self.dataset = NumpyDataset(features, self.vals, ids=ids, w=weights)
-=======
-        self.update_untransformed_responses(ids, self.vals)
-        self.dataset = NumpyDataset(features, self.vals, ids=ids)
->>>>>>> c5e23bc6
 
     # ****************************************************************************************
     def save_featurized_data(self, featurized_dset_df):
