--- conflicted
+++ resolved
@@ -15,12 +15,6 @@
 import getpass
 import sys
 
-<<<<<<< HEAD
-from collections import defaultdict
-
-
-=======
->>>>>>> 969bc5f7
 feather_supported = True
 try:
     import pyarrow.feather as feather
@@ -703,12 +697,9 @@
         """
         if subset not in self.subset_response_dict:
             if subset in ('train', 'valid', 'train_valid'):
-<<<<<<< HEAD
                 for fold, (train, valid) in enumerate(self.train_valid_dsets):
                     dataset = self.combined_training_data()
-=======
-                dataset = self.combined_training_data()
->>>>>>> 969bc5f7
+
             elif subset == 'test':
                 dataset = self.test_dset
             else:
