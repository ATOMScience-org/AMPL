--- conflicted
+++ resolved
@@ -41,14 +41,9 @@
 except (ImportError, AttributeError, ModuleNotFoundError):
     feather_supported = False
 
-<<<<<<< HEAD
-# Ignore failure to import Gomez-Bombarelli autoencoder package (doesn't work in some
-# LC environments that don't have Keras installed)
-=======
 # TODO: Commented out for now, because Gomez-Bombarelli autoencoder package doesn't work 
 # with the version of Keras that is part of TensorFlow 2.5. Eventually we'll replace this
 # with the JT-VAE and/or Wasserstein autoencoders.
->>>>>>> e3c8c62f
 #try:
 #    from mol_vae_features import MoleculeVAEFeaturizer
 #except ImportError:
