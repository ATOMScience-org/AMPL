--- conflicted
+++ resolved
@@ -1,8 +1,4 @@
-<<<<<<< HEAD
 import pdb
-import logging
-=======
->>>>>>> 5fe79006
 import argparse
 import logging
 import timeit
@@ -164,8 +160,6 @@
     return cd.calc_summary(dist_metrics.tanimoto(ecfp1, ecfp2), calc_type='nearest', 
                         num_nearest=1, within_dset=False)
 
-<<<<<<< HEAD
-=======
 def _generate_scaffold_dist_matrix(scaffold_lists: List[np.ndarray],
                                 ecfp_features: List[rdkit.DataStructs.cDataStructs.ExplicitBitVect]) -> np.ndarray:
         """Returns a nearest neighbors distance matrix between each scaffold.
@@ -203,13 +197,13 @@
 
                 dists = dmat[scaff1_rows, scaff2].flatten()
                 #min_dist = np.median(dists)
-                #if min_dist==0:
-                #    print("two scaffolds match exactly?!?", i, j)
-                #    print(len(set(scaff2).intersection(set(scaff1))))
-
                 # ksm: Change back to min and see what happens
                 min_dist = np.min(dists)
 
+                if min_dist==0:
+                    print("two scaffolds match exactly?!?", i, j)
+                    print(len(set(scaff2).intersection(set(scaff1))))
+
                 scaff_dist_mat[i,j] = min_dist
                 scaff_dist_mat[j,i] = min_dist
 
@@ -217,7 +211,6 @@
         return scaff_dist_mat
 
 
->>>>>>> 5fe79006
 class MultitaskScaffoldSplitter(Splitter):
     """MultitaskScaffoldSplitter Splitter class.
 
@@ -453,7 +446,6 @@
         # if a partition is completely empty, return 0
         if len(train_scaffolds) == 0 or len(test_scaffolds) == 0:
             return 0
-<<<<<<< HEAD
 
         # Compute the "far fraction": For each test scaffold S, OR together the boolean vectors
         # from has_near_neighbor_mat for the training scaffolds indicating whether each compound in
@@ -478,13 +470,6 @@
         #print(f"far_frac_fitness: near_count {near_count}, total_count {total_count}, far_frac {far_frac}")
         return far_frac
 
-=======
-        # worst possible distance to normalize this between 0 and 1
-        worst_distance = np.linalg.norm(np.ones(num_tasks*2))
-        ratio_fit = 1 - np.linalg.norm(target_split-current_split)/worst_distance
-        logging.info("\tratio_fitness: %0.2f min"%((timeit.default_timer()-start)/60))
-        return ratio_fit
->>>>>>> 5fe79006
 
     def ratio_fitness(self, split_chromosome: List[str]) -> float:
         """Calculates a fitness score based on how well the subset proportions for each task, taking
@@ -505,12 +490,7 @@
         float
             A float between 0 and 1. 1 best 0 is worst
         """
-<<<<<<< HEAD
         #start = timeit.default_timer()
-=======
-        start = timeit.default_timer()
-
->>>>>>> 5fe79006
         # total_counts is the number of labels per task
         total_counts = np.sum(self.dataset.w, axis=0)
 
@@ -807,26 +787,15 @@
 
         # calculate ScaffoldxScaffold distance matrix
         if (self.diff_fitness_weight_tvv > 0.0) or (self.diff_fitness_weight_tvt > 0.0):
-<<<<<<< HEAD
             self._generate_scaffold_dist_matrix()
-=======
-            self.scaff_scaff_distmat = _generate_scaffold_dist_matrix(self.ss, self.ecfp_features)
-        logging.info('scaffold dist mat %0.2f min'%((timeit.default_timer()-start)/60))
->>>>>>> 5fe79006
 
         # initial population
         population = []
         for i in range(self.num_pop):
-<<<<<<< HEAD
             #start = timeit.default_timer()
             split_chromosome = self._split(frac_train=frac_train, frac_valid=frac_valid, 
                                 frac_test=frac_test)
-=======
-            start_loop = timeit.default_timer()
-            split_chromosome = self._split(frac_train=frac_train, frac_valid=frac_valid, 
-                                frac_test=frac_test)
-            logging.info("per_loop: %0.2f min"%((timeit.default_timer()-start_loop)/60))
->>>>>>> 5fe79006
+            #print("per_loop: %0.2f min"%((timeit.default_timer()-start)/60))
 
             population.append(split_chromosome)
 
@@ -839,7 +808,6 @@
         best_gen = 0
         for i in range(self.num_generations):
             gene_alg.step(print_timings=print_timings)
-<<<<<<< HEAD
             best_fitness = gene_alg.pop_scores[0]
             if best_fitness > best_ever_fit:
                 best_ever = gene_alg.pop[0]
@@ -856,16 +824,6 @@
 
         logger.info(f"Final best fitness score: {best_ever_fit:.3f} at generation {best_gen}")
         result = self.split_chromosome_to_compound_split(best_ever)
-=======
-            best_fitness, _ = gene_alg.get_best()
-            print("step %d: best_fitness %0.2f"%(i, best_fitness))
-            #print("%d: %0.2f"%(i, gene_alg.grade_population()[0][0]))
-
-        _, best = gene_alg.get_best()
-
-        #print('best ever fitness %0.2f'%best_ever_fit)
-        result = self.split_chromosome_to_compound_split(best)
->>>>>>> 5fe79006
         return result
 
     def _split(self,
