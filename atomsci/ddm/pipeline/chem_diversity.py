"""Functions to generate matrices or vectors of distances between compounds"""

import sys
import numpy as np
from rdkit import Chem
from rdkit.Chem import AllChem
from scipy.spatial.distance import pdist
from scipy.spatial.distance import cdist
from scipy.spatial.distance import squareform
<<<<<<< HEAD
import pandas as pd
=======
>>>>>>> bc34dcf1

from atomsci.ddm.pipeline import dist_metrics

def calc_dist_smiles(feat_type, dist_met, smiles_arr1, smiles_arr2=None, calc_type='nearest', num_nearest=1, **metric_kwargs):
    """Returns an array of distances between compounds given as SMILES strings, either between all pairs of compounds in a
    single dataset or between two datasets.

    Args:
        feat_type (str): How the data is to be featurized, if dist_met is not 'mcs'. The only option supported currently is 'ECFP'.

        dist_met (str): What distance metric to use. Current options include 'tanimoto' and 'mcs'.

        smiles_arr1 (list): First list of SMILES strings.

        smiles_arr2 (list): Optional, second list of SMILES strings. Can have only 1 member if wanting compound to
        matrix comparison.

        calc_type (str): Type of summarization to perform on rows of distance matrix. See function calc_summary for options.

        num_nearest (int): Additional parameter for calc_types nearest, nth_nearest and avg_n_nearest.

        metric_kwargs: Additional arguments to be passed to functions that calculate metrics.

    Returns:
        dists: vector or array of distances

    Todo:
        Provide an option to compute distances based on descriptor values.

        Allow other metrics for ECFP features, as in calc_dist_diskdataset().

    """
    within_dset = False
    if feat_type in ['ECFP','ecfp'] and dist_met=='tanimoto':
        mols1 = [Chem.MolFromSmiles(s) for s in smiles_arr1]
        fprints1 = [AllChem.GetMorganFingerprintAsBitVect(mol, 2, 1024) for mol in mols1]
        if smiles_arr2 is not None:
            if len(smiles_arr2) == 1:
                cpd_mol = Chem.MolFromSmiles(smiles_arr2[0])
                cpd_fprint = AllChem.GetMorganFingerprintAsBitVect(cpd_mol, 2, 1024)
                # Vector of distances
                return calc_summary(dist_metrics.tanimoto_single(cpd_fprint, fprints1)[0], calc_type, 
                                    num_nearest, within_dset)
            else:
                mols2 = [Chem.MolFromSmiles(s) for s in smiles_arr2]
                fprints2 = [AllChem.GetMorganFingerprintAsBitVect(mol, 2, 1024) for mol in mols2]
        else:
            fprints2 = None
            within_dset = True
        return calc_summary(dist_metrics.tanimoto(fprints1, fprints2), calc_type, num_nearest, within_dset)
        
    elif dist_met == 'mcs':
        mols1 = [Chem.MolFromSmiles(s) for s in smiles_arr1]
        n_atms = [mol.GetNumAtoms() for mol in mols1]
        if smiles_arr2 is not None:
            if len(smiles_arr2) == 1:
                cpd_mol = Chem.MolFromSmiles(smiles_arr2[0])
                # Vector of distances
                return calc_summary(dist_metrics.mcs_single(
                    cpd_mol, mols1, n_atms)[0], calc_type, num_nearest, within_dset)
            else:
                mols2 = [Chem.MolFromSmiles(s) for s in smiles_arr2]
        else:
            mols2 = None
        return calc_summary(dist_metrics.mcs(mols1, mols2), calc_type, num_nearest, within_dset=True)
    
    elif feat_type in ['descriptors', 'moe']:
        raise ValueError("Descriptor features are not currently supported by calc_dist_smiles().")



def calc_dist_diskdataset(feat_type, dist_met, dataset1, dataset2=None, calc_type='nearest', num_nearest=1, **metric_kwargs):
    """Returns an array of distances, either between all compounds in a single dataset or between two datasets, given
    as DeepChem Dataset objects.

    Args:
        feat_type (str): How the data was featurized. Current options are 'ECFP' or 'descriptors'.

        dist_met (str): What distance metric to use. Current options include tanimoto, cosine, cityblock, euclidean, or any
        other metric supported by scipy.spatial.distance.pdist().

        dataset1 (deepchem.Dataset): Dataset containing features of compounds to be compared.

        dataset2 (deepchem.Dataset, optional): Second dataset, if two datasets are to be compared.

        calc_type (str): Type of summarization to perform on rows of distance matrix. See function calc_summary for options.

        num_nearest (int): Additional parameter for calc_types nearest, nth_nearest and avg_n_nearest.

        metric_kwargs: Additional arguments to be passed to functions that calculate metrics.

    Returns:
        np.ndarray: Vector or matrix of distances between feature vectors.

    """
    if dataset2 is not None:
        return calc_dist_feat_array(feat_type, dist_met, dataset1.X, dataset2.X, calc_type, num_nearest, **metric_kwargs)
    else:
        return calc_dist_feat_array(feat_type, dist_met, dataset1.X, None, calc_type, num_nearest, **metric_kwargs)
    
def calc_dist_feat_array(feat_type, dist_met, feat1, feat2=None, calc_type='nearest', num_nearest=1, **metric_kwargs):
    """Returns a vector or array of distances, either between all compounds in a single dataset or between two datasets,
    given the feature matrices for the dataset(s).

    Args:
        feat_type (str): How the data was featurized. Current options are 'ECFP' or 'descriptors'.

        dist_met (str): What distance metric to use. Current options include tanimoto, cosine, cityblock, euclidean, or any
        other metric supported by scipy.spatial.distance.pdist().

        feat1: feature matrix as a numpy array

        feat2: Optional, second feature matrix

        calc_type (str): Type of summarization to perform on rows of distance matrix. See function calc_summary for options.

        num_nearest (int): Additional parameter for calc_types nearest, nth_nearest and avg_n_nearest.

        metric_kwargs: Additional arguments to be passed to functions that calculate metrics.

    Returns:
        dists: vector or array of distances

    """
<<<<<<< HEAD

=======
>>>>>>> bc34dcf1
    if feat_type in ['ECFP', 'ecfp']:
        if dist_met == 'tanimoto':
            if feat2 is not None:
                if feat2.shape[0] == 1:
                    # Vector of distances
                    return calc_summary(dist_metrics.tanimoto_single(feat2, feat1)[0], calc_type, 
                                        num_nearest)
                return calc_summary(dist_metrics.tanimoto(feat1, feat2), calc_type, num_nearest)
            else:
                return calc_summary(dist_metrics.tanimoto(feat1), calc_type, num_nearest, within_dset=True)
        else:
            if feat2 is not None:
                return calc_summary(cdist(feat1, feat2, dist_met), calc_type, num_nearest)
            return calc_summary(pdist(feat1, dist_met, **metric_kwargs), calc_type, num_nearest, within_dset=True)

    elif feat_type == 'descriptors':
        if feat2 is not None:
            return calc_summary(cdist(feat1, feat2, dist_met), calc_type, num_nearest)
        return calc_summary(pdist(feat1, dist_met, **metric_kwargs), calc_type, num_nearest, within_dset=True)
    


def calc_summary(dist_arr, calc_type, num_nearest=1, within_dset=False):
    """Returns a summary of the distances in dist_arr, depending on calc_type.

    Args:
        dist_arr: (np.array): Either a 2D distance matrix, or a 1D condensed distance matrix (flattened upper triangle).

        calc_type (str): The type of summary values to return:

            all:            The distance matrix itself

            nearest:        The distances to the num_nearest nearest neighbors of each compound (except compound itself)

            nth_nearest:    The distance to the num_nearest'th nearest neighbor

            avg_n_nearest:  The average of the num_nearest nearest neighbor distances

            farthest:       The distance to the farthest neighbor

            avg:            The average of all distances for each compound

        num_nearest (int):  Additional parameter for calc_types nearest, nth_nearest and avg_n_nearest.

        within_dset (bool): True if input distances are between compounds in the same dataset.
        
    Returns:
        dists (np.array):  A numpy array of distances. For calc_type 'nearest' with num_nearest > 1, this is a 2D array
        with a row for each compound; otherwise it is a 1D array.
    """

    if calc_type == 'all':
        return dist_arr

    if len(dist_arr.shape) == 1:
        dist_mat = squareform(dist_arr)
    else:
        dist_mat = dist_arr

    if calc_type == 'farthest':
        return dist_mat.max(axis=1)
    if calc_type == 'avg':
        return dist_mat.mean(axis=1)
    if calc_type == 'nearest':
        nn_dist = np.sort(dist_mat)
        if within_dset:
            # Exclude the zero distances between each compound and itself. But don't exclude
            # zero distances between different compounds!
            nn_dist = nn_dist[:,1:(num_nearest+1)]
        else:
            nn_dist = nn_dist[:,:num_nearest]
        if num_nearest == 1:
            return nn_dist[:,0]
        else:
            return nn_dist

    if calc_type == 'nth_nearest':
        nn_dist = np.sort(dist_mat)
        if within_dset:
            return nn_dist[:,num_nearest]
        else:
            return nn_dist[:,num_nearest-1]

    if calc_type == 'avg_n_nearest':
        if within_dset:
            return np.sort(dist_mat)[:,1:(num_nearest+1)].mean(axis=1)
        else:
            return np.sort(dist_mat)[:,:num_nearest].mean(axis=1)

    else:
        print("calc_type %s is not valid" % calc_type)
        sys.exit(1)
<<<<<<< HEAD
        
def _get_descriptors(smiles_arr):
    """DEPRECATED. This function is guaranteed not to work, since it refers to datasets that no longer exist."""
    from atomsci.ddm.utils import datastore_functions as dsf
    ds_client = dsf.config_client()

    full_feature_matrix_key = '/ds/projdata/gsk_data/GSK_datasets/eXP_Panel_Min_100_Cmpds/scaled_descriptors/' \
                              'subset_all_GSK_Compound_2D_3D_MOE_Descriptors_Scaled_With_Smiles_And_Inchi_HTR2A_5_' \
                              'HT2A_Human_Antagonist_HEK_Luminescence_f_PIC50.csv'
    full_feature_matrix = dsf.retrieve_dataset_by_datasetkey(full_feature_matrix_key, 'gskdata', ds_client)
    #smiles_df = pd.DataFrame(smiles_arr)
    #df = full_feature_matrix.merge(
    #    smiles_df, how='inner', left_on='smiles', right_on=smiles_df.columns[0])
    df = full_feature_matrix.head(20)
    del full_feature_matrix
    descriptor_features = [x for x in df.columns.values.tolist() if x not in
                               ['compound_id', 'inchi_key', 'smiles', 'smiles_out',
                                'lost_frags', 'inchi_string', 'pxc50', 'rdkit_smiles',
                                'HTR2A_5_HT2A_Human_Antagonist_HEK_Luminescence_f_PIC50']]
    #TODO this probably doesn't work
    return df[descriptor_features]

def upload_distmatrix_to_DS(
        dist_matrix,feature_type,compound_ids,bucket,title,description,tags,key_values,filepath="./",dataset_key=None):
    """Uploads distance matrix in the data store with the appropriate tags

    Args:
       dist_matrix (np.ndarray): The distance matrix.

       feature_type (str): How the data was featurized.

       dist_met (str): What distance metric was used.

       compound_ids (list): list of compound ids corresponding to the distance matrix (assumes that distance matrix is square
       and is the distance between all compounds in a dataset)

       bucket (str): bucket the file will be put in

       title (str): title of the file in (human friendly format)

       description (str): long text box to describe file (background/use notes)

       tags (list): List of tags to assign to datastore object.

       key_values (dict): Dictionary of key:value pairs to include in the datastore object's metadata.

       filepath (str): local path where you want to store the pickled dataframe

       dataset_key (str): If updating a file already in the datastore enter the corresponding dataset_key.
                     If not, leave as 'none' and the dataset_key will be automatically generated.

    Returns:
        None
    """
    from atomsci.ddm.utils import datastore_functions as dsf
    fnm = "distmatrix_nm"
    dist_df = pd.DataFrame(dist_matrix)
    dist_df.index = compound_ids
    dist_df.columns = compound_ids
    filename = fnm.replace("nm",feature_type) # fn is not defined anywhere. need to address this
    _dist_pkl = dist_df.to_pickle(filepath + filename)
    dsf.upload_file_to_DS(bucket, title, description, tags, key_values, filepath, filename, dataset_key, client=None)
=======
        
>>>>>>> bc34dcf1
<|MERGE_RESOLUTION|>--- conflicted
+++ resolved
@@ -7,10 +7,7 @@
 from scipy.spatial.distance import pdist
 from scipy.spatial.distance import cdist
 from scipy.spatial.distance import squareform
-<<<<<<< HEAD
 import pandas as pd
-=======
->>>>>>> bc34dcf1
 
 from atomsci.ddm.pipeline import dist_metrics
 
@@ -135,10 +132,7 @@
         dists: vector or array of distances
 
     """
-<<<<<<< HEAD
-
-=======
->>>>>>> bc34dcf1
+
     if feat_type in ['ECFP', 'ecfp']:
         if dist_met == 'tanimoto':
             if feat2 is not None:
@@ -231,7 +225,6 @@
     else:
         print("calc_type %s is not valid" % calc_type)
         sys.exit(1)
-<<<<<<< HEAD
         
 def _get_descriptors(smiles_arr):
     """DEPRECATED. This function is guaranteed not to work, since it refers to datasets that no longer exist."""
@@ -293,7 +286,4 @@
     dist_df.columns = compound_ids
     filename = fnm.replace("nm",feature_type) # fn is not defined anywhere. need to address this
     _dist_pkl = dist_df.to_pickle(filepath + filename)
-    dsf.upload_file_to_DS(bucket, title, description, tags, key_values, filepath, filename, dataset_key, client=None)
-=======
-        
->>>>>>> bc34dcf1
+    dsf.upload_file_to_DS(bucket, title, description, tags, key_values, filepath, filename, dataset_key, client=None)