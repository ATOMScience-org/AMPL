--- conflicted
+++ resolved
@@ -13,10 +13,6 @@
 
 from atomsci.ddm.pipeline import transformations as trans
 
-<<<<<<< HEAD
-=======
-
->>>>>>> 969bc5f7
 
 # ******************************************************************************************************************************
 def rms_error(y_real, y_pred):
@@ -1117,12 +1113,8 @@
 
         self.subset = subset
         if self.subset in ('train', 'valid', 'train_valid'):
-<<<<<<< HEAD
             for fold, (train, valid) in enumerate(model_dataset.train_valid_dsets):
                 dataset = model_dataset.combined_training_data()
-=======
-            dataset = model_dataset.combined_training_data()
->>>>>>> 969bc5f7
         elif self.subset == 'test':
             dataset = model_dataset.test_dset
         else:
@@ -1248,10 +1240,6 @@
             class_probs = np.concatenate([dc.trans.undo_transforms(self.pred_vals[id], self.transformers) for id in ids], axis=0)
             prob_stds = None
         pred_classes = np.argmax(class_probs, axis=2)
-<<<<<<< HEAD
-
-=======
->>>>>>> 969bc5f7
         return (ids, pred_classes, class_probs, prob_stds)
 
 
