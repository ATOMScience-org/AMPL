#!/usr/bin/env python

"""
Contains class ModelWrapper and its subclasses, which are wrappers for DeepChem and scikit-learn model classes.
"""

import logging
import os
import shutil
import joblib
import pdb

import deepchem as dc
import numpy as np
import tensorflow as tf
if dc.__version__.startswith('2.1'):
    from deepchem.models.tensorgraph.fcnet import MultitaskRegressor, MultitaskClassifier
else:
    from deepchem.models.fcnet import MultitaskRegressor, MultitaskClassifier
from sklearn.ensemble import RandomForestClassifier
from sklearn.ensemble import RandomForestRegressor

try:
    import xgboost as xgb
    xgboost_supported = True
except ImportError:
    xgboost_supported = False

import pickle
import yaml
import glob
from datetime import datetime
import time
from packaging import version

from atomsci.ddm.utils import datastore_functions as dsf
from atomsci.ddm.utils import llnl_utils
from atomsci.ddm.pipeline import transformations as trans
from atomsci.ddm.pipeline import perf_data as perf

logging.basicConfig(format='%(asctime)-15s %(message)s')


# ****************************************************************************************
def create_model_wrapper(params, featurizer, ds_client=None):
    """Factory function for creating Model objects of the correct subclass for params.model_type.

    Args:
        params (Namespace) : Parameters passed to the model pipeline
        featurizer (Featurization): Object managing the featurization of compounds
        ds_client (DatastoreClient): Interface to the file datastore

    Returns:
        model (pipeline.Model): Wrapper for DeepChem, sklearn or other model.

    Raises:
        ValueError: Only params.model_type = 'NN', 'RF' or 'xgboost' is supported.
    """
    if params.model_type == 'NN':
        return DCNNModelWrapper(params, featurizer, ds_client)
    elif params.model_type == 'RF':
        return DCRFModelWrapper(params, featurizer, ds_client)
    elif params.model_type == 'xgboost':
        if not xgboost_supported:
            raise Exception("Unable to import xgboost. \
                             xgboost package needs to be installed to use xgboost model. \
                             Installatin: \
                             from pip: pip3 install xgboost==0.90.\
                             livermore compute (lc): /usr/mic/bio/anaconda3/bin/pip install xgboost==0.90 --user \
                             twintron-blue (TTB): /opt/conda/bin/pip install xgboost==0.90 --user/ \ "
                            )
        elif version.parse(xgb.__version__) < version.parse('0.9'):
            raise Exception(f"xgboost required to be >= 0.9 for GPU support. \
                             current version = {float(xgb.__version__)} \
                             installatin: \
                             from pip: pip3 install xgboost==0.90 \
                             livermore compute (lc): /usr/mic/bio/anaconda3/bin/pip install xgboost==0.90 --user \
                             twintron-blue (TTB): /opt/conda/bin/pip install xgboost==0.90 --user/ "
                            )
        else:
            return DCxgboostModelWrapper(params, featurizer, ds_client)
    else:
        raise ValueError("Unknown model_type %s" % params.model_type)

# ****************************************************************************************

class ModelWrapper(object):
    """Wrapper for DeepChem and sklearn model objects. Provides methods to train and test a model,
    generate predictions for an input dataset, and generate performance metrics for these predictions.

        Attributes:
        Set in __init__
            params (argparse.Namespace): The argparse.Namespace parameter object that contains all parameter information
            featurziation (Featurization object): The featurization object created outside of model_wrapper
            log (log): The logger
            output_dir (str): The parent path of the model directory
            transformers (list): Initialized as an empty list, stores the transformers on the response col
            transformers_x (list): Initialized as an empty list, stores the transformers on the featurizers

        set in setup_model_dirs:
            best_model_dir (str): The subdirectory under output_dir that contains the best model. Created in setup_model_dirs

    """
    def __init__(self, params, featurizer, ds_client):
        """Initializes ModelWrapper object.

        Args:
            params (Namespace object): contains all parameter information.
            featurizer (Featurization object): initialized outside of model_wrapper
            ds_client (DatastoreClient): Interface to the file datastore

        Side effects:
            Sets the following attributes of ModelWrapper:
                params (argparse.Namespace): The argparse.Namespace parameter object that contains all parameter information
                featurziation (Featurization object): The featurization object created outside of model_wrapper
                log (log): The logger
                output_dir (str): The parent path of the model directory
                transformers (list): Initialized as an empty list, stores the transformers on the response col
                transformers_x (list): Initialized as an empty list, stores the transformers on the featurizers

        """
        self.params = params
        self.featurization = featurizer
        self.ds_client = ds_client
        self.log = logging.getLogger('ATOM')
        self.output_dir = self.params.output_dir
        self.model_dir = os.path.join(self.output_dir, 'model')
        os.makedirs(self.model_dir, exist_ok=True)
        self.transformers = []
        self.transformers_x = []

        # ****************************************************************************************

    def setup_model_dirs(self):
        """Sets up paths and directories for persisting models at particular training epochs, used by
        the DeepChem model classes.

        Side effects:
            Sets the following attributes of ModelWrapper:
                best_model_dir (str): The subdirectory under output_dir that contains the best model. Created in setup_model_dirs
        """
        self.best_model_dir = os.path.join(self.output_dir, 'best_model')

        # ****************************************************************************************

    def train(self, pipeline):
        """Trains a model (for multiple epochs if applicable), and saves the tuned model.

        Args:
            pipeline (ModelPipeline): The ModelPipeline instance for this model run.

        Raises:
            NotImplementedError: The method is implemented by subclasses
        """
        raise NotImplementedError

        # ****************************************************************************************

    def get_model_specific_metadata(self):
        """Returns a dictionary of parameter settings for this ModelWrapper object that are specific
        to the model type.

        Raises:
            NotImplementedError: The method is implemented by subclasses
        """
        raise NotImplementedError
        # ****************************************************************************************

    def create_transformers(self, model_dataset):
        """
        Initialize transformers for responses and/or features, and persist them for later.

        Args:
            model_dataset: The ModelDataset object that handles the current dataset

        Side effects
            Overwrites the attributes:
                transformers: A list of deepchem transformation objects on response_col, only if conditions are met
                transformers_x: A list of deepchem transformation objects on featurizers, only if conditions are met.
                params.transformer_key: A string pointing to the dataset key containing the transformer in the datastore, or the path to the transformer

        """
        # TODO: Just a warning, we may have response transformers for classification datasets in the future
        if self.params.prediction_type=='regression' and self.params.transformers==True:
            # self.transformers = [
            #    dc.trans.NormalizationTransformer(transform_y=True, dataset=model_dataset.dataset)]
            self.transformers = [ 
                trans.NormalizationTransformerMissingData(transform_y=True, dataset=model_dataset.dataset)
            ]

        # Set up transformers for features, if needed
        self.transformers_x = trans.create_feature_transformers(self.params, model_dataset)

        if len(self.transformers) > 0 or len(self.transformers_x) > 0:

            if self.params.save_results:
                # Save tuple of response and feature transformer lists in datastore
                self.params.transformer_key = 'transformers_' + self.params.model_uuid + '.pkl'
                try:
                    fileupload = dsf.upload_pickle_to_DS(data = (self.transformers, self.transformers_x),
                                    bucket = self.params.transformer_bucket,
                                    filename = os.path.basename(self.params.transformer_key),
                                    title = "Saved transformers for dataset %s" % model_dataset.dataset_name,
                                    description = "Saved transformers for dataset %s" % model_dataset.dataset_name,
                                    tags = ['transformers', 'pickled', self.params.featurizer.lower(), model_dataset.dataset_name],
                                    key_values = {'file_category': 'transformers'},
                                    client = self.ds_client,
                                    dataset_key = self.params.transformer_key,
                                    override_check = True,
                                    return_metadata=True)
                    self.params.transformer_oid = fileupload['dataset_oid']

                except Exception as e:
                    self.log.warning("Error when trying to save transformers to datastore:\n%s" % str(e))
            else:
                self.params.transformer_key = os.path.join(self.output_dir, 'transformers.pkl')
                pickle.dump((self.transformers, self.transformers_x), open(self.params.transformer_key, 'wb'))
                self.log.info("Wrote transformers to %s" % self.params.transformer_key)
                self.params.transformer_bucket = self.params.bucket

        # ****************************************************************************************

    def transform_dataset(self, dataset):
        """
        Transform the responses and/or features in the given DeepChem dataset using the current transformers.

        Args:
            dataset: The DeepChem DiskDataset that contains a dataset

        Returns:
            transformed_dataset: The transformed DeepChem DiskDataset

        """
        transformed_dataset = dataset
        if len(self.transformers) > 0:
            self.log.info("Transforming response data")
            for transformer in self.transformers:
                transformed_dataset = transformer.transform(transformed_dataset)
        if len(self.transformers_x) > 0:
            self.log.info("Transforming feature data")
            for transformer in self.transformers_x:
                transformed_dataset = transformer.transform(transformed_dataset)

        return transformed_dataset
        # ****************************************************************************************

    def get_num_features(self):
        """Returns the number of dimensions of the feature space, taking both featurization method
        and transformers into account.
        """
        if self.params.feature_transform_type == 'umap':
            return self.params.umap_dim
        else:
            return self.featurization.get_feature_count()

        # ****************************************************************************************

    def get_train_valid_pred_results(self, perf_data):
        """Returns predicted values and metrics for the training, validation or test set
        associated with the PerfData object perf_data. Results are returned as a dictionary 
        of parameter, value pairs in the format expected by the model tracker.

        Args:
            perf_data: A PerfData object that stores the predicted values and metrics
        Returns:
            dict: A dictionary of the prediction results

        """
        return perf_data.get_prediction_results()

        # ****************************************************************************************
    def get_test_perf_data(self, model_dir, model_dataset):
        """Returns the predicted values and metrics for the current test dataset against
        the version of the model stored in model_dir, as a PerfData object.

        Args:
            model_dir (str): Directory where the saved model is stored
            model_dataset (DiskDataset): Stores the current dataset and related methods

        Returns:
            perf_data: PerfData object containing the predicted values and metrics for the current test dataset
        """
        # Load the saved model from model_dir
        self.reload_model(model_dir)

        # Create a PerfData object, which knows how to format the prediction results in the structure
        # expected by the model tracker.

        # We pass transformed=False to indicate that the preds and uncertainties we get from
        # generate_predictions are already untransformed, so that perf_data.get_prediction_results()
        # doesn't untransform them again.
        perf_data = perf.create_perf_data(self.params.prediction_type, model_dataset, self.transformers, 'test', transformed=False)
        test_dset = model_dataset.test_dset
        test_preds, test_stds = self.generate_predictions(test_dset)
        _ = perf_data.accumulate_preds(test_preds, test_dset.ids, test_stds)
        return perf_data

        # ****************************************************************************************
    def get_test_pred_results(self, model_dir, model_dataset):
        """Returns predicted values and metrics for the current test dataset against the version
        of the model stored in model_dir, as a dictionary in the format expected by the model tracker.

        Args:
            model_dir (str): Directory where the saved model is stored
            model_dataset (DiskDataset): Stores the current dataset and related methods

        Returns:
            dict: A dictionary containing the prediction values and metrics for the current dataset.
        """
        perf_data = self.get_test_perf_data(model_dir, model_dataset)
        return perf_data.get_prediction_results()

        # ****************************************************************************************
    def get_full_dataset_perf_data(self, model_dataset):
        """Returns the predicted values and metrics from the current model for the full current dataset,
        as a PerfData object.

        Args:
            model_dataset (DiskDataset): Stores the current dataset and related methods

        Returns:
            perf_data: PerfData object containing the predicted values and metrics for the current full dataset
        """

        # Create a PerfData object, which knows how to format the prediction results in the structure
        # expected by the model tracker.

        # We pass transformed=False to indicate that the preds and uncertainties we get from
        # generate_predictions are already untransformed, so that perf_data.get_prediction_results()
        # doesn't untransform them again.
        perf_data = perf.create_perf_data(self.params.prediction_type, model_dataset, self.transformers, 'full', transformed=False)
        full_preds, full_stds = self.generate_predictions(model_dataset.dataset)
        _ = perf_data.accumulate_preds(full_preds, model_dataset.dataset.ids, full_stds)
        return perf_data

        # ****************************************************************************************
    def get_full_dataset_pred_results(self, model_dataset):
        """Returns predicted values and metrics from the current model for the full current dataset,
        as a dictionary in the format expected by the model tracker.

        Args:
            model_dataset (DiskDataset): Stores the current dataset and related methods
        Returns:
            dict: A dictionary containing predicted values and metrics for the current full dataset

        """
        self.data = model_dataset
        perf_data = self.get_full_dataset_perf_data(model_dataset)
        return perf_data.get_prediction_results()

    def generate_predictions(self, dataset):
        """

        Args:
            dataset:

        Returns:

        """
        raise NotImplementedError

    def reload_model(self, reload_dir):
        """

        Args:
            reload_dir:

        Returns:

        """
        raise NotImplementedError


    # ****************************************************************************************
    def model_save(self):
        """A wrapper function to save a model  due to the `DeepChem model.save()` has inconsistent implementation.

        The `SKlearnModel()` class and xgboost model in DeepChem use `model.save()`,
        while the `MultitaskRegressor` class uses `model.save_checkpoint()`. The
        workaround is to try `model.save()` first. If failed, then try `model.save_checkpoint()`
        """
        try:
            self.model.save()
        except Exception as error:
          try:
            self.model.save_checkpoint()
          except Exception as e:
<<<<<<< HEAD
            self.log.error("Error when saving model:\n%s" % str(e))    
=======
            self.log.error("Error when saving model:\n%s" % str(e))
>>>>>>> da5f68f0

# ****************************************************************************************
class DCNNModelWrapper(ModelWrapper):
    """Contains methods to load in a dataset, split and featurize the data, fit a model to the train dataset,
    generate predictions for an input dataset, and generate performance metrics for these predictions.

    Attributes:
        Set in __init__
            params (argparse.Namespace): The argparse.Namespace parameter object that contains all parameter information
            featurziation (Featurization object): The featurization object created outside of model_wrapper
            log (log): The logger
            output_dir (str): The parent path of the model directory
            transformers (list): Initialized as an empty list, stores the transformers on the response col
            transformers_x (list): Initialized as an empty list, stores the transformers on the featurizers
            model_dir (str): The subdirectory under output_dir that contains the model. Created in setup_model_dirs.
            best_model_dir (str): The subdirectory under output_dir that contains the best model. Created in setup_model_dirs
            g: The tensorflow graph object
            sess: The tensor flow graph session
            model: The dc.models.GraphConvModel, MultitaskRegressor, or MultitaskClassifier object, as specified by the params attribute

        Created in train:
            data (ModelDataset): contains the dataset, set in pipeline
            best_epoch (int): Initialized as None, keeps track of the epoch with the best validation score
            train_perf_data (np.array of PerfData): Initialized as an empty array, 
                contains the predictions and performance of the training dataset
            valid_perf_data (np.array of PerfData): Initialized as an empty array,
                contains the predictions and performance of the validation dataset
            train_epoch_perfs (np.array of dicts): Initialized as an empty array,
                contains a list of dictionaries of predicted values and metrics on the training dataset
            valid_epoch_perfs (np.array of dicts): Initialized as an empty array,
                contains a list of dictionaries of predicted values and metrics on the validation dataset

    """

    def __init__(self, params, featurizer, ds_client):
        """Initializes DCNNModelWrapper object.

        Args:
            params (Namespace object): contains all parameter information.
            featurizer (Featurizer object): initialized outside of model_wrapper

        Side effects:
            params (argparse.Namespace): The argparse.Namespace parameter object that contains all parameter information
            featurziation (Featurization object): The featurization object created outside of model_wrapper
            log (log): The logger
            output_dir (str): The parent path of the model directory
            transformers (list): Initialized as an empty list, stores the transformers on the response col
            transformers_x (list): Initialized as an empty list, stores the transformers on the featurizers
            g: The tensorflow graph object
            sess: The tensor flow graph session
            model: The dc.models.GraphConvModel, MultitaskRegressor, or MultitaskClassifier object, as specified by the params attribute


        """
        super().__init__(params, featurizer, ds_client)
        self.g = tf.Graph()
        self.sess = tf.compat.v1.Session(graph=self.g)
        n_features = self.get_num_features()
        self.num_epochs_trained = 0

        if self.params.featurizer == 'graphconv':

            # Set defaults for layer sizes and dropouts, if not specified by caller. Note that
            # these depend on the featurizer used.

            if self.params.layer_sizes is None:
                self.params.layer_sizes = [64, 64, 128]
            if self.params.dropouts is None:
                if self.params.uncertainty:
                    self.params.dropouts = [0.25] * len(self.params.layer_sizes)
                else:
                    self.params.dropouts = [0.0] * len(self.params.layer_sizes)

            # TODO: Need to check that GraphConvModel params are actually being used
            self.model = dc.models.GraphConvModel(
                self.params.num_model_tasks,
                batch_size=self.params.batch_size,
                learning_rate=self.params.learning_rate,
                learning_rate_decay_time=1000,
                optimizer_type=self.params.optimizer_type,
                beta1=0.9,
                beta2=0.999,
                model_dir=self.model_dir,
                mode=self.params.prediction_type,
                tensorboard=False,
                uncertainty=self.params.uncertainty,
                graph_conv_layers=self.params.layer_sizes[:-1],
                dense_layer_size=self.params.layer_sizes[-1],
                dropout=self.params.dropouts,
                penalty=self.params.weight_decay_penalty,
                penalty_type=self.params.weight_decay_penalty_type)

        else:
            # Set defaults for layer sizes and dropouts, if not specified by caller. Note that
            # default layer sizes depend on the featurizer used.

            if self.params.layer_sizes is None:
                if self.params.featurizer == 'ecfp':
                    self.params.layer_sizes = [1000, 500]
                elif self.params.featurizer == 'descriptors':
                    self.params.layer_sizes = [200, 100]
                else:
                    # Shouldn't happen
                    self.log.warning("You need to define default layer sizes for featurizer %s" %
                                     self.params.featurizer)
                    self.params.layer_sizes = [1000, 500]

            if self.params.dropouts is None:
                self.params.dropouts = [0.4] * len(self.params.layer_sizes)
            if self.params.weight_init_stddevs is None:
                self.params.weight_init_stddevs = [0.02] * len(self.params.layer_sizes)
            if self.params.bias_init_consts is None:
                self.params.bias_init_consts = [1.0] * len(self.params.layer_sizes)

            if self.params.prediction_type == 'regression':

                # TODO: Need to check that MultitaskRegressor params are actually being used
                self.model = MultitaskRegressor(
                    self.params.num_model_tasks,
                    n_features,
                    layer_sizes=self.params.layer_sizes,
                    dropouts=self.params.dropouts,
                    weight_init_stddevs=self.params.weight_init_stddevs,
                    bias_init_consts=self.params.bias_init_consts,
                    learning_rate=self.params.learning_rate,
                    weight_decay_penalty=self.params.weight_decay_penalty,
                    weight_decay_penalty_type=self.params.weight_decay_penalty_type,
                    batch_size=self.params.batch_size,
                    seed=123,
                    verbosity='low',
                    model_dir=self.model_dir,
                    learning_rate_decay_time=1000,
                    beta1=0.9,
                    beta2=0.999,
                    mode=self.params.prediction_type,
                    tensorboard=False,
                    uncertainty=self.params.uncertainty)

                # print("JEA debug",self.params.num_model_tasks,n_features,self.params.layer_sizes,self.params.weight_init_stddevs,self.params.bias_init_consts,self.params.dropouts,self.params.weight_decay_penalty,self.params.weight_decay_penalty_type,self.params.batch_size,self.params.learning_rate)
                # self.model = MultitaskRegressor(
                #     self.params.num_model_tasks,
                #     n_features,
                #     layer_sizes=self.params.layer_sizes,
                #     weight_init_stddevs=self.params.weight_init_stddevs,
                #     bias_init_consts=self.params.bias_init_consts,
                #     dropouts=self.params.dropouts,
                #     weight_decay_penalty=self.params.weight_decay_penalty,
                #     weight_decay_penalty_type=self.params.weight_decay_penalty_type,
                #     batch_size=self.params.batch_size,
                #     learning_rate=self.params.learning_rate,
                #     seed=123)

            else:
                # TODO: Need to check that MultitaskClassifier params are actually being used
                self.model = MultitaskClassifier(
                    self.params.num_model_tasks,
                    n_features,
                    layer_sizes=self.params.layer_sizes,
                    dropouts=self.params.dropouts,
                    weight_init_stddevs=self.params.weight_init_stddevs,
                    bias_init_consts=self.params.bias_init_consts,
                    learning_rate=self.params.learning_rate,
                    weight_decay_penalty=self.params.weight_decay_penalty,
                    weight_decay_penalty_type=self.params.weight_decay_penalty_type,
                    batch_size=self.params.batch_size,
                    seed=123,
                    verbosity='low',
                    model_dir=self.model_dir,
                    learning_rate_decay_time=1000,
                    beta1=.9,
                    beta2=.999,
                    mode=self.params.prediction_type,
                    tensorboard=False,
                    n_classes=self.params.class_number)

    # ****************************************************************************************
    def recreate_model(self):
        """
        Creates a new DeepChem Model object of the correct type for the requested featurizer and prediction type 
        and returns it.
        """
        if self.params.featurizer == 'graphconv':
            model = dc.models.GraphConvModel(
                self.params.num_model_tasks,
                batch_size=self.params.batch_size,
                learning_rate=self.params.learning_rate,
                learning_rate_decay_time=1000,
                optimizer_type=self.params.optimizer_type,
                beta1=0.9,
                beta2=0.999,
                model_dir=self.model_dir,
                mode=self.params.prediction_type,
                tensorboard=False,
                uncertainty=self.params.uncertainty,
                graph_conv_layers=self.params.layer_sizes[:-1],
                dense_layer_size=self.params.layer_sizes[-1],
                dropout=self.params.dropouts,
                penalty=self.params.weight_decay_penalty,
                penalty_type=self.params.weight_decay_penalty_type)

        else:
            n_features = self.get_num_features()
            if self.params.prediction_type == 'regression':
                model = MultitaskRegressor(
                    self.params.num_model_tasks,
                    n_features,
                    layer_sizes=self.params.layer_sizes,
                    dropouts=self.params.dropouts,
                    weight_init_stddevs=self.params.weight_init_stddevs,
                    bias_init_consts=self.params.bias_init_consts,
                    learning_rate=self.params.learning_rate,
                    weight_decay_penalty=self.params.weight_decay_penalty,
                    weight_decay_penalty_type=self.params.weight_decay_penalty_type,
                    batch_size=self.params.batch_size,
                    seed=123,
                    verbosity='low',
                    model_dir=self.model_dir,
                    learning_rate_decay_time=1000,
                    beta1=0.9,
                    beta2=0.999,
                    mode=self.params.prediction_type,
                    tensorboard=False,
                    uncertainty=self.params.uncertainty)
            else:
                model = MultitaskClassifier(
                    self.params.num_model_tasks,
                    n_features,
                    layer_sizes=self.params.layer_sizes,
                    dropouts=self.params.dropouts,
                    weight_init_stddevs=self.params.weight_init_stddevs,
                    bias_init_consts=self.params.bias_init_consts,
                    learning_rate=self.params.learning_rate,
                    weight_decay_penalty=self.params.weight_decay_penalty,
                    weight_decay_penalty_type=self.params.weight_decay_penalty_type,
                    batch_size=self.params.batch_size,
                    seed=123,
                    verbosity='low',
                    model_dir=self.model_dir,
                    learning_rate_decay_time=1000,
                    beta1=.9,
                    beta2=.999,
                    mode=self.params.prediction_type,
                    tensorboard=False,
                    n_classes=self.params.class_number)

        return model

    # ****************************************************************************************
    def train(self, pipeline):
        """Trains a neural net model for multiple epochs, choose the epoch with the best validation
        set performance, refits the model for that number of epochs, and saves the tuned model.

        Args:
            pipeline (ModelPipeline): The ModelPipeline instance for this model run.

        Side effects:
            Sets the following attributes for DCNNModelWrapper:
                data (ModelDataset): contains the dataset, set in pipeline
                best_epoch (int): Initialized as None, keeps track of the epoch with the best validation score
                train_perf_data (list of PerfData): Initialized as an empty array, 
                    contains the predictions and performance of the training dataset
                valid_perf_data (list of PerfData): Initialized as an empty array,
                    contains the predictions and performance of the validation dataset
                train_epoch_perfs (np.array): Initialized as an empty array,
                    contains a list of dictionaries of predicted values and metrics on the training dataset
                valid_epoch_perfs (np.array of dicts): Initialized as an empty array,
                    contains a list of dictionaries of predicted values and metrics on the validation dataset
        """
        # TODO: Fix docstrings above
        num_folds = len(pipeline.data.train_valid_dsets)
        if num_folds > 1:
            self.train_kfold_cv(pipeline)
        else:
            self.train_with_early_stopping(pipeline)

    # ****************************************************************************************
    def train_with_early_stopping(self, pipeline):
        """Trains a neural net model for up to self.params.max_epochs epochs, while tracking the validation
        set metric given by params.model_choice_score_type. Saves a model checkpoint each time the metric
        is improved over its previous saved value by more than a threshold percentage. If the metric fails to
        improve for more than a specified 'patience' number of epochs, stop training and revert the model state
        to the last saved checkpoint. 

        Args:
            pipeline (ModelPipeline): The ModelPipeline instance for this model run.

        Side effects:
            Sets the following attributes for DCNNModelWrapper:
                data (ModelDataset): contains the dataset, set in pipeline
                best_epoch (int): Initialized as None, keeps track of the epoch with the best validation score
                best_validation_score (float): The best validation model choice score attained during training.
                train_perf_data (list of PerfData): Initialized as an empty array, 
                    contains the predictions and performance of the training dataset
                valid_perf_data (list of PerfData): Initialized as an empty array,
                    contains the predictions and performance of the validation dataset
                train_epoch_perfs (np.array): A standard training set performance metric (r2_score or roc_auc), at the end of each epoch.
                valid_epoch_perfs (np.array): A standard validation set performance metric (r2_score or roc_auc), at the end of each epoch.
        """
        self.data = pipeline.data
        self.best_epoch = 0
        self.best_valid_score = None
        self.early_stopping_min_improvement = self.params.early_stopping_min_improvement
        self.early_stopping_patience = self.params.early_stopping_patience
        self.train_epoch_perfs = np.zeros(self.params.max_epochs)
        self.valid_epoch_perfs = np.zeros(self.params.max_epochs)
        self.test_epoch_perfs = np.zeros(self.params.max_epochs)
        self.train_epoch_perf_stds = np.zeros(self.params.max_epochs)
        self.valid_epoch_perf_stds = np.zeros(self.params.max_epochs)
        self.test_epoch_perf_stds = np.zeros(self.params.max_epochs)
        self.model_choice_scores = np.zeros(self.params.max_epochs)

        self.train_perf_data = []
        self.valid_perf_data = []
        self.test_perf_data = []

        for ei in range(self.params.max_epochs):
            self.train_perf_data.append(perf.create_perf_data(self.params.prediction_type, pipeline.data, self.transformers, 'train'))
            self.valid_perf_data.append(perf.create_perf_data(self.params.prediction_type, pipeline.data, self.transformers, 'valid'))
            self.test_perf_data.append(perf.create_perf_data(self.params.prediction_type, pipeline.data, self.transformers, 'test'))

        test_dset = pipeline.data.test_dset

        time_limit = int(self.params.slurm_time_limit)
        training_start = time.time()

        train_dset, valid_dset = pipeline.data.train_valid_dsets[0]
        for ei in range(self.params.max_epochs):
            if llnl_utils.is_lc_system() and (ei > 0):
                # If we're running on an LC system, check that we have enough time to complete another epoch
                # before the current job finishes, by extrapolating from the time elapsed so far.

                now = time.time() 
                elapsed_time = now - pipeline.start_time
                training_time = now - training_start
                time_remaining = time_limit * 60 - elapsed_time
                time_needed = training_time/ei

                if time_needed > 0.9 * time_remaining:
                    self.log.warn("Projected time to finish one more epoch exceeds time left in job; cutting training to %d epochs" %
                                    ei)
                    self.params.max_epochs = ei
                    break

            # Train the model for one epoch. We turn off automatic checkpointing, so the last checkpoint
            # saved will be the one we created intentionally when we reached a new best validation score.
            self.model.fit(train_dset, nb_epoch=1, checkpoint_interval=0)
            train_pred = self.model.predict(train_dset, [])
            valid_pred = self.model.predict(valid_dset, [])
            test_pred = self.model.predict(test_dset, [])

            train_perf = self.train_perf_data[ei].accumulate_preds(train_pred, train_dset.ids)
            valid_perf = self.valid_perf_data[ei].accumulate_preds(valid_pred, valid_dset.ids)
            test_perf = self.test_perf_data[ei].accumulate_preds(test_pred, test_dset.ids)
            self.log.info("Epoch %d: training %s = %.3f, validation %s = %.3f, test %s = %.3f" % (
                          ei, pipeline.metric_type, train_perf, pipeline.metric_type, valid_perf,
                          pipeline.metric_type, test_perf))

            # Compute performance metrics for each subset, and check if we've reached a new best validation set score

            self.train_epoch_perfs[ei], _ = self.train_perf_data[ei].compute_perf_metrics()
            self.valid_epoch_perfs[ei], _ = self.valid_perf_data[ei].compute_perf_metrics()
            self.test_epoch_perfs[ei], _ = self.test_perf_data[ei].compute_perf_metrics()
            valid_score = self.valid_perf_data[ei].model_choice_score(self.params.model_choice_score_type)
            self.model_choice_scores[ei] = valid_score
            self.num_epochs_trained = ei + 1
            if self.best_valid_score is None:
                self.model.save_checkpoint()
                self.best_valid_score = valid_score
                self.best_epoch = ei
            elif valid_score - self.best_valid_score > self.early_stopping_min_improvement:
                # Save a new checkpoint
                self.model.save_checkpoint()
                self.best_valid_score = valid_score
                self.best_epoch = ei
            elif ei - self.best_epoch > self.early_stopping_patience:
                self.log.info(f"No improvement after {self.early_stopping_patience} epochs, stopping training")
                break

        # Revert to last checkpoint
        self.model.restore()
        self.model_save()

        # Only copy the model files we need, not the entire directory
        self._copy_model(self.best_model_dir)
        self.log.info(f"Best model from epoch {self.best_epoch} saved to {self.best_model_dir}")



    # ****************************************************************************************
    def train_kfold_cv(self, pipeline):
        """Trains a neural net model with K-fold cross-validation for a specified number of epochs.
        Finds the epoch with the best validation set performance averaged over folds, then refits 
        a model for the same number of epochs to the combined training and validation data.

        Args:
            pipeline (ModelPipeline): The ModelPipeline instance for this model run.

        Side effects:
            Sets the following attributes for DCNNModelWrapper:
                data (ModelDataset): contains the dataset, set in pipeline
                best_epoch (int): Initialized as None, keeps track of the epoch with the best validation score
                train_perf_data (list of PerfData): Initialized as an empty array, 
                    contains the predictions and performance of the training dataset
                valid_perf_data (list of PerfData): Initialized as an empty array,
                    contains the predictions and performance of the validation dataset
                train_epoch_perfs (np.array): Contains a standard training set performance metric (r2_score or roc_auc), averaged over folds,
                    at the end of each epoch.
                valid_epoch_perfs (np.array): Contains a standard validation set performance metric (r2_score or roc_auc), averaged over folds,
                    at the end of each epoch.
        """
        # TODO: Fix docstrings above
        num_folds = len(pipeline.data.train_valid_dsets)
        self.data = pipeline.data
        self.best_epoch = 0
        self.best_valid_score = None
        self.train_epoch_perfs = np.zeros(self.params.max_epochs)
        self.valid_epoch_perfs = np.zeros(self.params.max_epochs)
        self.test_epoch_perfs = np.zeros(self.params.max_epochs)
        self.train_epoch_perf_stds = np.zeros(self.params.max_epochs)
        self.valid_epoch_perf_stds = np.zeros(self.params.max_epochs)
        self.test_epoch_perf_stds = np.zeros(self.params.max_epochs)
        self.model_choice_scores = np.zeros(self.params.max_epochs)
        self.early_stopping_min_improvement = self.params.early_stopping_min_improvement
        self.early_stopping_patience = self.params.early_stopping_patience


        # Create PerfData structures for computing cross-validation metrics
        self.valid_perf_data = []
        for ei in range(self.params.max_epochs):
            self.valid_perf_data.append(perf.create_perf_data(self.params.prediction_type, pipeline.data, self.transformers, 'valid'))

        test_dset = pipeline.data.test_dset

        time_limit = int(self.params.slurm_time_limit)
        training_start = time.time()

        # Train a separate model for each fold
        models = []
        for k in range(num_folds):
            models.append(self.recreate_model())

        for ei in range(self.params.max_epochs):
            
            if llnl_utils.is_lc_system() and (ei > 0):
                # If we're running on an LC system, check that we have enough time to complete another epoch
                # across all folds, plus rerun the training, before the current job finishes, by 
                # extrapolating from the time elapsed so far.
    
                now = time.time() 
                elapsed_time = now - pipeline.start_time
                training_time = now - training_start
                time_remaining = time_limit * 60 - elapsed_time

                # epochs_remaining is how many epochs we have to run if we do one more across all folds,
                # then do self.best_epoch+1 epochs on the combined training & validation set, allowing for the
                # possibility that the next epoch may be the best one.

                epochs_remaining = ei + 2
                time_per_epoch = training_time/ei
                time_needed = epochs_remaining * time_per_epoch
    
                if time_needed > 0.9 * time_remaining:
                    self.log.warn('Projected time to finish one more epoch exceeds time left in job; cutting training to %d epochs' % ei)
                    self.params.max_epochs = ei
                    break


            # Create PerfData structures that are only used within loop to compute metrics during initial training
            train_perf_data = perf.create_perf_data(self.params.prediction_type, pipeline.data, self.transformers, 'train')
            test_perf_data = perf.create_perf_data(self.params.prediction_type, pipeline.data, self.transformers, 'test')
            for k in range(num_folds):
                self.model = models[k]
                train_dset, valid_dset = pipeline.data.train_valid_dsets[k]

                # We turn off automatic checkpointing - we only want to save a checkpoints for the final model.
                self.model.fit(train_dset, nb_epoch=1, checkpoint_interval=0, restore=False)
                train_pred = self.model.predict(train_dset, [])
                valid_pred = self.model.predict(valid_dset, [])
                test_pred = self.model.predict(test_dset, [])

                train_perf = train_perf_data.accumulate_preds(train_pred, train_dset.ids)
                valid_perf = self.valid_perf_data[ei].accumulate_preds(valid_pred, valid_dset.ids)
                test_perf = test_perf_data.accumulate_preds(test_pred, test_dset.ids)
                self.log.info("Fold %d, epoch %d: training %s = %.3f, validation %s = %.3f, test %s = %.3f" % (
                              k, ei, pipeline.metric_type, train_perf, pipeline.metric_type, valid_perf,
                              pipeline.metric_type, test_perf))

            # Compute performance metrics for current epoch across validation sets for all folds, and update
            # the best_epoch and best score if the new score exceeds the previous best score by a specified
            # threshold.

            self.valid_epoch_perfs[ei], self.valid_epoch_perf_stds[ei] = self.valid_perf_data[ei].compute_perf_metrics()
            valid_score = self.valid_perf_data[ei].model_choice_score(self.params.model_choice_score_type)
            self.model_choice_scores[ei] = valid_score
            self.num_epochs_trained = ei + 1
            if self.best_valid_score is None:
                self.best_valid_score = valid_score
                self.best_epoch = ei
                self.log.info(f"Total cross-validation score for epoch {ei} is {valid_score:.3}")
            elif valid_score - self.best_valid_score > self.early_stopping_min_improvement:
                self.best_valid_score = valid_score
                self.best_epoch = ei
                self.log.info(f"*** Total cross-validation score for epoch {ei} is {valid_score:.3}, is new maximum")
            elif ei - self.best_epoch > self.early_stopping_patience:
                self.log.info(f"No improvement after {self.early_stopping_patience} epochs, stopping training")
                break
            else:
                self.log.info(f"Total cross-validation score for epoch {ei} is {valid_score:.3}")

        # Train a new model for best_epoch epochs on the combined training/validation set. Compute the training and test
        # set metrics at each epoch.
        fit_dataset = pipeline.data.combined_training_data()
        retrain_start = time.time()
        self.model = self.recreate_model()
        self.log.info(f"Best epoch was {self.best_epoch}, retraining with combined training/validation set")

        self.train_perf_data = []
        self.test_perf_data = []
        for ei in range(self.best_epoch+1):
            self.train_perf_data.append(perf.create_perf_data(self.params.prediction_type, pipeline.data, self.transformers, 'train_valid'))
            self.test_perf_data.append(perf.create_perf_data(self.params.prediction_type, pipeline.data, self.transformers, 'test'))

            self.model.fit(fit_dataset, nb_epoch=1, checkpoint_interval=0, restore=False)
            train_pred = self.model.predict(fit_dataset, [])
            test_pred = self.model.predict(test_dset, [])
            train_perf = self.train_perf_data[ei].accumulate_preds(train_pred, fit_dataset.ids)
            test_perf = self.test_perf_data[ei].accumulate_preds(test_pred, test_dset.ids)
            self.log.info(f"Combined folds: Epoch {ei}, training {pipeline.metric_type} = {train_perf:.3},"
                         + f"test {pipeline.metric_type} = {test_perf:.3}")
            self.train_epoch_perfs[ei], self.train_epoch_perf_stds[ei] = self.train_perf_data[ei].compute_perf_metrics()
            self.test_epoch_perfs[ei], self.test_epoch_perf_stds[ei] = self.test_perf_data[ei].compute_perf_metrics()
        self.model.save_checkpoint()
        self.model_save()

        # Only copy the model files we need, not the entire directory
        self._copy_model(self.best_model_dir)
        retrain_time = time.time() - retrain_start
        self.log.info("Time to retrain model for %d epochs: %.1f seconds, %.1f sec/epoch" % (self.best_epoch, retrain_time, 
                       retrain_time/self.best_epoch))

    # ****************************************************************************************
    def _copy_model(self, dest_dir):
        """Copies the files needed to recreate a DeepChem NN model from the current model
        directory to a destination directory.

        Args:
            dest_dir (str): The destination directory for the model files
        """

        chkpt_file = os.path.join(self.model_dir, 'checkpoint')
        with open(chkpt_file, 'r') as chkpt_in:
            chkpt_dict = yaml.load(chkpt_in.read())
        chkpt_prefix = chkpt_dict['model_checkpoint_path']
        files = [chkpt_file]
        # files.append(os.path.join(self.model_dir, 'model.pickle'))
        files.append(os.path.join(self.model_dir, '%s.index' % chkpt_prefix))
        # files.append(os.path.join(self.model_dir, '%s.meta' % chkpt_prefix))
        files = files + glob.glob(os.path.join(self.model_dir, '%s.data-*' % chkpt_prefix))
        self._clean_up_excess_files(dest_dir)
        for file in files:
            shutil.copy2(file, dest_dir)
        self.log.info("Saved model files to '%s'" % dest_dir)


    # ****************************************************************************************
    def reload_model(self, reload_dir):
        """Loads a saved neural net model from the specified directory.

        Args:
            reload_dir (str): Directory where saved model is located.
            model_dataset (ModelDataset Object): contains the current full dataset

        Side effects:
            Resets the value of model, transformers, and transformers_x
        """
        if self.params.featurizer == 'graphconv':
            self.model = dc.models.GraphConvModel(
                n_tasks=self.params.num_model_tasks,
                n_features=self.get_num_features(),
                batch_size=self.params.batch_size,
                model_dir=reload_dir,
                uncertainty=self.params.uncertainty,
                graph_conv_layers=self.params.layer_sizes[:-1],
                dense_layer_size=self.params.layer_sizes[-1],
                dropout=self.params.dropouts,
                learning_rate=self.params.learning_rate,
                mode=self.params.prediction_type)
        elif self.params.prediction_type == 'regression':
            self.model = MultitaskRegressor(
                self.params.num_model_tasks,
                n_features=self.get_num_features(),
                layer_sizes=self.params.layer_sizes,
                dropouts=self.params.dropouts,
                weight_init_stddevs=self.params.weight_init_stddevs,
                bias_init_consts=self.params.bias_init_consts,
                weight_decay_penalty=self.params.weight_decay_penalty,
                weight_decay_penalty_type=self.params.weight_decay_penalty_type,
                model_dir=reload_dir,
                learning_rate=self.params.learning_rate,
                uncertainty=self.params.uncertainty)
        else:
            self.model = MultitaskClassifier(
                self.params.num_model_tasks,
                n_features=self.get_num_features(),
                layer_sizes=self.params.layer_sizes,
                dropouts=self.params.dropouts,
                weight_init_stddevs=self.params.weight_init_stddevs,
                bias_init_consts=self.params.bias_init_consts,
                weight_decay_penalty=self.params.weight_decay_penalty,
                weight_decay_penalty_type=self.params.weight_decay_penalty_type,
                model_dir=reload_dir,
                learning_rate=self.params.learning_rate,
                n_classes=self.params.class_number)
        # Hack to run models trained in DeepChem 2.1 with DeepChem 2.2
        # self.model.default_outputs = self.model.outputs
        # Get latest checkpoint path transposed to current model dir
        ckpt = tf.train.get_checkpoint_state(reload_dir)
        if os.path.exists(f"{ckpt.model_checkpoint_path}.index"):
            checkpoint = ckpt.model_checkpoint_path
        else:
            checkpoint = os.path.join(reload_dir, os.path.basename(ckpt.model_checkpoint_path))
        self.model.restore(checkpoint=checkpoint)


        # Load transformers if they would have been saved with the model
        if trans.transformers_needed(self.params) and (self.params.transformer_key is not None):
            self.log.info("Reloading transformers from file %s" % self.params.transformer_key)
            if self.params.save_results:
                self.transformers, self.transformers_x = dsf.retrieve_dataset_by_datasetkey(
                    dataset_key = self.params.transformer_key,
                    bucket = self.params.transformer_bucket,
                    client = self.ds_client )
            else:
                self.transformers, self.transformers_x = pickle.load(open( self.params.transformer_key, 'rb' ))


    # ****************************************************************************************
    def get_pred_results(self, subset, epoch_label=None):
        """Returns predicted values and metrics from a training, validation or test subset
        of the current dataset, or the full dataset. subset may be 'train', 'valid', 'test'
        accordingly.  epoch_label indicates the training epoch we want results for; currently the
        only option for this is 'best'.  Results are returned as a dictionary of parameter, value pairs.

        Args:
            subset (str): Label for the current subset of the dataset (choices ['train','valid','test','full'])
            epoch_label (str): Label for the training epoch we want results for (choices ['best'])

        Returns:
            dict: A dictionary of parameter/ value pairs of the prediction values and results of the dataset subset

        Raises:
            ValueError: if epoch_label not in ['best']
            ValueError: If subset not in ['train','valid','test','full']
        """
        if subset == 'full':
            return self.get_full_dataset_pred_results(self.data)
        if epoch_label == 'best':
            epoch = self.best_epoch
            model_dir = self.best_model_dir
        else:
            raise ValueError("Unknown epoch_label '%s'" % epoch_label)
        if subset == 'train':
            return self.get_train_valid_pred_results(self.train_perf_data[epoch])
        elif subset == 'valid':
            return self.get_train_valid_pred_results(self.valid_perf_data[epoch])
        elif subset == 'test':
            return self.get_train_valid_pred_results(self.test_perf_data[epoch])
        else:
            raise ValueError("Unknown dataset subset '%s'" % subset)

    # ****************************************************************************************
    def get_perf_data(self, subset, epoch_label=None):
        """Returns predicted values and metrics from a training, validation or test subset
        of the current dataset, or the full dataset. subset may be 'train', 'valid', 'test' or 'full',
        epoch_label indicates the training epoch we want results for; currently the
        only option for this is 'best'. Results are returned as a PerfData object of the appropriate class 
        for the model's split strategy and prediction type.

        Args:
            subset (str): Label for the current subset of the dataset (choices ['train','valid','test','full'])
            epoch_label (str): Label for the training epoch we want results for (choices ['best'])

        Returns:
            PerfData object: Performance object pulled from the appropriate subset

        Raises:
            ValueError: if epoch_label not in ['best']
            ValueError: If subset not in ['train','valid','test','full']
        """

        if subset == 'full':
            return self.get_full_dataset_perf_data(self.data)
        if epoch_label == 'best':
            epoch = self.best_epoch
            model_dir = self.best_model_dir
        else:
            raise ValueError("Unknown epoch_label '%s'" % epoch_label)

        if subset == 'train':
            return self.train_perf_data[epoch]
        elif subset == 'valid':
            return self.valid_perf_data[epoch]
        elif subset == 'test':
            #return self.get_test_perf_data(model_dir, self.data)
            return self.test_perf_data[epoch]
        else:
            raise ValueError("Unknown dataset subset '%s'" % subset)



    # ****************************************************************************************
    def generate_predictions(self, dataset):
        """Generates predictions for specified dataset with current model, as well as standard deviations
        if params.uncertainty=True

        Args:
            dataset: the deepchem DiskDataset to generate predictions for

        Returns:
            (pred, std): tuple of predictions for compounds and standard deviation estimates, if requested.
            Each element of tuple is a numpy array of shape (ncmpds, ntasks, nclasses), where nclasses = 1 for regression
            models.
        """
        pred, std = None, None
        self.log.info("Predicting values for current model")

        # For deepchem's predict_uncertainty function, you are not allowed to specify transformers. That means that the
        # predictions are being made in the transformed space, not the original space. We call undo_transforms() to generate
        # the transformed predictions. To transform the standard deviations, we rely on the fact that at present we only use
        # dc.trans.NormalizationTransformer (which centers and scales the data).

        # Uncertainty is now supported by DeepChem's GraphConv, at least for regression models.
        # if self.params.uncertainty and self.params.prediction_type == 'regression' and self.params.featurizer != 'graphconv':

        # Current (2.1) DeepChem neural net classification models don't support uncertainties.
        if self.params.uncertainty and self.params.prediction_type == 'classification':
            self.log.warning("Warning: DeepChem neural net models support uncertainty for regression only.")
 
        if self.params.uncertainty and self.params.prediction_type == 'regression':
            # For multitask, predict_uncertainty returns a list of (pred, std) tuples, one for each task.
            # For singletask, it returns one tuple. Convert the result into a pair of ndarrays of shape (ncmpds, ntasks, nclasses).
            pred_std = self.model.predict_uncertainty(dataset)
            if type(pred_std) == tuple:
                #JEA
                #ntasks = 1
                ntasks = len(pred_std[0][0])
                pred, std = pred_std
                pred = pred.reshape((pred.shape[0], 1, pred.shape[1]))
                std = std.reshape(pred.shape)
            else:
                ntasks = len(pred_std)
                pred0, std0 = pred_std[0]
                ncmpds = pred0.shape[0]
                nclasses = pred0.shape[1]
                pred = np.concatenate([p.reshape((ncmpds, 1, nclasses)) for p, s in pred_std], axis=1)
                std = np.concatenate([s.reshape((ncmpds, 1, nclasses)) for p, s in pred_std], axis=1)

            if self.params.transformers and self.transformers is not None:
                  # Transform the standard deviations, if we can. This is a bit of a hack, but it works for
                # NormalizationTransformer, since the standard deviations used to scale the data are
                # stored in the transformer object.
                if len(self.transformers) == 1 and (isinstance(self.transformers[0], dc.trans.NormalizationTransformer) or isinstance(self.transformers[0],trans.NormalizationTransformerMissingData)):
                    y_stds = self.transformers[0].y_stds.reshape((1,ntasks,1))
                    std = std / y_stds
                pred = dc.trans.undo_transforms(pred, self.transformers)
        elif self.params.transformers and self.transformers is not None:
            pred = self.model.predict(dataset, self.transformers)
            if self.params.prediction_type == 'regression':
                pred = pred.reshape((pred.shape[0], pred.shape[1], 1))
        else:
            pred = self.model.predict(dataset, [])
            if self.params.prediction_type == 'regression':
                pred = pred.reshape((pred.shape[0], pred.shape[1], 1))
        return pred, std

    # ****************************************************************************************
    def get_model_specific_metadata(self):
        """Returns a dictionary of parameter settings for this ModelWrapper object that are specific
        to neural network models.

        Returns:
            model_spec_metdata (dict): A dictionary of the parameter sets for the DCNNModelWrapper object.
                Parameters are saved under the key 'nn_specific' as a subdictionary.
        """
        nn_metadata = dict(
                    best_epoch = self.best_epoch,
                    max_epochs = self.params.max_epochs,
                    batch_size = self.params.batch_size,
                    optimizer_type = self.params.optimizer_type,
                    layer_sizes = self.params.layer_sizes,
                    dropouts = self.params.dropouts,
                    weight_init_stddevs = self.params.weight_init_stddevs,
                    bias_init_consts = self.params.bias_init_consts,
                    learning_rate = self.params.learning_rate,
                    weight_decay_penalty=self.params.weight_decay_penalty,
                    weight_decay_penalty_type=self.params.weight_decay_penalty_type
        )
        model_spec_metadata = dict(nn_specific = nn_metadata)
        return model_spec_metadata

    # ****************************************************************************************
    def _clean_up_excess_files(self, dest_dir):
        """
        Function to clean up extra model files left behind in the training process.
        Only removes self.model_dir
        """
        if os.path.exists(dest_dir):
            shutil.rmtree(dest_dir)
        os.mkdir(dest_dir)
        
# ****************************************************************************************
class DCRFModelWrapper(ModelWrapper):
    """Contains methods to load in a dataset, split and featurize the data, fit a model to the train dataset,
    generate predictions for an input dataset, and generate performance metrics for these predictions.


    Attributes:
        Set in __init__
            params (argparse.Namespace): The argparse.Namespace parameter object that contains all parameter information
            featurization (Featurization object): The featurization object created outside of model_wrapper
            log (log): The logger
            output_dir (str): The parent path of the model directory
            transformers (list): Initialized as an empty list, stores the transformers on the response col
            transformers_x (list): Initialized as an empty list, stores the transformers on the featurizers
            model_dir (str): The subdirectory under output_dir that contains the model. Created in setup_model_dirs.
            best_model_dir (str): The subdirectory under output_dir that contains the best model. Created in setup_model_dirs
            model: The dc.models.sklearn_models.SklearnModel as specified by the params attribute

        Created in train:
            data (ModelDataset): contains the dataset, set in pipeline
            best_epoch (int): Set to 0, not applicable to deepchem random forest models
            train_perf_data (PerfData): Contains the predictions and performance of the training dataset
            valid_perf_data (PerfData): Contains the predictions and performance of the validation dataset
            train_perfs (dict): A dictionary of predicted values and metrics on the training dataset
            valid_perfs (dict): A dictionary of predicted values and metrics on the training dataset

    """

    def __init__(self, params, featurizer, ds_client):
        """Initializes DCRFModelWrapper object.

        Args:
            params (Namespace object): contains all parameter information.
            featurizer (Featurization): Object managing the featurization of compounds
            ds_client: datastore client.
        """
        super().__init__(params, featurizer, ds_client)
        self.best_model_dir = os.path.join(self.output_dir, 'best_model')
        self.model_dir = self.best_model_dir
        os.makedirs(self.best_model_dir, exist_ok=True)

        if self.params.prediction_type == 'regression':
            rf_model = RandomForestRegressor(n_estimators=self.params.rf_estimators,
                                             max_features=self.params.rf_max_features,
                                             max_depth=self.params.rf_max_depth,
                                             n_jobs=-1)
        else:
            rf_model = RandomForestClassifier(n_estimators=self.params.rf_estimators,
                                              max_features=self.params.rf_max_features,
                                              max_depth=self.params.rf_max_depth,
                                              n_jobs=-1)

        self.model = dc.models.sklearn_models.SklearnModel(rf_model, model_dir=self.best_model_dir)

    # ****************************************************************************************
    def train(self, pipeline):
        """Trains a random forest model and saves the trained model.

        Args:
            pipeline (ModelPipeline): The ModelPipeline instance for this model run.

        Returns:
            None

        Side effects:
            data (ModelDataset): contains the dataset, set in pipeline
            best_epoch (int): Set to 0, not applicable to deepchem random forest models
            train_perf_data (PerfData): Contains the predictions and performance of the training dataset
            valid_perf_data (PerfData): Contains the predictions and performance of the validation dataset
            train_perfs (dict): A dictionary of predicted values and metrics on the training dataset
            valid_perfs (dict): A dictionary of predicted values and metrics on the training dataset
        """

        self.data = pipeline.data
        self.best_epoch = None
        self.train_perf_data = perf.create_perf_data(self.params.prediction_type, pipeline.data, self.transformers,'train')
        self.valid_perf_data = perf.create_perf_data(self.params.prediction_type, pipeline.data, self.transformers, 'valid')
        self.test_perf_data = perf.create_perf_data(self.params.prediction_type, pipeline.data, self.transformers, 'test')

        self.log.info("Fitting random forest model")

        test_dset = pipeline.data.test_dset

        num_folds = len(pipeline.data.train_valid_dsets)
        for k in range(num_folds):
            train_dset, valid_dset = pipeline.data.train_valid_dsets[k]
            self.model.fit(train_dset)

            train_pred = self.model.predict(train_dset, [])
            train_perf = self.train_perf_data.accumulate_preds(train_pred, train_dset.ids)

            valid_pred = self.model.predict(valid_dset, [])
            valid_perf = self.valid_perf_data.accumulate_preds(valid_pred, valid_dset.ids)

            test_pred = self.model.predict(test_dset, [])
            test_perf = self.test_perf_data.accumulate_preds(test_pred, test_dset.ids)
            self.log.info("Fold %d: training %s = %.3f, validation %s = %.3f, test %s = %.3f" % (
                          k, pipeline.metric_type, train_perf, pipeline.metric_type, valid_perf,
                             pipeline.metric_type, test_perf))


        # Compute mean and SD of performance metrics across validation sets for all folds
        self.train_perf, self.train_perf_std = self.train_perf_data.compute_perf_metrics()
        self.valid_perf, self.valid_perf_std = self.valid_perf_data.compute_perf_metrics()
        self.test_perf, self.test_perf_std = self.test_perf_data.compute_perf_metrics()

        # Compute score to be used for ranking model hyperparameter sets
        self.model_choice_score = self.valid_perf_data.model_choice_score(self.params.model_choice_score_type)

        if num_folds > 1:
            # For k-fold CV, retrain on the combined training and validation sets
            fit_dataset = self.data.combined_training_data()
            self.model.fit(fit_dataset, restore=False)
        self.model_save()
        # The best model is just the single RF training run.
        self.best_epoch = 0

    # ****************************************************************************************
    def reload_model(self, reload_dir):
        """Loads a saved random forest model from the specified directory. Also loads any transformers that
        were saved with it.

        Args:
            reload_dir (str): Directory where saved model is located.
            model_dataset (ModelDataset Object): contains the current full dataset

        Side effects:
            Resets the value of model, transformers, and transformers_x

        """
        if self.params.prediction_type == 'regression':
            rf_model = RandomForestRegressor(n_estimators=self.params.rf_estimators,
                                             max_features=self.params.rf_max_features,
                                             max_depth=self.params.rf_max_depth,
                                             n_jobs=-1)
        else:
            rf_model = RandomForestClassifier(n_estimators=self.params.rf_estimators,
                                              max_features=self.params.rf_max_features,
                                              max_depth=self.params.rf_max_depth,
                                              n_jobs=-1)

        # Load transformers if they would have been saved with the model
        if trans.transformers_needed(self.params) and (self.params.transformer_key is not None):
            self.log.info("Reloading transformers from file %s" % self.params.transformer_key)
            if self.params.save_results:
                self.transformers, self.transformers_x = dsf.retrieve_dataset_by_datasetkey(dataset_key = self.params.transformer_key,
                               bucket = self.params.transformer_bucket,
                               client= self.ds_client )
            else:
                self.transformers, self.transformers_x = pickle.load(open( self.params.transformer_key, 'rb' ))
        self.model = dc.models.sklearn_models.SklearnModel(rf_model, model_dir=reload_dir)
        self.model.reload()

    # ****************************************************************************************
    def get_pred_results(self, subset, epoch_label=None):
        """Returns predicted values and metrics from a training, validation or test subset
        of the current dataset, or the full dataset.

        Args:
            subset: 'train', 'valid', 'test' or 'full' accordingly.
            epoch_label: ignored; this function always returns the results for the current model.

        Returns:
            A dictionary of parameter, value pairs, in the format expected by the
            prediction_results element of the ModelMetrics data.

        Raises:
            ValueError: if subset not in ['train','valid','test','full']
            
        """
        if subset == 'train':
            return self.get_train_valid_pred_results(self.train_perf_data)
        elif subset == 'valid':
            return self.get_train_valid_pred_results(self.valid_perf_data)
        elif subset == 'test':
            return self.get_train_valid_pred_results(self.test_perf_data)
        elif subset == 'full':
            return self.get_full_dataset_pred_results(self.data)
        else:
            raise ValueError("Unknown dataset subset '%s'" % subset)


    # ****************************************************************************************
    def get_perf_data(self, subset, epoch_label=None):
        """Returns predicted values and metrics from a training, validation or test subset
        of the current dataset, or the full dataset.

        Args:
            subset (str): may be 'train', 'valid', 'test' or 'full'
            epoch_label (not used in random forest, but kept as part of the method structure)

        Results:
            PerfData object: Subclass of perfdata object associated with the appropriate subset's split strategy and prediction type.

        Raises:
            ValueError: if subset not in ['train','valid','test','full']
        """
        if subset == 'train':
            return self.train_perf_data
        elif subset == 'valid':
            return self.valid_perf_data
        elif subset == 'test':
            #return self.get_test_perf_data(self.best_model_dir, self.data)
            return self.test_perf_data
        elif subset == 'full':
            return self.get_full_dataset_perf_data(self.data)
        else:
            raise ValueError("Unknown dataset subset '%s'" % subset)


    # ****************************************************************************************
    def generate_predictions(self, dataset):
        """Generates predictions for specified dataset, as well as uncertainty values if params.uncertainty=True

        Args:
            dataset: the deepchem DiskDataset to generate predictions for

        Returns:
            (pred, std): numpy arrays containing predictions for compounds and the standard error estimates.

        """
        pred, std = None, None
        self.log.info("Evaluating current model")

        pred = self.model.predict(dataset, self.transformers)
        ncmpds = pred.shape[0]
        pred = pred.reshape((ncmpds,1,-1))

        if self.params.uncertainty:
            if self.params.prediction_type == 'regression':
                rf_model = joblib.load(os.path.join(self.best_model_dir, 'model.joblib'))
                ## s.d. from forest
                if self.params.transformers and self.transformers is not None:
                    RF_per_tree_pred = [dc.trans.undo_transforms(
                        tree.predict(dataset.X), self.transformers) for tree in rf_model.estimators_]
                else:
                    RF_per_tree_pred = [tree.predict(dataset.X) for tree in rf_model.estimators_]

                # Don't need to "untransform" standard deviations here, since they're calculated from
                # the untransformed per-tree predictions.
                std = np.array([np.std(col) for col in zip(*RF_per_tree_pred)]).reshape((ncmpds,1,-1))
            else:
                # We can estimate uncertainty for binary classifiers, but not multiclass (yet)
                nclasses = pred.shape[2]
                if nclasses == 2:
                    ntrees = self.params.rf_estimators
                    # Use normal approximation to binomial sampling error. Later we can do Jeffrey's interval if we
                    # want to get fancy.
                    std = np.sqrt(pred * (1-pred) / ntrees)
                else:
                    self.log.warning("Warning: Random forest only supports uncertainties for binary classifiers.")

        return pred, std

    # ****************************************************************************************
    def get_model_specific_metadata(self):
        """Returns a dictionary of parameter settings for this ModelWrapper object that are specific
        to random forest models.

        Returns:
            model_spec_metadata (dict): Returns random forest specific metadata as a subdict under the key 'rf_specific'

        """
        rf_metadata = {
            'rf_estimators': self.params.rf_estimators,
            'rf_max_features': self.params.rf_max_features,
            'rf_max_depth': self.params.rf_max_depth
        }
        model_spec_metadata = dict(rf_specific = rf_metadata)
        return model_spec_metadata
    
    # ****************************************************************************************
    def _clean_up_excess_files(self, dest_dir):
        """
        Function to clean up extra model files left behind in the training process.
        Does not apply to Random Forest.
        """
        return

# ****************************************************************************************
class DCxgboostModelWrapper(ModelWrapper):
    """Contains methods to load in a dataset, split and featurize the data, fit a model to the train dataset,
    generate predictions for an input dataset, and generate performance metrics for these predictions.


    Attributes:
        Set in __init__
            params (argparse.Namespace): The argparse.Namespace parameter object that contains all parameter information
            featurization (Featurization object): The featurization object created outside of model_wrapper
            log (log): The logger
            output_dir (str): The parent path of the model directory
            transformers (list): Initialized as an empty list, stores the transformers on the response col
            transformers_x (list): Initialized as an empty list, stores the transformers on the featurizers
            model_dir (str): The subdirectory under output_dir that contains the model. Created in setup_model_dirs.
            best_model_dir (str): The subdirectory under output_dir that contains the best model. Created in setup_model_dirs
            model: The dc.models.sklearn_models.SklearnModel as specified by the params attribute

        Created in train:
            data (ModelDataset): contains the dataset, set in pipeline
            best_epoch (int): Set to 0, not applicable
            train_perf_data (PerfObjects): Contains the predictions and performance of the training dataset
            valid_perf_data (PerfObjects): Contains the predictions and performance of the validation dataset
            train_perfs (dict): A dictionary of predicted values and metrics on the training dataset
            valid_perfs (dict): A dictionary of predicted values and metrics on the validation dataset

    """

    def __init__(self, params, featurizer, ds_client):
        """Initializes RunModel object.

        Args:
            params (Namespace object): contains all parameter information.
            featurizer (Featurization): Object managing the featurization of compounds
            ds_client: datastore client.
        """
        super().__init__(params, featurizer, ds_client)
        self.best_model_dir = os.path.join(self.output_dir, 'best_model')
        self.model_dir = self.best_model_dir
        os.makedirs(self.best_model_dir, exist_ok=True)

        if self.params.prediction_type == 'regression':
            xgb_model = xgb.XGBRegressor(max_depth=self.params.xgb_max_depth,
                                         learning_rate=self.params.xgb_learning_rate,
                                         n_estimators=self.params.xgb_n_estimators,
                                         silent=True,
                                         objective='reg:squarederror',
                                         booster='gbtree',
                                         gamma=self.params.xgb_gamma,
                                         min_child_weight=self.params.xgb_min_child_weight,
                                         max_delta_step=0,
                                         subsample=self.params.xgb_subsample,
                                         colsample_bytree=self.params.xgb_colsample_bytree,
                                         colsample_bylevel=1,
                                         reg_alpha=0,
                                         reg_lambda=1,
                                         scale_pos_weight=1,
                                         base_score=0.5,
                                         random_state=0,
                                         missing=None,
                                         importance_type='gain',
                                         n_jobs=-1,
                                         gpu_id = 0,
                                         n_gpus = -1,
                                         max_bin = 16,
#                                          tree_method = 'gpu_hist'
                                         )
        else:
            xgb_model = xgb.XGBClassifier(max_depth=self.params.xgb_max_depth,
                                         learning_rate=self.params.xgb_learning_rate,
                                         n_estimators=self.params.xgb_n_estimators,
                                          silent=True,
                                          objective='binary:logistic',
                                          booster='gbtree',
                                          gamma=self.params.xgb_gamma,
                                          min_child_weight=self.params.xgb_min_child_weight,
                                          max_delta_step=0,
                                          subsample=self.params.xgb_subsample,
                                          colsample_bytree=self.params.xgb_colsample_bytree,
                                          colsample_bylevel=1,
                                          reg_alpha=0,
                                          reg_lambda=1,
                                          scale_pos_weight=1,
                                          base_score=0.5,
                                          random_state=0,
                                          importance_type='gain',
                                          missing=None,
                                          gpu_id = 0,
                                          n_jobs=-1,                                          
                                          n_gpus = -1,
                                          max_bin = 16,
#                                           tree_method = 'gpu_hist'
                                         )

        self.model = dc.models.xgboost_models.XGBoostModel(xgb_model, model_dir=self.best_model_dir)

    # ****************************************************************************************
    def train(self, pipeline):
        """Trains a xgboost model and saves the trained model.

        Args:
            pipeline (ModelPipeline): The ModelPipeline instance for this model run.

        Returns:
            None

        Side effects:
            data (ModelDataset): contains the dataset, set in pipeline
            best_epoch (int): Set to 0, not applicable to deepchem xgboost models
            train_perf_data (PerfData): Contains the predictions and performance of the training dataset
            valid_perf_data (PerfData): Contains the predictions and performance of the validation dataset
            train_perfs (dict): A dictionary of predicted values and metrics on the training dataset
            valid_perfs (dict): A dictionary of predicted values and metrics on the training dataset
        """

        self.data = pipeline.data
        self.best_epoch = None
        self.train_perf_data = perf.create_perf_data(self.params.prediction_type, pipeline.data, self.transformers,'train')
        self.valid_perf_data = perf.create_perf_data(self.params.prediction_type, pipeline.data, self.transformers, 'valid')
        self.test_perf_data = perf.create_perf_data(self.params.prediction_type, pipeline.data, self.transformers, 'test')

        self.log.info("Fitting xgboost model")

        test_dset = pipeline.data.test_dset

        num_folds = len(pipeline.data.train_valid_dsets)
        for k in range(num_folds):
            train_dset, valid_dset = pipeline.data.train_valid_dsets[k]
            self.model.fit(train_dset)

            train_pred = self.model.predict(train_dset, [])
            train_perf = self.train_perf_data.accumulate_preds(train_pred, train_dset.ids)

            valid_pred = self.model.predict(valid_dset, [])
            valid_perf = self.valid_perf_data.accumulate_preds(valid_pred, valid_dset.ids)

            test_pred = self.model.predict(test_dset, [])
            test_perf = self.test_perf_data.accumulate_preds(test_pred, test_dset.ids)
            self.log.info("Fold %d: training %s = %.3f, validation %s = %.3f, test %s = %.3f" % (
                          k, pipeline.metric_type, train_perf, pipeline.metric_type, valid_perf,
                             pipeline.metric_type, test_perf))

        # Compute mean and SD of performance metrics across validation sets for all folds
        self.train_perf, self.train_perf_std = self.train_perf_data.compute_perf_metrics()
        self.valid_perf, self.valid_perf_std = self.valid_perf_data.compute_perf_metrics()
        self.test_perf, self.test_perf_std = self.test_perf_data.compute_perf_metrics()

        # Compute score to be used for ranking model hyperparameter sets
        self.model_choice_score = self.valid_perf_data.model_choice_score(self.params.model_choice_score_type)

        if num_folds > 1:
            # For k-fold CV, retrain on the combined training and validation sets
            fit_dataset = self.data.combined_training_data()
            self.model.fit(fit_dataset, restore=False)
        self.model_save()
        # The best model is just the single xgb training run.
        self.best_epoch = 0

    # ****************************************************************************************
    def reload_model(self, reload_dir):

        """Loads a saved xgboost model from the specified directory. Also loads any transformers that
        were saved with it.

        Args:
            reload_dir (str): Directory where saved model is located.
            model_dataset (ModelDataset Object): contains the current full dataset

        Side effects:
            Resets the value of model, transformers, and transformers_x

        """

        if self.params.prediction_type == 'regression':
            xgb_model = xgb.XGBRegressor(max_depth=self.params.xgb_max_depth,
                                         learning_rate=self.params.xgb_learning_rate,
                                         n_estimators=self.params.xgb_n_estimators,
                                         silent=True,
                                         objective='reg:squarederror',
                                         booster='gbtree',
                                         gamma=self.params.xgb_gamma,
                                         min_child_weight=self.params.xgb_min_child_weight,
                                         max_delta_step=0,
                                         subsample=self.params.xgb_subsample,
                                         colsample_bytree=self.params.xgb_colsample_bytree,
                                         colsample_bylevel=1,
                                         reg_alpha=0,
                                         reg_lambda=1,
                                         scale_pos_weight=1,
                                         base_score=0.5,
                                         random_state=0,
                                         missing=None,
                                         importance_type='gain',
                                         n_jobs=-1,
                                         gpu_id = 0,
                                         n_gpus = -1,
                                         max_bin = 16,
                                         kwargs={'seed':0}
#                                          tree_method = 'gpu_hist'
                                         )
        else:
            xgb_model = xgb.XGBClassifier(max_depth=self.params.xgb_max_depth,
                                         learning_rate=self.params.xgb_learning_rate,
                                         n_estimators=self.params.xgb_n_estimators,
                                          silent=True,
                                          objective='binary:logistic',
                                          booster='gbtree',
                                          gamma=self.params.xgb_gamma,
                                          min_child_weight=self.params.xgb_min_child_weight,
                                          max_delta_step=0,
                                          subsample=self.params.xgb_subsample,
                                          colsample_bytree=self.params.xgb_colsample_bytree,
                                          colsample_bylevel=1,
                                          reg_alpha=0,
                                          reg_lambda=1,
                                          scale_pos_weight=1,
                                          base_score=0.5,
                                          random_state=0,
                                          importance_type='gain',
                                          missing=None,
                                          gpu_id = 0,
                                          n_jobs=-1,                                          
                                          n_gpus = -1,
                                          max_bin = 16,
                                          kwargs={'seed':0}
#                                           tree_method = 'gpu_hist',
                                         )

        # Load transformers if they would have been saved with the model
        if trans.transformers_needed(self.params) and (self.params.transformer_key is not None):
            self.log.warning("Reloading transformers from file %s" % self.params.transformer_key)
            if self.params.save_results:
                self.transformers, self.transformers_x = dsf.retrieve_dataset_by_datasetkey(
                    dataset_key=self.params.transformer_key,
                    bucket=self.params.transformer_bucket,
                    client=self.ds_client)
            else:
                self.transformers, self.transformers_x = pickle.load(open(self.params.transformer_key, 'rb'))

        self.model = dc.models.xgboost_models.XGBoostModel(xgb_model, model_dir=self.best_model_dir)
        self.model.reload()

    # ****************************************************************************************
    def get_pred_results(self, subset, epoch_label=None):
        """Returns predicted values and metrics from a training, validation or test subset
        of the current dataset, or the full dataset.

        Args:
            subset: 'train', 'valid', 'test' or 'full' accordingly.
            epoch_label: ignored; this function always returns the results for the current model.

        Returns:
            A dictionary of parameter, value pairs, in the format expected by the
            prediction_results element of the ModelMetrics data.

        Raises:
            ValueError: if subset not in ['train','valid','test','full']

        """
        if subset == 'train':
            return self.get_train_valid_pred_results(self.train_perf_data)
        elif subset == 'valid':
            return self.get_train_valid_pred_results(self.valid_perf_data)
        elif subset == 'test':
            return self.get_train_valid_pred_results(self.test_perf_data)
        elif subset == 'full':
            return self.get_full_dataset_pred_results(self.data)
        else:
            raise ValueError("Unknown dataset subset '%s'" % subset)

    # ****************************************************************************************
    def get_perf_data(self, subset, epoch_label=None):
        """Returns predicted values and metrics from a training, validation or test subset
        of the current dataset, or the full dataset.

        Args:
            subset (str): may be 'train', 'valid', 'test' or 'full'
            epoch_label (not used in random forest, but kept as part of the method structure)

        Results:
            PerfData object: Subclass of perfdata object associated with the appropriate subset's split strategy and prediction type.

        Raises:
            ValueError: if subset not in ['train','valid','test','full']
        """

        if subset == 'train':
            return self.train_perf_data
        elif subset == 'valid':
            return self.valid_perf_data
        elif subset == 'test':
            #return self.get_test_perf_data(self.best_model_dir, self.data)
            return self.test_perf_data
        elif subset == 'full':
            return self.get_full_dataset_perf_data(self.data)
        else:
            raise ValueError("Unknown dataset subset '%s'" % subset)

    # ****************************************************************************************
    def generate_predictions(self, dataset):
        """Generates predictions for specified dataset, as well as uncertainty values if params.uncertainty=True

        Args:
            dataset: the deepchem DiskDataset to generate predictions for

        Returns:
            (pred, std): numpy arrays containing predictions for compounds and the standard error estimates.

        """
        pred, std = None, None
        self.log.warning("Evaluating current model")

        pred = self.model.predict(dataset, self.transformers)
        ncmpds = pred.shape[0]
        pred = pred.reshape((ncmpds, 1, -1))
        self.log.warning("uncertainty not supported by xgboost models")

        return pred, std

    # ****************************************************************************************
    def get_model_specific_metadata(self):
        """Returns a dictionary of parameter settings for this ModelWrapper object that are specific
        to xgboost models.

        Returns:
            model_spec_metadata (dict): Returns xgboost specific metadata as a subdict under the key 'xgb_specific'

        """
        xgb_metadata = {"xgb_max_depth" : self.params.xgb_max_depth,
                       "xgb_learning_rate" : self.params.xgb_learning_rate,
                       "xgb_n_estimators" : self.params.xgb_n_estimators,
                       "xgb_gamma" : self.params.xgb_gamma,
                       "xgb_min_child_weight" : self.params.xgb_min_child_weight,
                       "xgb_subsample" : self.params.xgb_subsample,
                       "xgb_colsample_bytree"  :self.params.xgb_colsample_bytree
                        }
        model_spec_metadata = dict(xgb_specific=xgb_metadata)
        return model_spec_metadata

    # ****************************************************************************************
    def _clean_up_excess_files(self, dest_dir):
        """
        Function to clean up extra model files left behind in the training process.
        Does not apply to xgboost
        """
        return<|MERGE_RESOLUTION|>--- conflicted
+++ resolved
@@ -385,11 +385,8 @@
           try:
             self.model.save_checkpoint()
           except Exception as e:
-<<<<<<< HEAD
-            self.log.error("Error when saving model:\n%s" % str(e))    
-=======
             self.log.error("Error when saving model:\n%s" % str(e))
->>>>>>> da5f68f0
+
 
 # ****************************************************************************************
 class DCNNModelWrapper(ModelWrapper):
