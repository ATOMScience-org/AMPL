#!/usr/bin/env python

"""
Contains class ModelWrapper and its subclasses, which are wrappers for DeepChem and scikit-learn model classes.
"""

import logging
import os
import shutil
import joblib
import pdb

import deepchem as dc
import numpy as np
import tensorflow as tf
if dc.__version__.startswith('2.1'):
    from deepchem.models.tensorgraph.fcnet import MultitaskRegressor, MultitaskClassifier
else:
    from deepchem.models.fcnet import MultitaskRegressor, MultitaskClassifier
from collections import OrderedDict
import torch
from torch.utils.data import TensorDataset
from torch.utils.data import DataLoader
from sklearn.ensemble import RandomForestClassifier
from sklearn.ensemble import RandomForestRegressor

import pdb

try:
    import dgl
    import dgllife
    import deepchem.models as dcm
    from deepchem.models import AttentiveFPModel
    afp_supported = True
except (ImportError, OSError):
    afp_supported = False

try:
    import xgboost as xgb
    xgboost_supported = True
except ImportError:
    xgboost_supported = False

import pickle
import yaml
import glob
from datetime import datetime
import time
import socket
from packaging import version

from atomsci.ddm.utils import datastore_functions as dsf
from atomsci.ddm.utils import llnl_utils
from atomsci.ddm.pipeline import transformations as trans
from atomsci.ddm.pipeline import perf_data as perf
import atomsci.ddm.pipeline.parameter_parser as pp

logging.basicConfig(format='%(asctime)-15s %(message)s')

def get_latest_pytorch_checkpoint(model, model_dir=None):
    '''Gets the latest torch model

    Calls get_checkpoints(), sorts them, and returns the
    latest model (the one with the biggets number)

    Args:
        model: A model that inherits DeepChem TorchModel
        model_dir: Optional argument that directs the model
            to a specific folder

    Returns:
        path relative to model_dir, if provided, to the latest
        checkpoint

    '''
    chkpts = model.get_checkpoints(model_dir)
    print(chkpts)
    if len(chkpts) == 0:
        raise ValueError("No 'best' checkpoint found. deepchem.Model.get_checkpoints() is empty")
    # checkpoint with the highest number is the best one
    latest_chkpt = max(chkpts, key=os.path.getctime)
    print(latest_chkpt)

    return latest_chkpt
 

def dc_restore(model, checkpoint=None, model_dir=None, session=None):
    """Reload the values of all variables from a checkpoint file.

    copied from DeepChem 2.3 keras_model.py to silence warnings caused
    when a model is loaded in inference mode.

    Args:
        model (DeepChem.KerasModel: keras model to restore

        checkpoint (str): the path to the checkpoint file to load.  If this is None, the most recent
            checkpoint will be chosen automatically.  Call get_checkpoints() to get a
            list of all available checkpoints.

        model_dir (str): default None
            Directory to restore checkpoint from. If None, use model.model_dir.

        session (tf.Session()) default None
            Session to run restore ops under. If None, model.session is used.

    Returns:
        None
    """
    model._ensure_built()
    if model_dir is None:
        model_dir = model.model_dir
    if checkpoint is None:
        checkpoint = tf.train.latest_checkpoint(model_dir)
    if checkpoint is None:
        raise ValueError('No checkpoint found')
    if tf.executing_eagerly():
        # expect_partial() silences warnings when this model is restored for
        # inference only.
        model._checkpoint.restore(checkpoint).expect_partial()
    else:
        if session is None:
            session = model.session
        # expect_partial() silences warnings when this model is restored for
        # inference only.
        model._checkpoint.restore(checkpoint).expect_partial().run_restore_ops(session)

def all_bases(model):
    '''
    Given a model, return all bases
    '''
    result = [model]
    current_funcs = [model]
    while len(current_funcs)>0:
        current_func = current_funcs.pop(0)
        current_funcs = current_funcs + list(current_func.__bases__)
        result = result + list(current_func.__bases__)

    return result

# ****************************************************************************************
def create_model_wrapper(params, featurizer, ds_client=None):
    """Factory function for creating Model objects of the correct subclass for params.model_type.

    Args:
        params (Namespace): Parameters passed to the model pipeline

        featurizer (Featurization): Object managing the featurization of compounds

        ds_client (DatastoreClient): Interface to the file datastore

    Returns:
        model (pipeline.Model): Wrapper for DeepChem, sklearn or other model.

    Raises:
        ValueError: Only params.model_type = 'NN', 'RF' or 'xgboost' is supported.
    """
    if params.model_type == 'NN':
        if params.featurizer == 'graphconv':
            return GraphConvDeepChemModelWrapper(params, featurizer, ds_client)
        else:
            return MultiClassDeepChemModelWrapper(params, featurizer, ds_client)
    elif params.model_type == 'RF':
        return DCRFModelWrapper(params, featurizer, ds_client)
    elif params.model_type == 'xgboost':
        if not xgboost_supported:
            raise Exception("Unable to import xgboost. \
                             xgboost package needs to be installed to use xgboost model. \
                             Installatin: \
                             from pip: pip3 install xgboost==0.90.\
                             livermore compute (lc): /usr/mic/bio/anaconda3/bin/pip install xgboost==0.90 --user \
                             twintron-blue (TTB): /opt/conda/bin/pip install xgboost==0.90 --user "
                            )
        elif version.parse(xgb.__version__) < version.parse('0.9'):
            raise Exception(f"xgboost required to be = 0.9 for GPU support. \
                             current version = xgb.__version__ \
                             installation: \
                             from pip: pip install xgboost==0.90")
        else:
            return DCxgboostModelWrapper(params, featurizer, ds_client)
    elif params.model_type == 'hybrid':
        return HybridModelWrapper(params, featurizer, ds_client)
    elif params.model_type in pp.model_wl:
        requested_model = pp.model_wl[params.model_type]
        bases = all_bases(requested_model)
        # keras and torch models have slightly different interfaces. They also save their models
        # differently. These two wrappers implement the same interface.
        if any(['TorchModel' in str(b) for b in bases]):
            if not afp_supported:
                raise Exception("dgl and dgllife packages must be installed to use attentive_fp model.")
            return PytorchDeepChemModelWrapper(params, featurizer, ds_client)
        elif any(['KerasModel' in str(b) for b in bases]):
            return KerasDeepChemModelWrapper(params, featurizer, ds_client)
    else:
        raise ValueError("Unknown model_type %s" % params.model_type)

# ****************************************************************************************

class ModelWrapper(object):
    """Wrapper for DeepChem and sklearn model objects. Provides methods to train and test a model,
    generate predictions for an input dataset, and generate performance metrics for these predictions.

        Attributes:
        Set in __init__
            params (argparse.Namespace): The argparse.Namespace parameter object that contains all parameter information

            featurziation (Featurization object): The featurization object created outside of model_wrapper

            log (log): The logger

            output_dir (str): The parent path of the model directory

            transformers (list): Initialized as an empty list, stores the transformers on the response cols

            transformers_x (list): Initialized as an empty list, stores the transformers on the features

            transformers_w (list): Initialized as an empty list, stores the transformers on the weights

        set in setup_model_dirs:
            best_model_dir (str): The subdirectory under output_dir that contains the best model. Created in setup_model_dirs

    """
    def __init__(self, params, featurizer, ds_client):
        """Initializes ModelWrapper object.

        Args:
            params (Namespace object): contains all parameter information.

            featurizer (Featurization object): initialized outside of model_wrapper

            ds_client (DatastoreClient): Interface to the file datastore

        Side effects:
            Sets the following attributes of ModelWrapper:
                params (argparse.Namespace): The argparse.Namespace parameter object that contains all parameter information

                featurziation (Featurization object): The featurization object created outside of model_wrapper

                log (log): The logger

                output_dir (str): The parent path of the model directory

                transformers (list): Initialized as an empty list, stores the transformers on the response cols

                transformers_x (list): Initialized as an empty list, stores the transformers on the features

                transformers_w (list): Initialized as an empty list, stores the transformers on the weights

        """
        self.params = params
        self.featurization = featurizer
        self.ds_client = ds_client
        self.log = logging.getLogger('ATOM')
        self.output_dir = self.params.output_dir
        self.model_dir = os.path.join(self.output_dir, 'model')
        os.makedirs(self.model_dir, exist_ok=True)
        self.transformers = []
        self.transformers_x = []
        self.transformers_w = []

        # ****************************************************************************************

    def setup_model_dirs(self):
        """Sets up paths and directories for persisting models at particular training epochs, used by
        the DeepChem model classes.

        Side effects:
            Sets the following attributes of ModelWrapper:
                best_model_dir (str): The subdirectory under output_dir that contains the best model. Created in setup_model_dirs
        """
        self.best_model_dir = os.path.join(self.output_dir, 'best_model')

        # ****************************************************************************************

    def train(self, pipeline):
        """Trains a model (for multiple epochs if applicable), and saves the tuned model.

        Args:
            pipeline (ModelPipeline): The ModelPipeline instance for this model run.

        Raises:
            NotImplementedError: The method is implemented by subclasses
        """
        raise NotImplementedError

        # ****************************************************************************************

    def get_model_specific_metadata(self):
        """Returns a dictionary of parameter settings for this ModelWrapper object that are specific
        to the model type.

        Raises:
            NotImplementedError: The method is implemented by subclasses
        """
        raise NotImplementedError

        # ****************************************************************************************
    def _create_output_transformers(self, model_dataset):
        """
        Initialize transformers for responses and persist them for later.

        Args:
            model_dataset: The ModelDataset object that handles the current dataset

        Side effects
            Overwrites the attributes:
                transformers: A list of deepchem transformation objects on response_col, only if conditions are met
        """
        # TODO: Just a warning, we may have response transformers for classification datasets in the future
        if self.params.prediction_type=='regression' and self.params.transformers==True:
            self.transformers = [trans.NormalizationTransformerMissingData(transform_y=True, dataset=model_dataset.dataset)]

        # ****************************************************************************************

    def _create_feature_transformers(self, model_dataset):
        """
        Initialize transformers for features, and persist them for later.

        Args:
            model_dataset: The ModelDataset object that handles the current dataset

        Side effects
            Overwrites the attributes:
                transformers_x: A list of deepchem transformation objects on featurizers, only if conditions are met.
        """
        # Set up transformers for features, if needed
        self.transformers_x = trans.create_feature_transformers(self.params, model_dataset)

        # ****************************************************************************************

    def create_transformers(self, model_dataset):
        """
        Initialize transformers for responses, features and weights, and persist them for later.

        Args:
            model_dataset: The ModelDataset object that handles the current dataset

        Side effects
            Overwrites the attributes:
                transformers: A list of deepchem transformation objects on responses, only if conditions are met

                transformers_x: A list of deepchem transformation objects on features, only if conditions are met.

                transformers_w: A list of deepchem transformation objects on weights, only if conditions are met.

                params.transformer_key: A string pointing to the dataset key containing the transformer in the datastore, or the path to the transformer

        """
        self._create_output_transformers(model_dataset)

        self._create_feature_transformers(model_dataset)

        # Set up transformers for weights, if needed
        self.transformers_w = trans.create_weight_transformers(self.params, model_dataset)

        if len(self.transformers) + len(self.transformers_x) + len(self.transformers_w) > 0:

            # Transformers are no longer saved as separate datastore objects; they are included in the model tarball
            self.params.transformer_key = os.path.join(self.output_dir, 'transformers.pkl')
            with open(self.params.transformer_key, 'wb') as txfmrpkl:
                pickle.dump((self.transformers, self.transformers_x, self.transformers_w), txfmrpkl)
            self.log.info("Wrote transformers to %s" % self.params.transformer_key)
            self.params.transformer_oid = ""
            self.params.transformer_bucket = ""

        # ****************************************************************************************

    def reload_transformers(self):
        """
        Load response, feature and weight transformers from datastore objects or files. Before AMPL v1.2 these
        were persisted as separate datastore objects when the model tracker was used; subsequently they
        are included in model tarballs, which should have been unpacked before this function gets called.
        """

        # Try local path first to check for transformers unpacked from model tarball
        if not trans.transformers_needed(self.params):
            return
        local_path = f"{self.output_dir}/transformers.pkl"
        if os.path.exists(local_path):
            self.log.info(f"Reloading transformers from model tarball {local_path}")
            with open(local_path, 'rb') as txfmr:
                transformers_tuple = pickle.load(txfmr)
        else:
            if self.params.transformer_key is not None:
                if self.params.save_results:
                    self.log.info(f"Reloading transformers from datastore key {self.params.transformer_key}")
                    transformers_tuple = dsf.retrieve_dataset_by_datasetkey(
                        dataset_key = self.params.transformer_key,
                        bucket = self.params.transformer_bucket,
                        client = self.ds_client )
                else:
                    self.log.info(f"Reloading transformers from file {self.params.transformer_key}")
                    with open(self.params.transformer_key, 'rb') as txfmr:
                        transformers_tuple = pickle.load(txfmr)
            else:
                # Shouldn't happen
                raise Exception("Transformers needed to reload model, but no transformer_key specified.")


        if len(transformers_tuple) == 3:
            self.transformers, self.transformers_x, self.transformers_w = transformers_tuple
        else:
            self.transformers, self.transformers_x = transformers_tuple
            self.transformers_w = []

        # ****************************************************************************************

    def transform_dataset(self, dataset):
        """
        Transform the responses and/or features in the given DeepChem dataset using the current transformers.

        Args:
            dataset: The DeepChem DiskDataset that contains a dataset

        Returns:
            transformed_dataset: The transformed DeepChem DiskDataset

        """
        transformed_dataset = dataset
        if len(self.transformers) > 0:
            self.log.info("Transforming response data")
            for transformer in self.transformers:
                transformed_dataset = transformer.transform(transformed_dataset)
        if len(self.transformers_x) > 0:
            self.log.info("Transforming feature data")
            for transformer in self.transformers_x:
                transformed_dataset = transformer.transform(transformed_dataset)
        if len(self.transformers_w) > 0:
            self.log.info("Transforming weights")
            for transformer in self.transformers_w:
                transformed_dataset = transformer.transform(transformed_dataset)

        return transformed_dataset
        # ****************************************************************************************

    def get_num_features(self):
        """Returns the number of dimensions of the feature space, taking both featurization method
        and transformers into account.
        """
        if self.params.feature_transform_type == 'umap':
            return self.params.umap_dim
        else:
            return self.featurization.get_feature_count()

        # ****************************************************************************************

    def get_train_valid_pred_results(self, perf_data):
        """Returns predicted values and metrics for the training, validation or test set
        associated with the PerfData object perf_data. Results are returned as a dictionary 
        of parameter, value pairs in the format expected by the model tracker.

        Args:
            perf_data: A PerfData object that stores the predicted values and metrics

        Returns:
            dict: A dictionary of the prediction results

        """
        return perf_data.get_prediction_results()

        # ****************************************************************************************
    def get_test_perf_data(self, model_dir, model_dataset):
        """Returns the predicted values and metrics for the current test dataset against
        the version of the model stored in model_dir, as a PerfData object.

        Args:
            model_dir (str): Directory where the saved model is stored
            model_dataset (DiskDataset): Stores the current dataset and related methods

        Returns:
            perf_data: PerfData object containing the predicted values and metrics for the current test dataset
        """
        # Load the saved model from model_dir
        self.reload_model(model_dir)

        # Create a PerfData object, which knows how to format the prediction results in the structure
        # expected by the model tracker.

        # We pass transformed=False to indicate that the preds and uncertainties we get from
        # generate_predictions are already untransformed, so that perf_data.get_prediction_results()
        # doesn't untransform them again.
        if hasattr(self.transformers[0], "ishybrid"):
            # indicate that we are training a hybrid model
            perf_data = perf.create_perf_data("hybrid", model_dataset, self.transformers, 'test', is_ki=self.params.is_ki, ki_convert_ratio=self.params.ki_convert_ratio, transformed=False)
        else:
            perf_data = perf.create_perf_data(self.params.prediction_type, model_dataset, self.transformers, 'test', transformed=False)
        test_dset = model_dataset.test_dset
        test_preds, test_stds = self.generate_predictions(test_dset)
        _ = perf_data.accumulate_preds(test_preds, test_dset.ids, test_stds)
        return perf_data

        # ****************************************************************************************
    def get_test_pred_results(self, model_dir, model_dataset):
        """Returns predicted values and metrics for the current test dataset against the version
        of the model stored in model_dir, as a dictionary in the format expected by the model tracker.

        Args:
            model_dir (str): Directory where the saved model is stored
            model_dataset (DiskDataset): Stores the current dataset and related methods

        Returns:
            dict: A dictionary containing the prediction values and metrics for the current dataset.
        """
        perf_data = self.get_test_perf_data(model_dir, model_dataset)
        return perf_data.get_prediction_results()

        # ****************************************************************************************
    def get_full_dataset_perf_data(self, model_dataset):
        """Returns the predicted values and metrics from the current model for the full current dataset,
        as a PerfData object.

        Args:
            model_dataset (DiskDataset): Stores the current dataset and related methods

        Returns:
            perf_data: PerfData object containing the predicted values and metrics for the current full dataset
        """

        # Create a PerfData object, which knows how to format the prediction results in the structure
        # expected by the model tracker.

        # We pass transformed=False to indicate that the preds and uncertainties we get from
        # generate_predictions are already untransformed, so that perf_data.get_prediction_results()
        # doesn't untransform them again.
        if hasattr(self.transformers[0], "ishybrid"):
            # indicate that we are training a hybrid model
            perf_data = perf.create_perf_data("hybrid", model_dataset, self.transformers, 'full', is_ki=self.params.is_ki, ki_convert_ratio=self.params.ki_convert_ratio, transformed=False)
        else:
            perf_data = perf.create_perf_data(self.params.prediction_type, model_dataset, self.transformers, 'full', transformed=False)
        full_preds, full_stds = self.generate_predictions(model_dataset.dataset)
        _ = perf_data.accumulate_preds(full_preds, model_dataset.dataset.ids, full_stds)
        return perf_data

        # ****************************************************************************************
    def get_full_dataset_pred_results(self, model_dataset):
        """Returns predicted values and metrics from the current model for the full current dataset,
        as a dictionary in the format expected by the model tracker.

        Args:
            model_dataset (DiskDataset): Stores the current dataset and related methods

        Returns:
            dict: A dictionary containing predicted values and metrics for the current full dataset

        """
        self.data = model_dataset
        perf_data = self.get_full_dataset_perf_data(model_dataset)
        return perf_data.get_prediction_results()

    def generate_predictions(self, dataset):
        """

        Args:
            dataset:

        Returns:

        """
        raise NotImplementedError

    def reload_model(self, reload_dir):
        """

        Args:
            reload_dir:

        Returns:

        """
        raise NotImplementedError


    # ****************************************************************************************
    def model_save(self):
        """A wrapper function to save a model  due to the `DeepChem model.save()` has inconsistent implementation.

        The `SKlearnModel()` class and xgboost model in DeepChem use `model.save()`,
        while the `MultitaskRegressor` class uses `model.save_checkpoint()`. The
        workaround is to try `model.save()` first. If failed, then try `model.save_checkpoint()`
        """
        try:
            self.model.save()
        except Exception as error:
          try:
            self.model.save_checkpoint()
          except Exception as e:
            self.log.error("Error when saving model:\n%s" % str(e))

class LCTimerIterator:
    '''
    This creates an iterator that keeps track of time limits

    Side Effects:
        Sets the following attributes in input argument params: 
            max_epochs (int): The max_epochs attribute will be updated to the current epoch 
                index if it is projected that training will exceed the time limit
                given.
    '''
    # ****************************************************************************************
    def __init__(self, params, pipeline, log):
        """
        Args:
            params (argparse.Namespace): The argparse.Namespace parameter object that contains all 
               parameter information

            pipeline (ModelPipeline): The ModelPipeline instance for this model run.

            log (log): The logger used in the ModelWrapper
        """
        self.max_epochs = int(params.max_epochs)
        self.time_limit = int(params.slurm_time_limit)
        self.start_time = pipeline.start_time
        self.training_start = time.time()
        self.params = params
        self.ei = -1
        self.log = log

    # ****************************************************************************************
    def __iter__(self):
        return self
        
    # ****************************************************************************************
    def __next__(self):
        """
        Returns epoch index or stops when the have been enough iterations.
        """
        self.ei = self.ei + 1
        if self.ei >= self.max_epochs:
            raise StopIteration
        elif llnl_utils.is_lc_system() and (self.ei > 0):
            # If we're running on an LC system, check that we have enough time to complete another epoch
            # before the current job finishes, by extrapolating from the time elapsed so far.

            now = time.time() 
            elapsed_time = now - self.start_time
            training_time = now - self.training_start
            time_remaining = self.time_limit * 60 - elapsed_time
            time_needed = self._time_needed(training_time)

            if time_needed > 0.9 * time_remaining:
                self.log.warn("Projected time to finish one more epoch exceeds time left in job; cutting training to %d epochs" %
                                self.ei)
                self.params.max_epochs = self.ei
                raise StopIteration
            else:
                return self.ei
        else:
            return self.ei

    # ****************************************************************************************
    def _time_needed(self, training_time):
        """
        Calculates the time needed to complete another epoch given the training time

        Args:
            training_time (int): Time the model has spent training so far

        Returns:
            int: Amount of time needed to complete another epoch
        """

        return training_time/self.ei

class LCTimerKFoldIterator(LCTimerIterator):
    '''
    This creates an iterator that keeps track of time limits for kfold training

    Side Effects:
        Sets the following attributes in input argument params: 
            max_epochs (int): The max_epochs attribute will be updated to the current epoch 
                index if it is projected that training will exceed the time limit
                given.
    '''

    # ****************************************************************************************
    def _time_needed(self, training_time):
        """
        Calculates the time needed to complete another epoch given the training time.

        epochs_remaining is how many epochs we have to run if we do one more across all folds,
        then do self.best_epoch+1 epochs on the combined training & validation set, 
        allowing for the possibility that the next epoch may be the best one.

        Args:
            training_time (int): Time the model has spent training so far

        Returns:
            int: Amount of time needed to complete another epoch
        """

        epochs_remaining = self.ei + 2
        time_per_epoch = training_time/self.ei
        time_needed = epochs_remaining * time_per_epoch

        return time_needed

# ****************************************************************************************
class NNModelWrapper(ModelWrapper):
    """ Wrapper for NN models.

    Many NN models share similar functions. This class aggregates those similar functions
    to reduce copied code

    """

    # ****************************************************************************************
    def get_perf_data(self, subset, epoch_label=None):
        """Returns predicted values and metrics from a training, validation or test subset
        of the current dataset, or the full dataset. subset may be 'train', 'valid', 'test' or 'full',
        epoch_label indicates the training epoch we want results for; currently the
        only option for this is 'best'. Results are returned as a PerfData object of the appropriate class 
        for the model's split strategy and prediction type.

        Args:
            subset (str): Label for the current subset of the dataset (choices ['train','valid','test','full'])

            epoch_label (str): Label for the training epoch we want results for (choices ['best'])

        Returns:
            PerfData object: Performance object pulled from the appropriate subset

        Raises:
            ValueError: if epoch_label not in ['best']

            ValueError: If subset not in ['train','valid','test','full']
        """

        if subset == 'full':
            return self.get_full_dataset_perf_data(self.data)
        if epoch_label == 'best':
            epoch = self.best_epoch
            model_dir = self.best_model_dir
        else:
            raise ValueError("Unknown epoch_label '%s'" % epoch_label)

        if subset == 'train':
            return self.train_perf_data[epoch]
        elif subset == 'valid':
            return self.valid_perf_data[epoch]
        elif subset == 'test':
            #return self.get_test_perf_data(model_dir, self.data)
            return self.test_perf_data[epoch]
        else:
            raise ValueError("Unknown dataset subset '%s'" % subset)

    # ****************************************************************************************
    def get_pred_results(self, subset, epoch_label=None):
        """Returns predicted values and metrics from a training, validation or test subset
        of the current dataset, or the full dataset. subset may be 'train', 'valid', 'test'
        accordingly.  epoch_label indicates the training epoch we want results for; currently the
        only option for this is 'best'.  Results are returned as a dictionary of parameter, value pairs.

        Args:
            subset (str): Label for the current subset of the dataset (choices ['train','valid','test','full'])

            epoch_label (str): Label for the training epoch we want results for (choices ['best'])

        Returns:
            dict: A dictionary of parameter/ value pairs of the prediction values and results of the dataset subset

        Raises:
            ValueError: if epoch_label not in ['best']

            ValueError: If subset not in ['train','valid','test','full']
        """
        if subset == 'full':
            return self.get_full_dataset_pred_results(self.data)
        if epoch_label == 'best':
            epoch = self.best_epoch
            model_dir = self.best_model_dir
        else:
            raise ValueError("Unknown epoch_label '%s'" % epoch_label)
        if subset == 'train':
            return self.get_train_valid_pred_results(self.train_perf_data[epoch])
        elif subset == 'valid':
            return self.get_train_valid_pred_results(self.valid_perf_data[epoch])
        elif subset == 'test':
            return self.get_train_valid_pred_results(self.test_perf_data[epoch])
        else:
            raise ValueError("Unknown dataset subset '%s'" % subset)

    # ****************************************************************************************
    def _clean_up_excess_files(self, dest_dir):
        """
        Function to clean up extra model files left behind in the training process.
        Only removes self.model_dir
        """
        if os.path.exists(dest_dir):
            shutil.rmtree(dest_dir)
        os.mkdir(dest_dir)

    # ****************************************************************************************
    def train(self, pipeline):
        """Trains a neural net model for multiple epochs, choose the epoch with the best validation
        set performance, refits the model for that number of epochs, and saves the tuned model.

        Args:
            pipeline (ModelPipeline): The ModelPipeline instance for this model run.

        Side effects:
            Sets the following attributes for NNModelWrapper:
                data (ModelDataset): contains the dataset, set in pipeline

                best_epoch (int): Initialized as None, keeps track of the epoch with the best validation score

                train_perf_data (list of PerfData): Initialized as an empty array, 
                    contains the predictions and performance of the training dataset

                valid_perf_data (list of PerfData): Initialized as an empty array,
                    contains the predictions and performance of the validation dataset

                train_epoch_perfs (np.array): Initialized as an empty array,
                    contains a list of dictionaries of predicted values and metrics on the training dataset

                valid_epoch_perfs (np.array of dicts): Initialized as an empty array,
                    contains a list of dictionaries of predicted values and metrics on the validation dataset
        """
        # TODO: Fix docstrings above
        num_folds = len(pipeline.data.train_valid_dsets)
        if num_folds > 1:
            self.train_kfold_cv(pipeline)
        else:
            self.train_with_early_stopping(pipeline)

    # ****************************************************************************************
    def train_kfold_cv(self, pipeline):
        """Trains a neural net model with K-fold cross-validation for a specified number of epochs.
        Finds the epoch with the best validation set performance averaged over folds, then refits 
        a model for the same number of epochs to the combined training and validation data.

        Args:
            pipeline (ModelPipeline): The ModelPipeline instance for this model run.

        Side effects:
            Sets the following attributes for NNModelWrapper:
                data (ModelDataset): contains the dataset, set in pipeline

                best_epoch (int): Initialized as None, keeps track of the epoch with the best validation score

                train_perf_data (list of PerfData): Initialized as an empty array, 
                    contains the predictions and performance of the training dataset

                valid_perf_data (list of PerfData): Initialized as an empty array,
                    contains the predictions and performance of the validation dataset

                train_epoch_perfs (np.array): Contains a standard training set performance metric (r2_score or roc_auc), averaged over folds,
                    at the end of each epoch.

                valid_epoch_perfs (np.array): Contains a standard validation set performance metric (r2_score or roc_auc), averaged over folds,
                    at the end of each epoch.
        """
        # TODO: Fix docstrings above
        num_folds = len(pipeline.data.train_valid_dsets)
        self.data = pipeline.data

        # Create PerfData structures for computing cross-validation metrics
        em = perf.EpochManagerKFold(self,
                                subsets={'train':'train_valid', 'valid':'valid', 'test':'test'},
                                prediction_type=self.params.prediction_type, 
                                model_dataset=pipeline.data, 
                                transformers=self.transformers)
        em.set_make_pred(lambda x: self.model.predict(x, []))
        em.on_new_best_valid(lambda : 1+1) # does not need to take any action

        test_dset = pipeline.data.test_dset

        # Train a separate model for each fold
        models = []
        for k in range(num_folds):
            models.append(self.recreate_model())

        for ei in LCTimerKFoldIterator(self.params, pipeline, self.log):
            # Create PerfData structures that are only used within loop to compute metrics during initial training
            train_perf_data = perf.create_perf_data(self.params.prediction_type, pipeline.data, self.transformers, 'train')
            test_perf_data = perf.create_perf_data(self.params.prediction_type, pipeline.data, self.transformers, 'test')
            for k in range(num_folds):
                self.model = models[k]
                train_dset, valid_dset = pipeline.data.train_valid_dsets[k]

                # We turn off automatic checkpointing - we only want to save a checkpoints for the final model.
                self.model.fit(train_dset, nb_epoch=1, checkpoint_interval=0, restore=False)
                train_pred = self.model.predict(train_dset, [])
                test_pred = self.model.predict(test_dset, [])

                train_perf = train_perf_data.accumulate_preds(train_pred, train_dset.ids)
                test_perf = test_perf_data.accumulate_preds(test_pred, test_dset.ids)

                valid_perf = em.accumulate(ei, subset='valid', dset=valid_dset)
                self.log.info("Fold %d, epoch %d: training %s = %.3f, validation %s = %.3f, test %s = %.3f" % (
                              k, ei, pipeline.metric_type, train_perf, pipeline.metric_type, valid_perf,
                              pipeline.metric_type, test_perf))

            # Compute performance metrics for current epoch across validation sets for all folds, and update
            # the best_epoch and best score if the new score exceeds the previous best score by a specified
            # threshold.
            em.compute(ei, 'valid')
            em.update_valid(ei)
            if em.should_stop():
                break
            self.num_epochs_trained = ei + 1

        # Train a new model for best_epoch epochs on the combined training/validation set. Compute the training and test
        # set metrics at each epoch.
        fit_dataset = pipeline.data.combined_training_data()
        retrain_start = time.time()
        self.model = self.recreate_model()
        self.log.info(f"Best epoch was {self.best_epoch}, retraining with combined training/validation set")

        for ei in range(self.best_epoch+1):
            self.model.fit(fit_dataset, nb_epoch=1, checkpoint_interval=0, restore=False)
            train_perf, test_perf = em.update_epoch(ei, train_dset=fit_dataset, test_dset=test_dset)

            self.log.info(f"Combined folds: Epoch {ei}, training {pipeline.metric_type} = {train_perf:.3},"
                         + f"test {pipeline.metric_type} = {test_perf:.3}")

        self.model.save_checkpoint()
        self.model_save()

        # Only copy the model files we need, not the entire directory
        self._copy_model(self.best_model_dir)
        retrain_time = time.time() - retrain_start
        self.log.info("Time to retrain model for %d epochs: %.1f seconds, %.1f sec/epoch" % (self.best_epoch, retrain_time, 
                       retrain_time/self.best_epoch))

    # ****************************************************************************************
    def train_with_early_stopping(self, pipeline):
        """Trains a neural net model for up to self.params.max_epochs epochs, while tracking the validation
        set metric given by params.model_choice_score_type. Saves a model checkpoint each time the metric
        is improved over its previous saved value by more than a threshold percentage. If the metric fails to
        improve for more than a specified 'patience' number of epochs, stop training and revert the model state
        to the last saved checkpoint. 

        Args:
            pipeline (ModelPipeline): The ModelPipeline instance for this model run.

        Side effects:
            Sets the following attributes for NNModelWrapper:
                data (ModelDataset): contains the dataset, set in pipeline

                best_epoch (int): Initialized as None, keeps track of the epoch with the best validation score

                best_validation_score (float): The best validation model choice score attained during training.

                train_perf_data (list of PerfData): Initialized as an empty array, 
                    contains the predictions and performance of the training dataset

                valid_perf_data (list of PerfData): Initialized as an empty array,
                    contains the predictions and performance of the validation dataset

                train_epoch_perfs (np.array): A standard training set performance metric (r2_score or roc_auc), at the end of each epoch.

                valid_epoch_perfs (np.array): A standard validation set performance metric (r2_score or roc_auc), at the end of each epoch.
        """
        self.data = pipeline.data

        em = perf.EpochManager(self,
                                prediction_type=self.params.prediction_type, 
                                model_dataset=pipeline.data, 
                                transformers=self.transformers)
        em.set_make_pred(lambda x: self.model.predict(x, []))
        em.on_new_best_valid(lambda : self.model.save_checkpoint())

        test_dset = pipeline.data.test_dset
        train_dset, valid_dset = pipeline.data.train_valid_dsets[0]
        for ei in LCTimerIterator(self.params, pipeline, self.log):
            # Train the model for one epoch. We turn off automatic checkpointing, so the last checkpoint
            # saved will be the one we created intentionally when we reached a new best validation score.
            self.model.fit(train_dset, nb_epoch=1, checkpoint_interval=0)
            train_perf, valid_perf, test_perf = em.update_epoch(ei,
                                train_dset=train_dset, valid_dset=valid_dset, test_dset=test_dset)

            self.log.info("Epoch %d: training %s = %.3f, validation %s = %.3f, test %s = %.3f" % (
                          ei, pipeline.metric_type, train_perf, pipeline.metric_type, valid_perf,
                          pipeline.metric_type, test_perf))

            self.num_epochs_trained = ei + 1
            # Compute performance metrics for each subset, and check if we've reached a new best validation set score
            if em.should_stop():
                break

        # Revert to last checkpoint
        self.restore()
        self.model_save()

        # Only copy the model files we need, not the entire directory
        self._copy_model(self.best_model_dir)
        self.log.info(f"Best model from epoch {self.best_epoch} saved to {self.best_model_dir}")

    def restore(self):
        '''
        Reverts model to last saved checkpoint
        '''
        self.model.restore()
<<<<<<< HEAD
        #dc_restore(self.model)

    # ****************************************************************************************
    def _copy_model(self, dest_dir):
        """Copies the files needed to recreate a DeepChem NN model from the current model
        directory to a destination directory.

        Looks at self.model.get_checkpoints() and assumes the last checkpoint saved is the best

        Args:
            dest_dir (str): The destination directory for the model files
        """
        chkpt_file = get_latest_pytorch_checkpoint(self.model)

        self._clean_up_excess_files(dest_dir)

        shutil.copy2(chkpt_file, dest_dir)
        self.log.info("Saved model files to '%s'" % dest_dir)

=======
>>>>>>> 6b9bf4c1

    # ****************************************************************************************
    def generate_predictions(self, dataset):
        """Generates predictions for specified dataset with current model, as well as standard deviations
        if params.uncertainty=True

        Args:
            dataset: the deepchem DiskDataset to generate predictions for

        Returns:
            (pred, std): tuple of predictions for compounds and standard deviation estimates, if requested.
            Each element of tuple is a numpy array of shape (ncmpds, ntasks, nclasses), where nclasses = 1 for regression
            models.
        """
        pred, std = None, None
        self.log.info("Predicting values for current model")

        # For deepchem's predict_uncertainty function, you are not allowed to specify transformers. That means that the
        # predictions are being made in the transformed space, not the original space. We call undo_transforms() to generate
        # the transformed predictions. To transform the standard deviations, we rely on the fact that at present we only use
        # dc.trans.NormalizationTransformer (which centers and scales the data).

        # Uncertainty is now supported by DeepChem's GraphConv, at least for regression models.
        # if self.params.uncertainty and self.params.prediction_type == 'regression' and self.params.featurizer != 'graphconv':

        # Current (2.1) DeepChem neural net classification models don't support uncertainties.
        if self.params.uncertainty and self.params.prediction_type == 'classification':
            self.log.warning("Warning: DeepChem neural net models support uncertainty for regression only.")
 
        if self.params.uncertainty and self.params.prediction_type == 'regression':
            # For multitask, predict_uncertainty returns a list of (pred, std) tuples, one for each task.
            # For singletask, it returns one tuple. Convert the result into a pair of ndarrays of shape (ncmpds, ntasks, nclasses).
            pred_std = self.model.predict_uncertainty(dataset)
            if type(pred_std) == tuple:
                #JEA
                #ntasks = 1
                ntasks = len(pred_std[0][0])
                pred, std = pred_std
                pred = pred.reshape((pred.shape[0], 1, pred.shape[1]))
                std = std.reshape(pred.shape)
            else:
                ntasks = len(pred_std)
                pred0, std0 = pred_std[0]
                ncmpds = pred0.shape[0]
                nclasses = pred0.shape[1]
                pred = np.concatenate([p.reshape((ncmpds, 1, nclasses)) for p, s in pred_std], axis=1)
                std = np.concatenate([s.reshape((ncmpds, 1, nclasses)) for p, s in pred_std], axis=1)

            if self.params.transformers and self.transformers is not None:
                  # Transform the standard deviations, if we can. This is a bit of a hack, but it works for
                # NormalizationTransformer, since the standard deviations used to scale the data are
                # stored in the transformer object.

                # =-=ksm: The second 'isinstance' shouldn't be necessary since NormalizationTransformerMissingData
                # is a subclass of dc.trans.NormalizationTransformer.
                if len(self.transformers) == 1 and (isinstance(self.transformers[0], dc.trans.NormalizationTransformer) 
                                                 or isinstance(self.transformers[0],trans.NormalizationTransformerMissingData)):
                    y_stds = self.transformers[0].y_stds.reshape((1,ntasks,1))
                    std = std / y_stds
                pred = dc.trans.undo_transforms(pred, self.transformers)
        else:
            txform = [] if (not self.params.transformers or self.transformers is None) else self.transformers
            pred = self.model.predict(dataset, txform)
            if self.params.prediction_type == 'regression':
                if type(pred) == list and len(pred) == 0:
                    # DeepChem models return empty list if no valid predictions
                    pred = np.array([]).reshape((0,0,1))
                else:
                    pred = pred.reshape((pred.shape[0], pred.shape[1], 1))
        return pred, std

# ****************************************************************************************
<<<<<<< HEAD
=======
class DCNNModelWrapper(NNModelWrapper):
    """Contains methods to load in a dataset, split and featurize the data, fit a model to the train dataset,
    generate predictions for an input dataset, and generate performance metrics for these predictions.

    Attributes:
        Set in __init__
            params (argparse.Namespace): The argparse.Namespace parameter object that contains all parameter information
            featurziation (Featurization object): The featurization object created outside of model_wrapper

            log (log): The logger

            output_dir (str): The parent path of the model directory

            transformers (list): Initialized as an empty list, stores the transformers on the response col

            transformers_x (list): Initialized as an empty list, stores the transformers on the featurizers

            model_dir (str): The subdirectory under output_dir that contains the model. Created in setup_model_dirs.

            best_model_dir (str): The subdirectory under output_dir that contains the best model. Created in setup_model_dirs

            g: The tensorflow graph object

            sess: The tensor flow graph session

            model: The dc.models.GraphConvModel, MultitaskRegressor, or MultitaskClassifier object, as specified by the params attribute

        Created in train:
            data (ModelDataset): contains the dataset, set in pipeline

            best_epoch (int): Initialized as None, keeps track of the epoch with the best validation score

            train_perf_data (np.array of PerfData): Initialized as an empty array, 
                contains the predictions and performance of the training dataset

            valid_perf_data (np.array of PerfData): Initialized as an empty array,
                contains the predictions and performance of the validation dataset

            train_epoch_perfs (np.array of dicts): Initialized as an empty array,
                contains a list of dictionaries of predicted values and metrics on the training dataset

            valid_epoch_perfs (np.array of dicts): Initialized as an empty array,
                contains a list of dictionaries of predicted values and metrics on the validation dataset

    """

    def __init__(self, params, featurizer, ds_client):
        """Initializes DCNNModelWrapper object.

        Args:
            params (Namespace object): contains all parameter information.

            featurizer (Featurizer object): initialized outside of model_wrapper

        Side effects:
            params (argparse.Namespace): The argparse.Namespace parameter object that contains all parameter information

            featurziation (Featurization object): The featurization object created outside of model_wrapper

            log (log): The logger

            output_dir (str): The parent path of the model directory

            transformers (list): Initialized as an empty list, stores the transformers on the response col

            transformers_x (list): Initialized as an empty list, stores the transformers on the featurizers

            g: The tensorflow graph object

            sess: The tensor flow graph session

            model: The dc.models.GraphConvModel, MultitaskRegressor, or MultitaskClassifier object, as specified by the params attribute


        """
        super().__init__(params, featurizer, ds_client)
        self.g = tf.Graph()
        self.sess = tf.compat.v1.Session(graph=self.g)
        n_features = self.get_num_features()
        self.num_epochs_trained = 0
        self.log.warning("This method is deprecated and will not be supported in the future")
        if self.params.featurizer == 'graphconv':

            # Set defaults for layer sizes and dropouts, if not specified by caller. Note that
            # these depend on the featurizer used.

            if self.params.layer_sizes is None:
                self.params.layer_sizes = [64, 64, 128]
            if self.params.dropouts is None:
                if self.params.uncertainty:
                    self.params.dropouts = [0.25] * len(self.params.layer_sizes)
                else:
                    self.params.dropouts = [0.0] * len(self.params.layer_sizes)

            # TODO: Need to check that GraphConvModel params are actually being used
            self.model = dc.models.GraphConvModel(
                self.params.num_model_tasks,
                batch_size=self.params.batch_size,
                learning_rate=self.params.learning_rate,
                learning_rate_decay_time=1000,
                optimizer_type=self.params.optimizer_type,
                beta1=0.9,
                beta2=0.999,
                model_dir=self.model_dir,
                mode=self.params.prediction_type,
                tensorboard=False,
                uncertainty=self.params.uncertainty,
                graph_conv_layers=self.params.layer_sizes[:-1],
                dense_layer_size=self.params.layer_sizes[-1],
                dropout=self.params.dropouts,
                penalty=self.params.weight_decay_penalty,
                penalty_type=self.params.weight_decay_penalty_type)

        else:
            # Set defaults for layer sizes and dropouts, if not specified by caller. Note that
            # default layer sizes depend on the featurizer used.

            if self.params.layer_sizes is None:
                if self.params.featurizer == 'ecfp':
                    self.params.layer_sizes = [1000, 500]
                elif self.params.featurizer in ['descriptors', 'computed_descriptors']:
                    self.params.layer_sizes = [200, 100]
                else:
                    # Shouldn't happen
                    self.log.warning("You need to define default layer sizes for featurizer %s" %
                                     self.params.featurizer)
                    self.params.layer_sizes = [1000, 500]

            if self.params.dropouts is None:
                self.params.dropouts = [0.4] * len(self.params.layer_sizes)
            if self.params.weight_init_stddevs is None:
                self.params.weight_init_stddevs = [0.02] * len(self.params.layer_sizes)
            if self.params.bias_init_consts is None:
                self.params.bias_init_consts = [1.0] * len(self.params.layer_sizes)

            if self.params.prediction_type == 'regression':

                # TODO: Need to check that MultitaskRegressor params are actually being used
                self.model = MultitaskRegressor(
                    self.params.num_model_tasks,
                    n_features,
                    layer_sizes=self.params.layer_sizes,
                    dropouts=self.params.dropouts,
                    weight_init_stddevs=self.params.weight_init_stddevs,
                    bias_init_consts=self.params.bias_init_consts,
                    learning_rate=self.params.learning_rate,
                    weight_decay_penalty=self.params.weight_decay_penalty,
                    weight_decay_penalty_type=self.params.weight_decay_penalty_type,
                    batch_size=self.params.batch_size,
                    verbosity='low',
                    model_dir=self.model_dir,
                    learning_rate_decay_time=1000,
                    beta1=0.9,
                    beta2=0.999,
                    mode=self.params.prediction_type,
                    tensorboard=False,
                    uncertainty=self.params.uncertainty)

                # print("JEA debug",self.params.num_model_tasks,n_features,self.params.layer_sizes,self.params.weight_init_stddevs,self.params.bias_init_consts,self.params.dropouts,self.params.weight_decay_penalty,self.params.weight_decay_penalty_type,self.params.batch_size,self.params.learning_rate)
                # self.model = MultitaskRegressor(
                #     self.params.num_model_tasks,
                #     n_features,
                #     layer_sizes=self.params.layer_sizes,
                #     weight_init_stddevs=self.params.weight_init_stddevs,
                #     bias_init_consts=self.params.bias_init_consts,
                #     dropouts=self.params.dropouts,
                #     weight_decay_penalty=self.params.weight_decay_penalty,
                #     weight_decay_penalty_type=self.params.weight_decay_penalty_type,
                #     batch_size=self.params.batch_size,
                #     learning_rate=self.params.learning_rate,
                #     seed=123)

            else:
                # TODO: Need to check that MultitaskClassifier params are actually being used
                self.model = MultitaskClassifier(
                    self.params.num_model_tasks,
                    n_features,
                    layer_sizes=self.params.layer_sizes,
                    dropouts=self.params.dropouts,
                    weight_init_stddevs=self.params.weight_init_stddevs,
                    bias_init_consts=self.params.bias_init_consts,
                    learning_rate=self.params.learning_rate,
                    weight_decay_penalty=self.params.weight_decay_penalty,
                    weight_decay_penalty_type=self.params.weight_decay_penalty_type,
                    batch_size=self.params.batch_size,
                    verbosity='low',
                    model_dir=self.model_dir,
                    learning_rate_decay_time=1000,
                    beta1=.9,
                    beta2=.999,
                    mode=self.params.prediction_type,
                    tensorboard=False,
                    n_classes=self.params.class_number)

    # ****************************************************************************************
    def recreate_model(self):
        """
        Creates a new DeepChem Model object of the correct type for the requested featurizer and prediction type 
        and returns it.
        """
        if self.params.featurizer == 'graphconv':
            model = dc.models.GraphConvModel(
                self.params.num_model_tasks,
                batch_size=self.params.batch_size,
                learning_rate=self.params.learning_rate,
                learning_rate_decay_time=1000,
                optimizer_type=self.params.optimizer_type,
                beta1=0.9,
                beta2=0.999,
                model_dir=self.model_dir,
                mode=self.params.prediction_type,
                tensorboard=False,
                uncertainty=self.params.uncertainty,
                graph_conv_layers=self.params.layer_sizes[:-1],
                dense_layer_size=self.params.layer_sizes[-1],
                dropout=self.params.dropouts,
                penalty=self.params.weight_decay_penalty,
                penalty_type=self.params.weight_decay_penalty_type)

        else:
            n_features = self.get_num_features()
            if self.params.prediction_type == 'regression':
                model = MultitaskRegressor(
                    self.params.num_model_tasks,
                    n_features,
                    layer_sizes=self.params.layer_sizes,
                    dropouts=self.params.dropouts,
                    weight_init_stddevs=self.params.weight_init_stddevs,
                    bias_init_consts=self.params.bias_init_consts,
                    learning_rate=self.params.learning_rate,
                    weight_decay_penalty=self.params.weight_decay_penalty,
                    weight_decay_penalty_type=self.params.weight_decay_penalty_type,
                    batch_size=self.params.batch_size,
                    verbosity='low',
                    model_dir=self.model_dir,
                    learning_rate_decay_time=1000,
                    beta1=0.9,
                    beta2=0.999,
                    mode=self.params.prediction_type,
                    tensorboard=False,
                    uncertainty=self.params.uncertainty)
            else:
                model = MultitaskClassifier(
                    self.params.num_model_tasks,
                    n_features,
                    layer_sizes=self.params.layer_sizes,
                    dropouts=self.params.dropouts,
                    weight_init_stddevs=self.params.weight_init_stddevs,
                    bias_init_consts=self.params.bias_init_consts,
                    learning_rate=self.params.learning_rate,
                    weight_decay_penalty=self.params.weight_decay_penalty,
                    weight_decay_penalty_type=self.params.weight_decay_penalty_type,
                    batch_size=self.params.batch_size,
                    verbosity='low',
                    model_dir=self.model_dir,
                    learning_rate_decay_time=1000,
                    beta1=.9,
                    beta2=.999,
                    mode=self.params.prediction_type,
                    tensorboard=False,
                    n_classes=self.params.class_number)

        return model

    # ****************************************************************************************
    def _copy_model(self, dest_dir):
        """Copies the files needed to recreate a DeepChem NN model from the current model
        directory to a destination directory.

        Args:
            dest_dir (str): The destination directory for the model files
        """

        chkpt_file = os.path.join(self.model_dir, 'checkpoint')
        with open(chkpt_file, 'r') as chkpt_in:
            chkpt_dict = yaml.load(chkpt_in.read())
        chkpt_prefix = chkpt_dict['model_checkpoint_path']
        files = [chkpt_file]
        # files.append(os.path.join(self.model_dir, 'model.pickle'))
        files.append(os.path.join(self.model_dir, '%s.index' % chkpt_prefix))
        # files.append(os.path.join(self.model_dir, '%s.meta' % chkpt_prefix))
        files = files + glob.glob(os.path.join(self.model_dir, '%s.data-*' % chkpt_prefix))
        self._clean_up_excess_files(dest_dir)
        for file in files:
            shutil.copy2(file, dest_dir)
        self.log.info("Saved model files to '%s'" % dest_dir)

    # ****************************************************************************************
    def reload_model(self, reload_dir):
        """Loads a saved neural net model from the specified directory.

        Args:
            reload_dir (str): Directory where saved model is located.
            model_dataset (ModelDataset Object): contains the current full dataset

        Side effects:
            Resets the value of model, transformers, transformers_x and transformers_w
        """
        if self.params.featurizer == 'graphconv':
            self.model = dc.models.GraphConvModel(
                n_tasks=self.params.num_model_tasks,
                n_features=self.get_num_features(),
                batch_size=self.params.batch_size,
                model_dir=reload_dir,
                uncertainty=self.params.uncertainty,
                graph_conv_layers=self.params.layer_sizes[:-1],
                dense_layer_size=self.params.layer_sizes[-1],
                dropout=self.params.dropouts,
                learning_rate=self.params.learning_rate,
                mode=self.params.prediction_type)
        elif self.params.prediction_type == 'regression':
            self.model = MultitaskRegressor(
                self.params.num_model_tasks,
                n_features=self.get_num_features(),
                layer_sizes=self.params.layer_sizes,
                dropouts=self.params.dropouts,
                weight_init_stddevs=self.params.weight_init_stddevs,
                bias_init_consts=self.params.bias_init_consts,
                weight_decay_penalty=self.params.weight_decay_penalty,
                weight_decay_penalty_type=self.params.weight_decay_penalty_type,
                model_dir=reload_dir,
                learning_rate=self.params.learning_rate,
                uncertainty=self.params.uncertainty)
        else:
            self.model = MultitaskClassifier(
                self.params.num_model_tasks,
                n_features=self.get_num_features(),
                layer_sizes=self.params.layer_sizes,
                dropouts=self.params.dropouts,
                weight_init_stddevs=self.params.weight_init_stddevs,
                bias_init_consts=self.params.bias_init_consts,
                weight_decay_penalty=self.params.weight_decay_penalty,
                weight_decay_penalty_type=self.params.weight_decay_penalty_type,
                model_dir=reload_dir,
                learning_rate=self.params.learning_rate,
                n_classes=self.params.class_number)
        # Hack to run models trained in DeepChem 2.1 with DeepChem 2.2
        # self.model.default_outputs = self.model.outputs
        # Get latest checkpoint path transposed to current model dir
        ckpt = tf.train.get_checkpoint_state(reload_dir)
        if os.path.exists(f"{ckpt.model_checkpoint_path}.index"):
            checkpoint = ckpt.model_checkpoint_path
        else:
            checkpoint = os.path.join(reload_dir, os.path.basename(ckpt.model_checkpoint_path))
        self.model.restore(checkpoint=checkpoint)

        # Restore the transformers from the datastore or filesystem
        self.reload_transformers()

    # ****************************************************************************************
    def restore(self):
        self.model.restore()

    # ****************************************************************************************
    def get_model_specific_metadata(self):
        """Returns a dictionary of parameter settings for this ModelWrapper object that are specific
        to neural network models.

        Returns:
            model_spec_metdata (dict): A dictionary of the parameter sets for the DCNNModelWrapper object.
                Parameters are saved under the key 'nn_specific' as a subdictionary.
        """
        nn_metadata = dict(
                    best_epoch = self.best_epoch,
                    max_epochs = self.params.max_epochs,
                    batch_size = self.params.batch_size,
                    optimizer_type = self.params.optimizer_type,
                    layer_sizes = self.params.layer_sizes,
                    dropouts = self.params.dropouts,
                    weight_init_stddevs = self.params.weight_init_stddevs,
                    bias_init_consts = self.params.bias_init_consts,
                    learning_rate = self.params.learning_rate,
                    weight_decay_penalty=self.params.weight_decay_penalty,
                    weight_decay_penalty_type=self.params.weight_decay_penalty_type
        )
        model_spec_metadata = dict(nn_specific = nn_metadata)
        return model_spec_metadata
       
# ****************************************************************************************
>>>>>>> 6b9bf4c1
class HybridModelWrapper(NNModelWrapper):
    """A wrapper for hybrid models, contains methods to load in a dataset, split and featurize the data, fit a model to the train dataset,
    generate predictions for an input dataset, and generate performance metrics for these predictions.

    Attributes:
        Set in __init__
            params (argparse.Namespace): The argparse.Namespace parameter object that contains all parameter information
            featurziation (Featurization object): The featurization object created outside of model_wrapper

            log (log): The logger

            output_dir (str): The parent path of the model directory

            transformers (list): Initialized as an empty list, stores the transformers on the response cols

            transformers_x (list): Initialized as an empty list, stores the transformers on the features

            transformers_w (list): Initialized as an empty list, stores the transformers on the weights

            model_dir (str): The subdirectory under output_dir that contains the model. Created in setup_model_dirs.

            best_model_dir (str): The subdirectory under output_dir that contains the best model. Created in setup_model_dirs

            model: The PyTorch NN sequential model.
        Created in train:
            data (ModelDataset): contains the dataset, set in pipeline

            best_epoch (int): Initialized as None, keeps track of the epoch with the best validation score

            train_perf_data (np.array of PerfData): Initialized as an empty array, 
                contains the predictions and performance of the training dataset

            valid_perf_data (np.array of PerfData): Initialized as an empty array,
                contains the predictions and performance of the validation dataset

            train_epoch_perfs (np.array of dicts): Initialized as an empty array,
                contains a list of dictionaries of predicted values and metrics on the training dataset

            valid_epoch_perfs (np.array of dicts): Initialized as an empty array,
                contains a list of dictionaries of predicted values and metrics on the validation dataset

    """

    def __init__(self, params, featurizer, ds_client):
        """Initializes HybridModelWrapper object.

        Args:
            params (Namespace object): contains all parameter information.

            featurizer (Featurizer object): initialized outside of model_wrapper

        Side effects:
            params (argparse.Namespace): The argparse.Namespace parameter object that contains all parameter information

            featurziation (Featurization object): The featurization object created outside of model_wrapper

            log (log): The logger

            output_dir (str): The parent path of the model directory

            transforsamers (list): Initialized as an empty list, stores the transformers on the response cols

            transformers_x (list): Initialized as an empty list, stores the transformers on the features

            transformers_w (list): Initialized as an empty list, stores the transformers on the weights

            model: dc.models.TorchModel
        """
        super().__init__(params, featurizer, ds_client)
        if self.params.layer_sizes is None:
            if self.params.featurizer == 'ecfp':
                self.params.layer_sizes = [1000, 500]
            elif self.params.featurizer in ['descriptors', 'computed_descriptors']:
                self.params.layer_sizes = [200, 100]
            else:
                # Shouldn't happen
                self.log.warning("You need to define default layer sizes for featurizer %s" %
                                    self.params.featurizer)
                self.params.layer_sizes = [1000, 500]

        if self.params.dropouts is None:
            self.params.dropouts = [0.4] * len(self.params.layer_sizes)

        n_features = self.get_num_features()
        if socket.gethostname()[:3] == "sur":
            self.dev = torch.device("cpu")
        else:
            self.dev = torch.device("cuda") if torch.cuda.is_available() else torch.device("cpu")

        if self.params.prediction_type == 'regression':
            model_dict = OrderedDict([
                ("layer1", torch.nn.Linear(n_features, self.params.layer_sizes[0]).to(self.dev)),
                ("dp1", torch.nn.Dropout(p=self.params.dropouts[0]).to(self.dev)),
                ("relu1", torch.nn.ReLU().to(self.dev))
            ])
            
            if len(self.params.layer_sizes) > 1:
                for i in range(1, len(self.params.layer_sizes)):
                    model_dict[f"layer{i+1}"] = torch.nn.Linear(self.params.layer_sizes[i-1], self.params.layer_sizes[i]).to(self.dev)
                    model_dict[f"dp{i+1}"] = torch.nn.Dropout(p=self.params.dropouts[i]).to(self.dev)
                    model_dict[f"relu{i+1}"] = torch.nn.ReLU().to(self.dev)
            
            model_dict["last_layer"] = torch.nn.Linear(self.params.layer_sizes[-1], 1).to(self.dev)
            
            self.model_dict = model_dict
            self.model = torch.nn.Sequential(model_dict).to(self.dev)
        else:
            raise Exception("Hybrid model only support regression prediction.")

    def _predict_binding(self, activity, conc):
        """
        Predict measurements of fractional binding/inhibition of target receptors by a compound with the given activity,
        in -Log scale, at the specified concentration in nM. If the given activity is pKi, a ratio to convert Ki into IC50
        is needed. It can be the ratio of concentration and Kd of the radioligand in a competitive binding assay, or the concentration
        of the substrate and Michaelis constant (Km) of enzymatic inhibition assay.
        """
        
        if self.params.is_ki:
            if self.params.ki_convert_ratio is None:
                raise Exception("Ki converting ratio is missing. Cannot convert Ki into IC50")
            Ki = 10**(9-activity)
            IC50 = Ki * (1 + self.params.ki_convert_ratio)
        else:
            IC50 = 10**(9-activity)
        pred_frac = 1.0/(1.0 + IC50/conc)
        
        return pred_frac

    def _l2_loss(self, yp, yr):
        """
        Da's loss function, based on L2 terms for both pKi and percent binding values
        This function is not appropriate for model fitting, but can be used for R^2 calculation.
        """
        yreal = yr.to("cpu").numpy()
        pos_ki = np.where(np.isnan(yreal[:,1]))[0]
        pos_bind = np.where(~np.isnan(yreal[:,1]))[0]
        loss_ki = torch.sum((yp[pos_ki, 0] - yr[pos_ki, 0]) ** 2)
        if len(pos_bind[0]) == 0:
            return loss_ki, torch.tensor(0.0, dtype=torch.float32)
        # convert Ki to % binding
        y_stds = self.transformers[0].y_stds
        y_means = self.transformers[0].y_means
        if self.params.is_ki:
            bind_pred = self._predict_binding(y_means + y_stds * yp[pos_bind, 0], conc=yr[pos_bind, 1])
        else:
            bind_pred = self._predict_binding(y_means + y_stds * yp[pos_bind, 0], conc=yr[pos_bind, 1])
        # calculate the loss_bind
        loss_bind = torch.sum((bind_pred - yr[pos_bind, 0]) ** 2)
        return loss_ki, loss_bind

    def _poisson_hybrid_loss(self, yp, yr):
        """
        Hybrid loss function based on L2 losses for deviations of predicted and measured pKi values
        and Poisson losses for predicted vs measured binding values. The idea is to choose loss terms
        that when minimized maximize the likelihood.

        Note that we compute both pKi and binding loss terms for compounds that have both kinds of data, since they are
        independent measurements. Therefore, pos_ki and pos_bind index sets may overlap.
        """

        # Get indices of non-missing pKi values
        yreal = yr.to("cpu").numpy()
        pos_ki = np.where(np.isnan(yreal[:,1]))[0]
        # Get indices of non-missing binding values
        pos_bind = np.where(~np.isnan(yreal[:,1]))[0]

        # Compute L2 loss for pKi predictions
        loss_ki = torch.sum((yp[pos_ki, 0] - yr[pos_ki, 0]) ** 2)
        #convert the ki prediction back to Ki scale
        y_stds = self.transformers[0].y_stds
        y_means = self.transformers[0].y_means
        # Compute fraction bound to *radioligand* (not drug) from predicted pKi
        if self.params.is_ki:
            rl_bind_pred = 1 - self._predict_binding(y_means + y_stds * yp[pos_bind, 0], conc=yr[pos_bind, 1])
        else:
            rl_bind_pred = 1 - self._predict_binding(y_means + y_stds * yp[pos_bind, 0], conc=yr[pos_bind, 1])
        rl_bind_real = 1 - yr[pos_bind, 0]
        # Compute Poisson loss for radioligand binding
        loss_bind = torch.sum(rl_bind_pred - rl_bind_real * torch.log(rl_bind_pred))

        if np.isnan(loss_ki.item()):
            raise Exception("Ki loss is NaN")
        if np.isnan(loss_bind.item()):
            raise Exception("Binding loss is NaN")
        return loss_ki, loss_bind

    def _loss_batch(self, loss_func, xb, yb, opt=None):
        """
        Compute loss_func for the batch xb, yb. If opt is provided, perform a training
        step on the model weights.
        """

        loss_ki, loss_bind = self.loss_func(self.model(xb), yb)
        loss = loss_ki + loss_bind
        
        if opt is not None:
            loss.backward()
            opt.step()   
            opt.zero_grad()

        return loss_ki.item(), loss_bind.item(), len(xb)

    class SubsetData(object):
        """
        Container for DataLoader object and attributes of a dataset subset
        """
        def __init__(self, ds, dl, n_ki, n_bind):
            self.ds = ds
            self.dl = dl
            self.n_ki = n_ki
            self.n_bind = n_bind
    
    def _tensorize(self, x):
            return torch.tensor(x, dtype=torch.float32)

    def _load_hybrid_data(self, data):
        """
        Convert the DeepChem dataset into the SubsetData for hybrid model.
        """
        self.train_valid_dsets = []
        test_dset = data.test_dset
        num_folds = len(data.train_valid_dsets)

        for k in range(num_folds):
            train_dset, valid_dset = data.train_valid_dsets[k]
            # datasets were normalized in previous steps
            x_train, y_train, x_valid, y_valid = map(
                self._tensorize, (train_dset.X, train_dset.y, valid_dset.X, valid_dset.y)
            )
            # train
            train_ki_pos = np.where(np.isnan(y_train[:,1].numpy()))[0]
            train_bind_pos = np.where(~np.isnan(y_train[:,1].numpy()))[0]
            
            # valid
            valid_ki_pos = np.where(np.isnan(y_valid[:,1].numpy()))[0]
            valid_bind_pos = np.where(~np.isnan(y_valid[:,1].numpy()))[0]
            
            train_ds = TensorDataset(x_train, y_train)
            train_dl = DataLoader(train_ds, batch_size=self.params.batch_size, shuffle=True, pin_memory=True)
            train_data = self.SubsetData(train_ds, 
                                        train_dl, 
                                        len(train_ki_pos), 
                                        len(train_bind_pos))

            valid_ds = TensorDataset(x_valid, y_valid)
            valid_dl = DataLoader(valid_ds, batch_size=self.params.batch_size * 2, pin_memory=True)
            valid_data = self.SubsetData(valid_ds, 
                                        valid_dl, 
                                        len(valid_ki_pos), 
                                        len(valid_bind_pos))

            self.train_valid_dsets.append((train_data, valid_data))

        x_test, y_test = map(
            self._tensorize, (test_dset.X, test_dset.y)
        )
        test_ki_pos = np.where(np.isnan(y_test[:,1].numpy()))[0]
        test_bind_pos = np.where(~np.isnan(y_test[:,1].numpy()))[0]

        test_ds = TensorDataset(x_test, y_test)
        test_dl = DataLoader(test_ds, batch_size=self.params.batch_size * 2, pin_memory=True)
        test_data = self.SubsetData(test_ds, 
                                    test_dl, 
                                    len(test_ki_pos), 
                                    len(test_bind_pos))

        self.test_data = test_data
    
    def save_model(self, checkpoint_file, model, opt, epoch, model_dict):
        """
        Save a model to a checkpoint file.
        Include epoch, model_dict in checkpoint dict.
        """
        checkpoint = dict(
            epoch=epoch,
            model_state_dict=model.state_dict(),
            opt_state_dict=opt.state_dict(),
            model_dict=model_dict
            )
        
        torch.save(checkpoint, checkpoint_file)

    def train(self, pipeline):
        if self.params.loss_func.lower() == "poisson":
            self.loss_func = self._poisson_hybrid_loss
        else:
            self.loss_func = self._l2_loss

        # load hybrid data
        self._load_hybrid_data(pipeline.data)

        checkpoint_file = os.path.join(self.model_dir, 
            f"{self.params.dataset_name}_model_{self.params.model_uuid}.pt")

        opt = torch.optim.Adam(self.model.parameters(), lr=self.params.learning_rate)

        em = perf.EpochManager(self,
                                prediction_type="hybrid",
                                model_dataset=pipeline.data,
                                transformers=self.transformers,
                                is_ki=self.params.is_ki,
                                ki_convert_ratio=self.params.ki_convert_ratio)

        em.set_make_pred(lambda x: self.generate_predictions(x)[0])
        # initialize ei here so we can use it in the closure
        ei = 0
        em.on_new_best_valid(lambda : self.save_model(checkpoint_file, self.model, 
            opt, ei, self.model_dict))

        train_dset, valid_dset = pipeline.data.train_valid_dsets[0]
        if len(pipeline.data.train_valid_dsets) > 1:
            raise Exception("Currently the hybrid model  doesn't support K-fold cross validation splitting.")
        test_dset = pipeline.data.test_dset
        train_data, valid_data = self.train_valid_dsets[0]
        for ei in LCTimerIterator(self.params, pipeline, self.log):
            # Train the model for one epoch. We turn off automatic checkpointing, so the last checkpoint
            # saved will be the one we created intentionally when we reached a new best validation score.
            train_loss_ep = 0
            self.model.train()
            for i, (xb, yb) in enumerate(train_data.dl):
                xb = xb.to(self.dev)
                yb = yb.to(self.dev)
                train_loss_ki, train_loss_bind, train_count = self._loss_batch(self.loss_func, xb, yb, opt)
                train_loss_ep += (train_loss_ki + train_loss_bind)
            train_loss_ep /= (train_data.n_ki + train_data.n_bind)

            # validation set
            with torch.no_grad():
                valid_loss_ep = 0
                for xb, yb in valid_data.dl:
                    xb = xb.to(self.dev)
                    yb = yb.to(self.dev)
                    valid_loss_ki, valid_loss_bind, valid_count = self._loss_batch(self.loss_func, xb, yb)
                    valid_loss_ep += (valid_loss_ki + valid_loss_bind)
                valid_loss_ep /= (valid_data.n_ki + valid_data.n_bind)

            train_perf, valid_perf, test_perf = em.update_epoch(ei,
                                train_dset=train_dset, valid_dset=valid_dset, test_dset=test_dset)

            self.log.info("Epoch %d: training %s = %.3f, training loss = %.3f, validation %s = %.3f, validation loss = %.3f, test %s = %.3f" % (
                          ei, pipeline.metric_type, train_perf, train_loss_ep, pipeline.metric_type, valid_perf, valid_loss_ep,
                          pipeline.metric_type, test_perf))

            # Compute performance metrics for each subset, and check if we've reached a new best validation set score
            self.num_epochs_trained = ei + 1
            if em.should_stop():
                break
 
        # Revert to last checkpoint
        checkpoint = torch.load(checkpoint_file)
        self.model.load_state_dict(checkpoint['model_state_dict'])
        opt.load_state_dict(checkpoint['opt_state_dict'])

        # copy the best model checkpoint file
        self._clean_up_excess_files(self.best_model_dir)
        shutil.copy2(checkpoint_file, self.best_model_dir)
        self.log.info(f"Best model from epoch {self.best_epoch} saved to {self.model_dir}")

    # ****************************************************************************************
    def reload_model(self, reload_dir):
        """Loads a saved neural net model from the specified directory.

        Args:
            reload_dir (str): Directory where saved model is located.
            model_dataset (ModelDataset Object): contains the current full dataset

        Side effects:
            Resets the value of model, transformers, and transformers_x
        """
        
        checkpoint_file = os.path.join(reload_dir, f"{self.params.dataset_name}_model_{self.params.model_uuid}.pt")
        if os.path.isfile(checkpoint_file):
            checkpoint = torch.load(checkpoint_file)
            self.best_epoch = checkpoint["epoch"]
            self.model = torch.nn.Sequential(checkpoint["model_dict"]).to(self.dev)
            self.model.load_state_dict(checkpoint['model_state_dict'])
            self.model.eval()
        else:
            raise Exception(f"Checkpoint file doesn't exist in the reload_dir {reload_dir}")
        
        # Restore the transformers from the datastore or filesystem
        self.reload_transformers()

    # ****************************************************************************************
    def generate_predictions(self, dataset):
        """Generates predictions for specified dataset with current model, as well as standard deviations
        if params.uncertainty=True

        Args:
            dataset: the deepchem DiskDataset to generate predictions for

        Returns:
            (pred, std): tuple of predictions for compounds and standard deviation estimates, if requested.
            Each element of tuple is a numpy array of shape (ncmpds, ntasks, nclasses), where nclasses = 1 for regression
            models.
        """
        pred, std = None, None
        self.log.info("Predicting values for current model")

        x_data, y_data = map(
            self._tensorize, (dataset.X, dataset.y)
        )
        has_conc = len(y_data.shape) > 1 and y_data.shape[1] > 1 and np.nan_to_num(y_data[:,1]).max() > 0
        data_ki_pos = np.where(np.isnan(y_data[:,1].numpy()))[0] if has_conc else np.where(y_data[:,0].numpy())[0]
        data_bind_pos = np.where(~np.isnan(y_data[:,1].numpy()))[0] if has_conc else np.array([])

        data_ds = TensorDataset(x_data, y_data)
        data_dl = DataLoader(data_ds, batch_size=self.params.batch_size * 2, pin_memory=True)
        data_data = self.SubsetData(data_ds, 
                                    data_dl, 
                                    len(data_ki_pos), 
                                    len(data_bind_pos))
        pred = []
        real = []
        for xb, yb in data_dl:
            xb = xb.to(self.dev)
            yb = yb.to(self.dev)
            yp = self.model(xb)
            for i in range(len(yb)):
                real.append(yb.to("cpu").numpy()[i])
                pred.append(yp.detach().to("cpu").numpy()[i])
        real = np.array(real)
        pred = np.array(pred)

        if self.params.transformers and self.transformers is not None:
            if has_conc:
                pred = np.concatenate((pred, real[:, [1]]), axis=1)
                pred = self.transformers[0].untransform(pred, isreal=False)
                pred_bind_pos = np.where(~np.isnan(pred[:, 1]))[0]
                pred[pred_bind_pos, 0] = self._predict_binding(pred[pred_bind_pos, 0], pred[pred_bind_pos, 1])
            else:
                pred = self.transformers[0].untransform(pred, isreal=False)
        else:
            if has_conc:
                pred = np.concatenate((pred, real[:, [1]]), axis=1)
        return pred, std

    # ****************************************************************************************
    def get_model_specific_metadata(self):
        """Returns a dictionary of parameter settings for this ModelWrapper object that are specific
        to hybrid models.

        Returns:
            model_spec_metdata (dict): A dictionary of the parameter sets for the HybridModelWrapper object.
                Parameters are saved under the key 'hybrid_specific' as a subdictionary.
        """
        nn_metadata = dict(
                    best_epoch = self.best_epoch,
                    max_epochs = self.params.max_epochs,
                    batch_size = self.params.batch_size,
                    layer_sizes = self.params.layer_sizes,
                    dropouts = self.params.dropouts,
                    learning_rate = self.params.learning_rate,
        )
        model_spec_metadata = dict(hybrid_specific = nn_metadata)
        return model_spec_metadata

    # ****************************************************************************************
    def _create_output_transformers(self, model_dataset):
        """
        Initialize transformers for responses and persist them for later.

        Args:
            model_dataset: The ModelDataset object that handles the current dataset

        Side effects
            Overwrites the attributes:
                transformers: A list of deepchem transformation objects on response_col, only if conditions are met
        """
        # TODO: Just a warning, we may have response transformers for classification datasets in the future
        if self.params.prediction_type=='regression' and self.params.transformers==True:
            self.transformers = [trans.NormalizationTransformerHybrid(transform_y=True, dataset=model_dataset.dataset)]

# ****************************************************************************************
class ForestModelWrapper(ModelWrapper):
    """Wrapper class for DCRFModelWrapper and DCxgboostModelWrapper

    contains code that is similar between the two tree based classes
    """
    def __init__(self, params, featurizer, ds_client):
        """Initializes DCRFModelWrapper object.

        Args:
            params (Namespace object): contains all parameter information.

            featurizer (Featurization): Object managing the featurization of compounds
            ds_client: datastore client.
        """
        super().__init__(params, featurizer, ds_client)
        self.best_model_dir = os.path.join(self.output_dir, 'best_model')
        self.model_dir = self.best_model_dir
        os.makedirs(self.best_model_dir, exist_ok=True)

        self.model = self.make_dc_model(self.best_model_dir)

    # ****************************************************************************************
    def train(self, pipeline):
        """Trains a forest model and saves the trained model.

        Args:
            pipeline (ModelPipeline): The ModelPipeline instance for this model run.

        Returns:
            None

        Side effects:
            data (ModelDataset): contains the dataset, set in pipeline

            best_epoch (int): Set to 0, not applicable to deepchem random forest models

            train_perf_data (PerfData): Contains the predictions and performance of the training dataset

            valid_perf_data (PerfData): Contains the predictions and performance of the validation dataset

            train_perfs (dict): A dictionary of predicted values and metrics on the training dataset

            valid_perfs (dict): A dictionary of predicted values and metrics on the training dataset
        """

        self.data = pipeline.data
        self.best_epoch = None
        self.train_perf_data = perf.create_perf_data(self.params.prediction_type, pipeline.data, self.transformers,'train')
        self.valid_perf_data = perf.create_perf_data(self.params.prediction_type, pipeline.data, self.transformers, 'valid')
        self.test_perf_data = perf.create_perf_data(self.params.prediction_type, pipeline.data, self.transformers, 'test')

        test_dset = pipeline.data.test_dset

        num_folds = len(pipeline.data.train_valid_dsets)
        for k in range(num_folds):
            train_dset, valid_dset = pipeline.data.train_valid_dsets[k]
            self.model.fit(train_dset)

            train_pred = self.model.predict(train_dset, [])
            train_perf = self.train_perf_data.accumulate_preds(train_pred, train_dset.ids)

            valid_pred = self.model.predict(valid_dset, [])
            valid_perf = self.valid_perf_data.accumulate_preds(valid_pred, valid_dset.ids)

            test_pred = self.model.predict(test_dset, [])
            test_perf = self.test_perf_data.accumulate_preds(test_pred, test_dset.ids)
            self.log.info("Fold %d: training %s = %.3f, validation %s = %.3f, test %s = %.3f" % (
                          k, pipeline.metric_type, train_perf, pipeline.metric_type, valid_perf,
                             pipeline.metric_type, test_perf))


        # Compute mean and SD of performance metrics across validation sets for all folds
        self.train_perf, self.train_perf_std = self.train_perf_data.compute_perf_metrics()
        self.valid_perf, self.valid_perf_std = self.valid_perf_data.compute_perf_metrics()
        self.test_perf, self.test_perf_std = self.test_perf_data.compute_perf_metrics()

        # Compute score to be used for ranking model hyperparameter sets
        self.model_choice_score = self.valid_perf_data.model_choice_score(self.params.model_choice_score_type)

        if num_folds > 1:
            # For k-fold CV, retrain on the combined training and validation sets
            fit_dataset = self.data.combined_training_data()
            self.model.fit(fit_dataset)
        self.model_save()
        # The best model is just the single RF training run.
        self.best_epoch = 0

    # ****************************************************************************************
    def make_dc_model(self, model_dir):
        """Build a DeepChem model.

        Builds a model, wraps it in DeepChem's wrapper and returns it

        Args:
            model_dir (str): Directory where saved model is located.

        returns:
            A DeepChem model
        """
        raise NotImplementedError

    # ****************************************************************************************
    def reload_model(self, reload_dir):
        """Loads a saved random forest model from the specified directory. Also loads any transformers that
        were saved with it.

        Args:
            reload_dir (str): Directory where saved model is located.

            model_dataset (ModelDataset Object): contains the current full dataset

        Side effects:
            Resets the value of model, transformers, transformers_x and transformers_w

        """
        # Restore the transformers from the datastore or filesystem
        self.reload_transformers()
        self.model = self.make_dc_model(reload_dir)
        self.model.reload()

    # ****************************************************************************************
    def get_pred_results(self, subset, epoch_label=None):
        """Returns predicted values and metrics from a training, validation or test subset
        of the current dataset, or the full dataset.

        Args:
            subset: 'train', 'valid', 'test' or 'full' accordingly.

            epoch_label: ignored; this function always returns the results for the current model.

        Returns:
            A dictionary of parameter, value pairs, in the format expected by the
            prediction_results element of the ModelMetrics data.

        Raises:
            ValueError: if subset not in ['train','valid','test','full']
            
        """
        if subset == 'train':
            return self.get_train_valid_pred_results(self.train_perf_data)
        elif subset == 'valid':
            return self.get_train_valid_pred_results(self.valid_perf_data)
        elif subset == 'test':
            return self.get_train_valid_pred_results(self.test_perf_data)
        elif subset == 'full':
            return self.get_full_dataset_pred_results(self.data)
        else:
            raise ValueError("Unknown dataset subset '%s'" % subset)

    # ****************************************************************************************
    def get_perf_data(self, subset, epoch_label=None):
        """Returns predicted values and metrics from a training, validation or test subset
        of the current dataset, or the full dataset.

        Args:
            subset (str): may be 'train', 'valid', 'test' or 'full'

            epoch_label (not used in random forest, but kept as part of the method structure)

        Results:
            PerfData object: Subclass of perfdata object associated with the appropriate subset's split strategy and prediction type.

        Raises:
            ValueError: if subset not in ['train','valid','test','full']
        """

        if subset == 'train':
            return self.train_perf_data
        elif subset == 'valid':
            return self.valid_perf_data
        elif subset == 'test':
            #return self.get_test_perf_data(self.best_model_dir, self.data)
            return self.test_perf_data
        elif subset == 'full':
            return self.get_full_dataset_perf_data(self.data)
        else:
            raise ValueError("Unknown dataset subset '%s'" % subset)

    # ****************************************************************************************
    def _clean_up_excess_files(self, dest_dir):
        """
        Function to clean up extra model files left behind in the training process.
        Does not apply to Forest models.
        """
        return

# ****************************************************************************************
class DCRFModelWrapper(ForestModelWrapper):
    """Contains methods to load in a dataset, split and featurize the data, fit a model to the train dataset,
    generate predictions for an input dataset, and generate performance metrics for these predictions.


    Attributes:
        Set in __init__
            params (argparse.Namespace): The argparse.Namespace parameter object that contains all parameter information
            featurization (Featurization object): The featurization object created outside of model_wrapper
            log (log): The logger
            output_dir (str): The parent path of the model directory
            transformers (list): Initialized as an empty list, stores the transformers on the response col
            transformers_x (list): Initialized as an empty list, stores the transformers on the featurizers
            model_dir (str): The subdirectory under output_dir that contains the model. Created in setup_model_dirs.
            best_model_dir (str): The subdirectory under output_dir that contains the best model. Created in setup_model_dirs
            model: The dc.models.sklearn_models.SklearnModel as specified by the params attribute

        Created in train:
            data (ModelDataset): contains the dataset, set in pipeline
            best_epoch (int): Set to 0, not applicable to deepchem random forest models
            train_perf_data (PerfData): Contains the predictions and performance of the training dataset
            valid_perf_data (PerfData): Contains the predictions and performance of the validation dataset
            train_perfs (dict): A dictionary of predicted values and metrics on the training dataset
            valid_perfs (dict): A dictionary of predicted values and metrics on the training dataset

    """

    def __init__(self, params, featurizer, ds_client):
        """Initializes DCRFModelWrapper object.

        Args:
            params (Namespace object): contains all parameter information.

            featurizer (Featurization): Object managing the featurization of compounds
            ds_client: datastore client.
        """
        super().__init__(params, featurizer, ds_client)

    # ****************************************************************************************
    def make_dc_model(self, model_dir):
        """Build a DeepChem model.

        Builds a model, wraps it in DeepChem's wrapper and returns it

        Args:
            model_dir (str): Directory where saved model is located.

        returns:
            A DeepChem model
        """
        if self.params.prediction_type == 'regression':
            rf_model = RandomForestRegressor(n_estimators=self.params.rf_estimators,
                                             max_features=self.params.rf_max_features,
                                             max_depth=self.params.rf_max_depth,
                                             n_jobs=-1)
        else:
            rf_model = RandomForestClassifier(n_estimators=self.params.rf_estimators,
                                              max_features=self.params.rf_max_features,
                                              max_depth=self.params.rf_max_depth,
                                              n_jobs=-1)

        return dc.models.sklearn_models.SklearnModel(rf_model, model_dir=model_dir)

    # ****************************************************************************************
    def train(self, pipeline):
        """Trains a random forest model and saves the trained model.

        Args:
            pipeline (ModelPipeline): The ModelPipeline instance for this model run.

        Returns:
            None

        Side effects:
            data (ModelDataset): contains the dataset, set in pipeline

            best_epoch (int): Set to 0, not applicable to deepchem random forest models

            train_perf_data (PerfData): Contains the predictions and performance of the training dataset

            valid_perf_data (PerfData): Contains the predictions and performance of the validation dataset

            train_perfs (dict): A dictionary of predicted values and metrics on the training dataset

            valid_perfs (dict): A dictionary of predicted values and metrics on the training dataset
        """
        self.log.info("Fitting random forest model")
        super().train(pipeline)

    # ****************************************************************************************
    def generate_predictions(self, dataset):
        """Generates predictions for specified dataset, as well as uncertainty values if params.uncertainty=True

        Args:
            dataset: the deepchem DiskDataset to generate predictions for

        Returns:
            (pred, std): numpy arrays containing predictions for compounds and the standard error estimates.

        """
        pred, std = None, None
        self.log.info("Evaluating current model")

        pred = self.model.predict(dataset, self.transformers)
        ncmpds = pred.shape[0]
        pred = pred.reshape((ncmpds,1,-1))

        if self.params.uncertainty:
            if self.params.prediction_type == 'regression':
                rf_model = joblib.load(os.path.join(self.best_model_dir, 'model.joblib'))
                ## s.d. from forest
                if self.params.transformers and self.transformers is not None:
                    RF_per_tree_pred = [dc.trans.undo_transforms(
                        tree.predict(dataset.X), self.transformers) for tree in rf_model.estimators_]
                else:
                    RF_per_tree_pred = [tree.predict(dataset.X) for tree in rf_model.estimators_]

                # Don't need to "untransform" standard deviations here, since they're calculated from
                # the untransformed per-tree predictions.
                std = np.array([np.std(col) for col in zip(*RF_per_tree_pred)]).reshape((ncmpds,1,-1))
            else:
                # We can estimate uncertainty for binary classifiers, but not multiclass (yet)
                nclasses = pred.shape[2]
                if nclasses == 2:
                    ntrees = self.params.rf_estimators
                    # Use normal approximation to binomial sampling error. Later we can do Jeffrey's interval if we
                    # want to get fancy.
                    std = np.sqrt(pred * (1-pred) / ntrees)
                else:
                    self.log.warning("Warning: Random forest only supports uncertainties for binary classifiers.")

        return pred, std

    # ****************************************************************************************
    def get_model_specific_metadata(self):
        """Returns a dictionary of parameter settings for this ModelWrapper object that are specific
        to random forest models.

        Returns:
            model_spec_metadata (dict): Returns random forest specific metadata as a subdict under the key 'rf_specific'

        """
        rf_metadata = {
            'rf_estimators': self.params.rf_estimators,
            'rf_max_features': self.params.rf_max_features,
            'rf_max_depth': self.params.rf_max_depth
        }
        model_spec_metadata = dict(rf_specific = rf_metadata)
        return model_spec_metadata
    
# ****************************************************************************************
class DCxgboostModelWrapper(ForestModelWrapper):
    """Contains methods to load in a dataset, split and featurize the data, fit a model to the train dataset,
    generate predictions for an input dataset, and generate performance metrics for these predictions.


    Attributes:
        Set in __init__
            params (argparse.Namespace): The argparse.Namespace parameter object that contains all parameter information
            featurization (Featurization object): The featurization object created outside of model_wrapper
            log (log): The logger
            output_dir (str): The parent path of the model directory
            transformers (list): Initialized as an empty list, stores the transformers on the response cols
            transformers_x (list): Initialized as an empty list, stores the transformers on the features
            transformers_w (list): Initialized as an empty list, stores the transformers on the weights
            model_dir (str): The subdirectory under output_dir that contains the model. Created in setup_model_dirs.
            best_model_dir (str): The subdirectory under output_dir that contains the best model. Created in setup_model_dirs
            model: The dc.models.sklearn_models.SklearnModel as specified by the params attribute

        Created in train:
            data (ModelDataset): contains the dataset, set in pipeline
            best_epoch (int): Set to 0, not applicable
            train_perf_data (PerfObjects): Contains the predictions and performance of the training dataset
            valid_perf_data (PerfObjects): Contains the predictions and performance of the validation dataset
            train_perfs (dict): A dictionary of predicted values and metrics on the training dataset
            valid_perfs (dict): A dictionary of predicted values and metrics on the validation dataset

    """

    def __init__(self, params, featurizer, ds_client):
        """Initializes RunModel object.

        Args:
            params (Namespace object): contains all parameter information.

            featurizer (Featurization): Object managing the featurization of compounds
            ds_client: datastore client.
        """
        super().__init__(params, featurizer, ds_client)

    # ****************************************************************************************
    def make_dc_model(self, model_dir):
        """Build a DeepChem model.

        Builds a model, wraps it in DeepChem's wrapper and returns it

        Args:
            model_dir (str): Directory where saved model is located.

        returns:
            A DeepChem model
        """
        if self.params.prediction_type == 'regression':
            xgb_model = xgb.XGBRegressor(max_depth=self.params.xgb_max_depth,
                                         learning_rate=self.params.xgb_learning_rate,
                                         n_estimators=self.params.xgb_n_estimators,
                                         silent=True,
                                         objective='reg:squarederror',
                                         booster='gbtree',
                                         gamma=self.params.xgb_gamma,
                                         min_child_weight=self.params.xgb_min_child_weight,
                                         max_delta_step=0,
                                         subsample=self.params.xgb_subsample,
                                         colsample_bytree=self.params.xgb_colsample_bytree,
                                         colsample_bylevel=1,
                                         reg_alpha=0,
                                         reg_lambda=1,
                                         scale_pos_weight=1,
                                         base_score=0.5,
                                         random_state=0,
                                         missing=np.nan,
                                         importance_type='gain',
                                         n_jobs=-1,
                                         gpu_id = -1,
                                         n_gpus = 0,
                                         max_bin = 16,
                                         )
        else:
            xgb_model = xgb.XGBClassifier(max_depth=self.params.xgb_max_depth,
                                         learning_rate=self.params.xgb_learning_rate,
                                         n_estimators=self.params.xgb_n_estimators,
                                          silent=True,
                                          objective='binary:logistic',
                                          booster='gbtree',
                                          gamma=self.params.xgb_gamma,
                                          min_child_weight=self.params.xgb_min_child_weight,
                                          max_delta_step=0,
                                          subsample=self.params.xgb_subsample,
                                          colsample_bytree=self.params.xgb_colsample_bytree,
                                          colsample_bylevel=1,
                                          reg_alpha=0,
                                          reg_lambda=1,
                                          scale_pos_weight=1,
                                          base_score=0.5,
                                          random_state=0,
                                          importance_type='gain',
                                          missing=np.nan,
                                          gpu_id = -1,
                                          n_jobs=-1,                                          
                                          n_gpus = 0,
                                          max_bin = 16,
                                         )

        return dc.models.sklearn_models.SklearnModel(xgb_model, model_dir=model_dir)

    # ****************************************************************************************
    def train(self, pipeline):
        """Trains a xgboost model and saves the trained model.

        Args:
            pipeline (ModelPipeline): The ModelPipeline instance for this model run.

        Returns:
            None

        Side effects:
            data (ModelDataset): contains the dataset, set in pipeline

            best_epoch (int): Set to 0, not applicable to deepchem xgboost models

            train_perf_data (PerfData): Contains the predictions and performance of the training dataset

            valid_perf_data (PerfData): Contains the predictions and performance of the validation dataset

            train_perfs (dict): A dictionary of predicted values and metrics on the training dataset

            valid_perfs (dict): A dictionary of predicted values and metrics on the training dataset
        """
        self.log.info("Fitting xgboost model")

        self.data = pipeline.data
        self.best_epoch = None
        self.train_perf_data = perf.create_perf_data(self.params.prediction_type, pipeline.data, self.transformers,'train')
        self.valid_perf_data = perf.create_perf_data(self.params.prediction_type, pipeline.data, self.transformers, 'valid')
        self.test_perf_data = perf.create_perf_data(self.params.prediction_type, pipeline.data, self.transformers, 'test')

        test_dset = pipeline.data.test_dset

        num_folds = len(pipeline.data.train_valid_dsets)
        for k in range(num_folds):
            train_dset, valid_dset = pipeline.data.train_valid_dsets[k]
            self.model.fit(train_dset)

            train_pred = self.model.predict(train_dset, [])
            train_perf = self.train_perf_data.accumulate_preds(train_pred, train_dset.ids)

            valid_pred = self.model.predict(valid_dset, [])
            valid_perf = self.valid_perf_data.accumulate_preds(valid_pred, valid_dset.ids)

            test_pred = self.model.predict(test_dset, [])
            test_perf = self.test_perf_data.accumulate_preds(test_pred, test_dset.ids)
            self.log.info("Fold %d: training %s = %.3f, validation %s = %.3f, test %s = %.3f" % (
                          k, pipeline.metric_type, train_perf, pipeline.metric_type, valid_perf,
                             pipeline.metric_type, test_perf))

        # Compute mean and SD of performance metrics across validation sets for all folds
        self.train_perf, self.train_perf_std = self.train_perf_data.compute_perf_metrics()
        self.valid_perf, self.valid_perf_std = self.valid_perf_data.compute_perf_metrics()
        self.test_perf, self.test_perf_std = self.test_perf_data.compute_perf_metrics()

        # Compute score to be used for ranking model hyperparameter sets
        self.model_choice_score = self.valid_perf_data.model_choice_score(self.params.model_choice_score_type)

        if num_folds > 1:
            # For k-fold CV, retrain on the combined training and validation sets
            fit_dataset = self.data.combined_training_data()
            self.model.fit(fit_dataset)
        self.model_save()
        # The best model is just the single xgb training run.
        self.best_epoch = 0

    # ****************************************************************************************
    def reload_model(self, reload_dir):

        """Loads a saved xgboost model from the specified directory. Also loads any transformers that
        were saved with it.

        Args:
            reload_dir (str): Directory where saved model is located.

            model_dataset (ModelDataset Object): contains the current full dataset

        Side effects:
            Resets the value of model, transformers, transformers_x and transformers_w

        """

        if self.params.prediction_type == 'regression':
            xgb_model = xgb.XGBRegressor(max_depth=self.params.xgb_max_depth,
                                         learning_rate=self.params.xgb_learning_rate,
                                         n_estimators=self.params.xgb_n_estimators,
                                         silent=True,
                                         objective='reg:squarederror',
                                         booster='gbtree',
                                         gamma=self.params.xgb_gamma,
                                         min_child_weight=self.params.xgb_min_child_weight,
                                         max_delta_step=0,
                                         subsample=self.params.xgb_subsample,
                                         colsample_bytree=self.params.xgb_colsample_bytree,
                                         colsample_bylevel=1,
                                         reg_alpha=0,
                                         reg_lambda=1,
                                         scale_pos_weight=1,
                                         base_score=0.5,
                                         random_state=0,
                                         missing=np.nan,
                                         importance_type='gain',
                                         n_jobs=-1,
                                         gpu_id = -1,
                                         n_gpus = 0,
                                         max_bin = 16,
                                         )
        else:
            xgb_model = xgb.XGBClassifier(max_depth=self.params.xgb_max_depth,
                                         learning_rate=self.params.xgb_learning_rate,
                                         n_estimators=self.params.xgb_n_estimators,
                                         silent=True,
                                         objective='binary:logistic',
                                         booster='gbtree',
                                         gamma=self.params.xgb_gamma,
                                         min_child_weight=self.params.xgb_min_child_weight,
                                         max_delta_step=0,
                                         subsample=self.params.xgb_subsample,
                                         colsample_bytree=self.params.xgb_colsample_bytree,
                                         colsample_bylevel=1,
                                         reg_alpha=0,
                                         reg_lambda=1,
                                         scale_pos_weight=1,
                                         base_score=0.5,
                                         random_state=0,
                                         importance_type='gain',
                                         missing=np.nan,
                                         gpu_id = -1,
                                         n_jobs=-1,                                          
                                         n_gpus = 0,
                                         max_bin = 16,
                                         )

        # Restore the transformers from the datastore or filesystem
        self.reload_transformers()

        self.model = dc.models.GBDTModel(xgb_model, model_dir=self.best_model_dir)
        self.model.reload()

    # ****************************************************************************************
    def get_pred_results(self, subset, epoch_label=None):
        """Returns predicted values and metrics from a training, validation or test subset
        of the current dataset, or the full dataset.

        Args:
            subset: 'train', 'valid', 'test' or 'full' accordingly.

            epoch_label: ignored; this function always returns the results for the current model.

        Returns:
            A dictionary of parameter, value pairs, in the format expected by the
            prediction_results element of the ModelMetrics data.

        Raises:
            ValueError: if subset not in ['train','valid','test','full']

        """
        if subset == 'train':
            return self.get_train_valid_pred_results(self.train_perf_data)
        elif subset == 'valid':
            return self.get_train_valid_pred_results(self.valid_perf_data)
        elif subset == 'test':
            return self.get_train_valid_pred_results(self.test_perf_data)
        elif subset == 'full':
            return self.get_full_dataset_pred_results(self.data)
        else:
            raise ValueError("Unknown dataset subset '%s'" % subset)

    # ****************************************************************************************
    def get_perf_data(self, subset, epoch_label=None):
        """Returns predicted values and metrics from a training, validation or test subset
        of the current dataset, or the full dataset.

        Args:
            subset (str): may be 'train', 'valid', 'test' or 'full'

            epoch_label (not used in random forest, but kept as part of the method structure)

        Results:
            PerfData object: Subclass of perfdata object associated with the appropriate subset's split strategy and prediction type.

        Raises:
            ValueError: if subset not in ['train','valid','test','full']
        """

        if subset == 'train':
            return self.train_perf_data
        elif subset == 'valid':
            return self.valid_perf_data
        elif subset == 'test':
            #return self.get_test_perf_data(self.best_model_dir, self.data)
            return self.test_perf_data
        elif subset == 'full':
            return self.get_full_dataset_perf_data(self.data)
        else:
            raise ValueError("Unknown dataset subset '%s'" % subset)

    # ****************************************************************************************
    def generate_predictions(self, dataset):
        """Generates predictions for specified dataset, as well as uncertainty values if params.uncertainty=True

        Args:
            dataset: the deepchem DiskDataset to generate predictions for

        Returns:
            (pred, std): numpy arrays containing predictions for compounds and the standard error estimates.

        """
        pred, std = None, None
        self.log.warning("Evaluating current model")

        pred = self.model.predict(dataset, self.transformers)
        ncmpds = pred.shape[0]
        pred = pred.reshape((ncmpds, 1, -1))
        self.log.warning("uncertainty not supported by xgboost models")

        return pred, std

    # ****************************************************************************************
    def get_model_specific_metadata(self):
        """Returns a dictionary of parameter settings for this ModelWrapper object that are specific
        to xgboost models.

        Returns:
            model_spec_metadata (dict): Returns xgboost specific metadata as a subdict under the key 'xgb_specific'

        """
        xgb_metadata = {"xgb_max_depth" : self.params.xgb_max_depth,
                       "xgb_learning_rate" : self.params.xgb_learning_rate,
                       "xgb_n_estimators" : self.params.xgb_n_estimators,
                       "xgb_gamma" : self.params.xgb_gamma,
                       "xgb_min_child_weight" : self.params.xgb_min_child_weight,
                       "xgb_subsample" : self.params.xgb_subsample,
                       "xgb_colsample_bytree"  :self.params.xgb_colsample_bytree
                        }
        model_spec_metadata = dict(xgb_specific=xgb_metadata)
        return model_spec_metadata

    # ****************************************************************************************
    def _clean_up_excess_files(self, dest_dir):
        """
        Function to clean up extra model files left behind in the training process.
        Does not apply to xgboost
        """
        return

# ****************************************************************************************
class PytorchDeepChemModelWrapper(NNModelWrapper):
    """Implementation of AttentiveFP model from Xiong et al. [1]_. It uses a graph attention model
    to propagate information from bond and neighboring atom features across a molecule represented as
    a graph.

    References
    ----------
    .. [1] Xiong, Zhaoping et al. "Pushing the Boundaries of Molecular Representation for Drug Discovery
    with the Graph Attention Mechanism." Journal of Medicinal Chemistry (2019) 
    doi: 10.1021/acs.jmedchem.0b00959

    Attributes:
        Set in __init__
            params (argparse.Namespace): The argparse.Namespace parameter object that contains all parameter information
            featurization (Featurization object): The featurization object created outside of model_wrapper
            log (log): The logger
            output_dir (str): The parent path of the model directory
            transformers (list): Initialized as an empty list, stores the transformers on the response col
            transformers_x (list): Initialized as an empty list, stores the transformers on the featurizers
            model_dir (str): The subdirectory under output_dir that contains the model. Created in setup_model_dirs.
            best_model_dir (str): The subdirectory under output_dir that contains the best model. Created in setup_model_dirs
            model: The dc.models.sklearn_models.SklearnModel as specified by the params attribute

        Created in train:
            data (ModelDataset): contains the dataset, set in pipeline
            best_epoch (int): Set to 0, not applicable
            train_perf_data (PerfObjects): Contains the predictions and performance of the training dataset
            valid_perf_data (PerfObjects): Contains the predictions and performance of the validation dataset
            train_perfs (dict): A dictionary of predicted values and metrics on the training dataset
            valid_perfs (dict): A dictionary of predicted values and metrics on the validation dataset

    """
    def __init__(self, params, featurizer, ds_client):
        """Initializes AttentiveFPModelWrapper object. Creates the underlying DeepChem AttentiveFPModel instance.

        Args:
            params (Namespace object): contains all parameter information.

            featurizer (Featurization): Object managing the featurization of compounds
            ds_client: datastore client.
        """
        # use NNModelWrapper init. 
        super().__init__(params, featurizer, ds_client)
        self.num_epochs_trained = 0

        self.model = self.recreate_model()

    # ****************************************************************************************
    def recreate_model(self, **kwargs):
        """
        Creates a new DeepChem Model object of the correct type for the requested featurizer and prediction type 
        and returns it.

        Args:
            kwargs: These arguments are used to overwrite parameters set in self.params and
                are passed to the underlying deepchem model object. e.g. model_dir is set in self.reload_model
        """
        # extract parameters specific to this model
        extracted_features = pp.extract_model_params(self.params)

        # model_dir is set and handled by AMPL.
        extracted_features.update({'model_dir': self.model_dir})

        # parameters can be overwritten by passing them explicitly
        extracted_features.update(kwargs)

        chosen_model = pp.model_wl[self.params.model_type]
        self.log.info(f'Args passed to {chosen_model}:{str(extracted_features)}')

        # build the model
        model = chosen_model(
                **extracted_features
            ) 

        return model

    # ****************************************************************************************
    def reload_model(self, reload_dir):
        """Loads a saved neural net model from the specified directory.

        Args:
            reload_dir (str): Directory where saved model is located.
            model_dataset (ModelDataset Object): contains the current full dataset

        Side effects:
            Resets the value of model, transformers, and transformers_x
        """
        self.model = self.recreate_model(model_dir=reload_dir)
        # checkpoint with the highest number is the best one
        best_chkpt = get_latest_pytorch_checkpoint(self.model)
        self.model.restore(best_chkpt, reload_dir)

        # Restore the transformers from the datastore or filesystem
        self.reload_transformers()

    # ****************************************************************************************
    def get_model_specific_metadata(self):
        """Returns a dictionary of parameter settings for this ModelWrapper object that are specific
        to neural network models.

        Returns:
            model_spec_metdata (dict): A dictionary of the parameter sets for the NNModelWrapper object.
                Parameters are saved under the key 'nn_specific' as a subdictionary.
        """
        nn_metadata = pp.extract_model_params(self.params, strip_prefix=False)
        nn_metadata['max_epochs'] = self.params.max_epochs
        nn_metadata['best_epoch'] = self.best_epoch
        model_spec_metadata = dict(nn_specific = nn_metadata)
        return model_spec_metadata

    def restore(self):
        '''
        Restores model to the last saved checkpoint
        '''
        self.model.restore()

# ****************************************************************************************
class MultiClassDeepChemModelWrapper(PytorchDeepChemModelWrapper):
    """Contains methods to load in a dataset, split and featurize the data, fit a model to the train dataset,
    generate predictions for an input dataset, and generate performance metrics for these predictions.

    Attributes:
        Set in __init__
            params (argparse.Namespace): The argparse.Namespace parameter object that contains all parameter information
            featurziation (Featurization object): The featurization object created outside of model_wrapper

            log (log): The logger

            output_dir (str): The parent path of the model directory

            transformers (list): Initialized as an empty list, stores the transformers on the response col

            transformers_x (list): Initialized as an empty list, stores the transformers on the featurizers

            model_dir (str): The subdirectory under output_dir that contains the model. Created in setup_model_dirs.

            best_model_dir (str): The subdirectory under output_dir that contains the best model. Created in setup_model_dirs

            g: The tensorflow graph object

            sess: The tensor flow graph session

            model: The dc.models.GraphConvModel, MultitaskRegressor, or MultitaskClassifier object, as specified by the params attribute

        Created in train:
            data (ModelDataset): contains the dataset, set in pipeline

            best_epoch (int): Initialized as None, keeps track of the epoch with the best validation score

            train_perf_data (np.array of PerfData): Initialized as an empty array, 
                contains the predictions and performance of the training dataset

            valid_perf_data (np.array of PerfData): Initialized as an empty array,
                contains the predictions and performance of the validation dataset

            train_epoch_perfs (np.array of dicts): Initialized as an empty array,
                contains a list of dictionaries of predicted values and metrics on the training dataset

            valid_epoch_perfs (np.array of dicts): Initialized as an empty array,
                contains a list of dictionaries of predicted values and metrics on the validation dataset

    """

    def recreate_model(self, model_dir=None):
        """
        Creates a new DeepChem Model object of the correct type for the requested featurizer and prediction type 
        and returns it.

        reload_dir (str): Directory where saved model is located.
        """
        if model_dir is None:
            model_dir = self.model_dir

        n_features = self.get_num_features()
        if self.params.layer_sizes is None:
            if self.params.featurizer == 'ecfp':
                self.params.layer_sizes = [1000, 500]
            elif self.params.featurizer in ['descriptors', 'computed_descriptors']:
                self.params.layer_sizes = [200, 100]
            else:
                # Shouldn't happen
                self.log.warning("You need to define default layer sizes for featurizer %s" %
                                    self.params.featurizer)
                self.params.layer_sizes = [1000, 500]

        if self.params.dropouts is None:
            self.params.dropouts = [0.4] * len(self.params.layer_sizes)
        if self.params.weight_init_stddevs is None:
            self.params.weight_init_stddevs = [0.02] * len(self.params.layer_sizes)
        if self.params.bias_init_consts is None:
            self.params.bias_init_consts = [1.0] * len(self.params.layer_sizes)

        if self.params.prediction_type == 'regression':

            # TODO: Need to check that MultitaskRegressor params are actually being used
            model = MultitaskRegressor(
                self.params.num_model_tasks,
                n_features,
                layer_sizes=self.params.layer_sizes,
                dropouts=self.params.dropouts,
                weight_init_stddevs=self.params.weight_init_stddevs,
                bias_init_consts=self.params.bias_init_consts,
                learning_rate=self.params.learning_rate,
                weight_decay_penalty=self.params.weight_decay_penalty,
                weight_decay_penalty_type=self.params.weight_decay_penalty_type,
                batch_size=self.params.batch_size,
                verbosity='low',
                model_dir=model_dir,
                learning_rate_decay_time=1000,
                beta1=0.9,
                beta2=0.999,
                mode=self.params.prediction_type,
                tensorboard=False,
                uncertainty=self.params.uncertainty)
        else:
            # TODO: Need to check that MultitaskClassifier params are actually being used
            model = MultitaskClassifier(
                self.params.num_model_tasks,
                n_features,
                layer_sizes=self.params.layer_sizes,
                dropouts=self.params.dropouts,
                weight_init_stddevs=self.params.weight_init_stddevs,
                bias_init_consts=self.params.bias_init_consts,
                learning_rate=self.params.learning_rate,
                weight_decay_penalty=self.params.weight_decay_penalty,
                weight_decay_penalty_type=self.params.weight_decay_penalty_type,
                batch_size=self.params.batch_size,
                verbosity='low',
                model_dir=model_dir,
                learning_rate_decay_time=1000,
                beta1=.9,
                beta2=.999,
                mode=self.params.prediction_type,
                tensorboard=False,
                n_classes=self.params.class_number)

        return model

    # ****************************************************************************************
    def get_model_specific_metadata(self):
        """Returns a dictionary of parameter settings for this ModelWrapper object that are specific
        to neural network models.

        Returns:
            model_spec_metdata (dict): A dictionary of the parameter sets for the MultiClassDeepChemModelWrapper object.
                Parameters are saved under the key 'nn_specific' as a subdictionary.
        """
        
        nn_metadata = dict(
                    best_epoch = self.best_epoch,
                    max_epochs = self.params.max_epochs,
                    batch_size = self.params.batch_size,
                    optimizer_type = self.params.optimizer_type,
                    layer_sizes = self.params.layer_sizes,
                    dropouts = self.params.dropouts,
                    weight_init_stddevs = self.params.weight_init_stddevs,
                    bias_init_consts = self.params.bias_init_consts,
                    learning_rate = self.params.learning_rate,
                    weight_decay_penalty=self.params.weight_decay_penalty,
                    weight_decay_penalty_type=self.params.weight_decay_penalty_type
        )
        model_spec_metadata = dict(nn_specific = nn_metadata)
        return model_spec_metadata

# ****************************************************************************************
class KerasDeepChemModelWrapper(PytorchDeepChemModelWrapper):
    def _copy_model(self, dest_dir):
        """Copies the files needed to recreate a DeepChem NN model from the current model
        directory to a destination directory.

        Args:
            dest_dir (str): The destination directory for the model files
        """

        chkpt_file = os.path.join(self.model_dir, 'checkpoint')
        with open(chkpt_file, 'r') as chkpt_in:
            chkpt_dict = yaml.load(chkpt_in.read())
        chkpt_prefix = chkpt_dict['model_checkpoint_path']
        files = [chkpt_file]
        # files.append(os.path.join(self.model_dir, 'model.pickle'))
        files.append(os.path.join(self.model_dir, '%s.index' % chkpt_prefix))
        # files.append(os.path.join(self.model_dir, '%s.meta' % chkpt_prefix))
        files = files + glob.glob(os.path.join(self.model_dir, '%s.data-*' % chkpt_prefix))
        self._clean_up_excess_files(dest_dir)
        for file in files:
            shutil.copy2(file, dest_dir)
        self.log.info("Saved model files to '%s'" % dest_dir)

    def reload_model(self, reload_dir):
        """Loads a saved neural net model from the specified directory.

        Args:
            reload_dir (str): Directory where saved model is located.
            model_dataset (ModelDataset Object): contains the current full dataset

        Side effects:
            Resets the value of model, transformers, and transformers_x
        """
        self.model = self.recreate_model(model_dir=reload_dir)

        # Get latest checkpoint path transposed to current model dir
        ckpt = tf.train.get_checkpoint_state(reload_dir)
        if os.path.exists(f"{ckpt.model_checkpoint_path}.index"):
            checkpoint = ckpt.model_checkpoint_path
        else:
            checkpoint = os.path.join(reload_dir, os.path.basename(ckpt.model_checkpoint_path))
<<<<<<< HEAD
        self.restore(checkpoint=checkpoint)
=======
        self.model.restore(checkpoint=checkpoint)
>>>>>>> 6b9bf4c1

        # Restore the transformers from the datastore or filesystem
        self.reload_transformers()

    def restore(self, checkpoint=None, model_dir=None, session=None):
        '''
        Restores this model
        '''
<<<<<<< HEAD
        dc_restore(self.model, checkpoint, model_dir, session)

# ****************************************************************************************
class GraphConvDeepChemModelWrapper(KerasDeepChemModelWrapper):
    """Contains methods to load in a dataset, split and featurize the data, fit a model to the train dataset,
    generate predictions for an input dataset, and generate performance metrics for these predictions.

    Attributes:
        Set in __init__
            params (argparse.Namespace): The argparse.Namespace parameter object that contains all parameter information
            featurziation (Featurization object): The featurization object created outside of model_wrapper

            log (log): The logger

            output_dir (str): The parent path of the model directory

            transformers (list): Initialized as an empty list, stores the transformers on the response col

            transformers_x (list): Initialized as an empty list, stores the transformers on the featurizers

            model_dir (str): The subdirectory under output_dir that contains the model. Created in setup_model_dirs.

            best_model_dir (str): The subdirectory under output_dir that contains the best model. Created in setup_model_dirs

            g: The tensorflow graph object

            sess: The tensor flow graph session

            model: The dc.models.GraphConvModel, MultitaskRegressor, or MultitaskClassifier object, as specified by the params attribute

        Created in train:
            data (ModelDataset): contains the dataset, set in pipeline

            best_epoch (int): Initialized as None, keeps track of the epoch with the best validation score

            train_perf_data (np.array of PerfData): Initialized as an empty array, 
                contains the predictions and performance of the training dataset

            valid_perf_data (np.array of PerfData): Initialized as an empty array,
                contains the predictions and performance of the validation dataset

            train_epoch_perfs (np.array of dicts): Initialized as an empty array,
                contains a list of dictionaries of predicted values and metrics on the training dataset

            valid_epoch_perfs (np.array of dicts): Initialized as an empty array,
                contains a list of dictionaries of predicted values and metrics on the validation dataset

    """

    def __init__(self, params, featurizer, ds_client):
        """Initializes GraphConvDeepChemModelWrapper object.

        Args:
            params (Namespace object): contains all parameter information.

            featurizer (Featurizer object): initialized outside of model_wrapper

        Side effects:
            params (argparse.Namespace): The argparse.Namespace parameter object that contains all parameter information

            featurziation (Featurization object): The featurization object created outside of model_wrapper

            log (log): The logger

            output_dir (str): The parent path of the model directory

            transformers (list): Initialized as an empty list, stores the transformers on the response col

            transformers_x (list): Initialized as an empty list, stores the transformers on the featurizers

            g: The tensorflow graph object

            sess: The tensor flow graph session

            model: The dc.models.GraphConvModel, MultitaskRegressor, or MultitaskClassifier object, as specified by the params attribute


        """
        super().__init__(params, featurizer, ds_client)
        self.g = tf.Graph()
        self.sess = tf.compat.v1.Session(graph=self.g)
        self.num_epochs_trained = 0

        self.model = self.recreate_model(model_dir=self.model_dir)

    # ****************************************************************************************
    def recreate_model(self, model_dir=None):
        """
        Creates a new DeepChem Model object of the correct type for the requested featurizer and prediction type 
        and returns it.

        reload_dir (str): Directory where saved model is located.
        """
        if model_dir is None:
            model_dir = self.model_dir

        # Set defaults for layer sizes and dropouts, if not specified by caller. Note that
        if self.params.layer_sizes is None:
            self.params.layer_sizes = [64, 64, 128]
        if self.params.dropouts is None:
            if self.params.uncertainty:
                self.params.dropouts = [0.25] * len(self.params.layer_sizes)
            else:
                self.params.dropouts = [0.0] * len(self.params.layer_sizes)

        model = dc.models.GraphConvModel(
            self.params.num_model_tasks,
            batch_size=self.params.batch_size,
            learning_rate=self.params.learning_rate,
            learning_rate_decay_time=1000,
            optimizer_type=self.params.optimizer_type,
            beta1=0.9,
            beta2=0.999,
            model_dir=model_dir,
            mode=self.params.prediction_type,
            tensorboard=False,
            uncertainty=self.params.uncertainty,
            graph_conv_layers=self.params.layer_sizes[:-1],
            dense_layer_size=self.params.layer_sizes[-1],
            dropout=self.params.dropouts,
            penalty=self.params.weight_decay_penalty,
            penalty_type=self.params.weight_decay_penalty_type)
        return model

    # ****************************************************************************************
    def get_model_specific_metadata(self):
        """Returns a dictionary of parameter settings for this ModelWrapper object that are specific
        to neural network models.

        Returns:
            model_spec_metdata (dict): A dictionary of the parameter sets for the GraphConvDeepChemModelWrapper object.
                Parameters are saved under the key 'nn_specific' as a subdictionary.
        """
        nn_metadata = dict(
                    best_epoch = self.best_epoch,
                    max_epochs = self.params.max_epochs,
                    batch_size = self.params.batch_size,
                    optimizer_type = self.params.optimizer_type,
                    layer_sizes = self.params.layer_sizes,
                    dropouts = self.params.dropouts,
                    weight_init_stddevs = self.params.weight_init_stddevs,
                    bias_init_consts = self.params.bias_init_consts,
                    learning_rate = self.params.learning_rate,
                    weight_decay_penalty=self.params.weight_decay_penalty,
                    weight_decay_penalty_type=self.params.weight_decay_penalty_type
        )
        model_spec_metadata = dict(nn_specific = nn_metadata)
        return model_spec_metadata

=======
        self.model.restore()
>>>>>>> 6b9bf4c1
<|MERGE_RESOLUTION|>--- conflicted
+++ resolved
@@ -990,8 +990,6 @@
         Reverts model to last saved checkpoint
         '''
         self.model.restore()
-<<<<<<< HEAD
-        #dc_restore(self.model)
 
     # ****************************************************************************************
     def _copy_model(self, dest_dir):
@@ -1010,8 +1008,6 @@
         shutil.copy2(chkpt_file, dest_dir)
         self.log.info("Saved model files to '%s'" % dest_dir)
 
-=======
->>>>>>> 6b9bf4c1
 
     # ****************************************************************************************
     def generate_predictions(self, dataset):
@@ -1084,388 +1080,6 @@
         return pred, std
 
 # ****************************************************************************************
-<<<<<<< HEAD
-=======
-class DCNNModelWrapper(NNModelWrapper):
-    """Contains methods to load in a dataset, split and featurize the data, fit a model to the train dataset,
-    generate predictions for an input dataset, and generate performance metrics for these predictions.
-
-    Attributes:
-        Set in __init__
-            params (argparse.Namespace): The argparse.Namespace parameter object that contains all parameter information
-            featurziation (Featurization object): The featurization object created outside of model_wrapper
-
-            log (log): The logger
-
-            output_dir (str): The parent path of the model directory
-
-            transformers (list): Initialized as an empty list, stores the transformers on the response col
-
-            transformers_x (list): Initialized as an empty list, stores the transformers on the featurizers
-
-            model_dir (str): The subdirectory under output_dir that contains the model. Created in setup_model_dirs.
-
-            best_model_dir (str): The subdirectory under output_dir that contains the best model. Created in setup_model_dirs
-
-            g: The tensorflow graph object
-
-            sess: The tensor flow graph session
-
-            model: The dc.models.GraphConvModel, MultitaskRegressor, or MultitaskClassifier object, as specified by the params attribute
-
-        Created in train:
-            data (ModelDataset): contains the dataset, set in pipeline
-
-            best_epoch (int): Initialized as None, keeps track of the epoch with the best validation score
-
-            train_perf_data (np.array of PerfData): Initialized as an empty array, 
-                contains the predictions and performance of the training dataset
-
-            valid_perf_data (np.array of PerfData): Initialized as an empty array,
-                contains the predictions and performance of the validation dataset
-
-            train_epoch_perfs (np.array of dicts): Initialized as an empty array,
-                contains a list of dictionaries of predicted values and metrics on the training dataset
-
-            valid_epoch_perfs (np.array of dicts): Initialized as an empty array,
-                contains a list of dictionaries of predicted values and metrics on the validation dataset
-
-    """
-
-    def __init__(self, params, featurizer, ds_client):
-        """Initializes DCNNModelWrapper object.
-
-        Args:
-            params (Namespace object): contains all parameter information.
-
-            featurizer (Featurizer object): initialized outside of model_wrapper
-
-        Side effects:
-            params (argparse.Namespace): The argparse.Namespace parameter object that contains all parameter information
-
-            featurziation (Featurization object): The featurization object created outside of model_wrapper
-
-            log (log): The logger
-
-            output_dir (str): The parent path of the model directory
-
-            transformers (list): Initialized as an empty list, stores the transformers on the response col
-
-            transformers_x (list): Initialized as an empty list, stores the transformers on the featurizers
-
-            g: The tensorflow graph object
-
-            sess: The tensor flow graph session
-
-            model: The dc.models.GraphConvModel, MultitaskRegressor, or MultitaskClassifier object, as specified by the params attribute
-
-
-        """
-        super().__init__(params, featurizer, ds_client)
-        self.g = tf.Graph()
-        self.sess = tf.compat.v1.Session(graph=self.g)
-        n_features = self.get_num_features()
-        self.num_epochs_trained = 0
-        self.log.warning("This method is deprecated and will not be supported in the future")
-        if self.params.featurizer == 'graphconv':
-
-            # Set defaults for layer sizes and dropouts, if not specified by caller. Note that
-            # these depend on the featurizer used.
-
-            if self.params.layer_sizes is None:
-                self.params.layer_sizes = [64, 64, 128]
-            if self.params.dropouts is None:
-                if self.params.uncertainty:
-                    self.params.dropouts = [0.25] * len(self.params.layer_sizes)
-                else:
-                    self.params.dropouts = [0.0] * len(self.params.layer_sizes)
-
-            # TODO: Need to check that GraphConvModel params are actually being used
-            self.model = dc.models.GraphConvModel(
-                self.params.num_model_tasks,
-                batch_size=self.params.batch_size,
-                learning_rate=self.params.learning_rate,
-                learning_rate_decay_time=1000,
-                optimizer_type=self.params.optimizer_type,
-                beta1=0.9,
-                beta2=0.999,
-                model_dir=self.model_dir,
-                mode=self.params.prediction_type,
-                tensorboard=False,
-                uncertainty=self.params.uncertainty,
-                graph_conv_layers=self.params.layer_sizes[:-1],
-                dense_layer_size=self.params.layer_sizes[-1],
-                dropout=self.params.dropouts,
-                penalty=self.params.weight_decay_penalty,
-                penalty_type=self.params.weight_decay_penalty_type)
-
-        else:
-            # Set defaults for layer sizes and dropouts, if not specified by caller. Note that
-            # default layer sizes depend on the featurizer used.
-
-            if self.params.layer_sizes is None:
-                if self.params.featurizer == 'ecfp':
-                    self.params.layer_sizes = [1000, 500]
-                elif self.params.featurizer in ['descriptors', 'computed_descriptors']:
-                    self.params.layer_sizes = [200, 100]
-                else:
-                    # Shouldn't happen
-                    self.log.warning("You need to define default layer sizes for featurizer %s" %
-                                     self.params.featurizer)
-                    self.params.layer_sizes = [1000, 500]
-
-            if self.params.dropouts is None:
-                self.params.dropouts = [0.4] * len(self.params.layer_sizes)
-            if self.params.weight_init_stddevs is None:
-                self.params.weight_init_stddevs = [0.02] * len(self.params.layer_sizes)
-            if self.params.bias_init_consts is None:
-                self.params.bias_init_consts = [1.0] * len(self.params.layer_sizes)
-
-            if self.params.prediction_type == 'regression':
-
-                # TODO: Need to check that MultitaskRegressor params are actually being used
-                self.model = MultitaskRegressor(
-                    self.params.num_model_tasks,
-                    n_features,
-                    layer_sizes=self.params.layer_sizes,
-                    dropouts=self.params.dropouts,
-                    weight_init_stddevs=self.params.weight_init_stddevs,
-                    bias_init_consts=self.params.bias_init_consts,
-                    learning_rate=self.params.learning_rate,
-                    weight_decay_penalty=self.params.weight_decay_penalty,
-                    weight_decay_penalty_type=self.params.weight_decay_penalty_type,
-                    batch_size=self.params.batch_size,
-                    verbosity='low',
-                    model_dir=self.model_dir,
-                    learning_rate_decay_time=1000,
-                    beta1=0.9,
-                    beta2=0.999,
-                    mode=self.params.prediction_type,
-                    tensorboard=False,
-                    uncertainty=self.params.uncertainty)
-
-                # print("JEA debug",self.params.num_model_tasks,n_features,self.params.layer_sizes,self.params.weight_init_stddevs,self.params.bias_init_consts,self.params.dropouts,self.params.weight_decay_penalty,self.params.weight_decay_penalty_type,self.params.batch_size,self.params.learning_rate)
-                # self.model = MultitaskRegressor(
-                #     self.params.num_model_tasks,
-                #     n_features,
-                #     layer_sizes=self.params.layer_sizes,
-                #     weight_init_stddevs=self.params.weight_init_stddevs,
-                #     bias_init_consts=self.params.bias_init_consts,
-                #     dropouts=self.params.dropouts,
-                #     weight_decay_penalty=self.params.weight_decay_penalty,
-                #     weight_decay_penalty_type=self.params.weight_decay_penalty_type,
-                #     batch_size=self.params.batch_size,
-                #     learning_rate=self.params.learning_rate,
-                #     seed=123)
-
-            else:
-                # TODO: Need to check that MultitaskClassifier params are actually being used
-                self.model = MultitaskClassifier(
-                    self.params.num_model_tasks,
-                    n_features,
-                    layer_sizes=self.params.layer_sizes,
-                    dropouts=self.params.dropouts,
-                    weight_init_stddevs=self.params.weight_init_stddevs,
-                    bias_init_consts=self.params.bias_init_consts,
-                    learning_rate=self.params.learning_rate,
-                    weight_decay_penalty=self.params.weight_decay_penalty,
-                    weight_decay_penalty_type=self.params.weight_decay_penalty_type,
-                    batch_size=self.params.batch_size,
-                    verbosity='low',
-                    model_dir=self.model_dir,
-                    learning_rate_decay_time=1000,
-                    beta1=.9,
-                    beta2=.999,
-                    mode=self.params.prediction_type,
-                    tensorboard=False,
-                    n_classes=self.params.class_number)
-
-    # ****************************************************************************************
-    def recreate_model(self):
-        """
-        Creates a new DeepChem Model object of the correct type for the requested featurizer and prediction type 
-        and returns it.
-        """
-        if self.params.featurizer == 'graphconv':
-            model = dc.models.GraphConvModel(
-                self.params.num_model_tasks,
-                batch_size=self.params.batch_size,
-                learning_rate=self.params.learning_rate,
-                learning_rate_decay_time=1000,
-                optimizer_type=self.params.optimizer_type,
-                beta1=0.9,
-                beta2=0.999,
-                model_dir=self.model_dir,
-                mode=self.params.prediction_type,
-                tensorboard=False,
-                uncertainty=self.params.uncertainty,
-                graph_conv_layers=self.params.layer_sizes[:-1],
-                dense_layer_size=self.params.layer_sizes[-1],
-                dropout=self.params.dropouts,
-                penalty=self.params.weight_decay_penalty,
-                penalty_type=self.params.weight_decay_penalty_type)
-
-        else:
-            n_features = self.get_num_features()
-            if self.params.prediction_type == 'regression':
-                model = MultitaskRegressor(
-                    self.params.num_model_tasks,
-                    n_features,
-                    layer_sizes=self.params.layer_sizes,
-                    dropouts=self.params.dropouts,
-                    weight_init_stddevs=self.params.weight_init_stddevs,
-                    bias_init_consts=self.params.bias_init_consts,
-                    learning_rate=self.params.learning_rate,
-                    weight_decay_penalty=self.params.weight_decay_penalty,
-                    weight_decay_penalty_type=self.params.weight_decay_penalty_type,
-                    batch_size=self.params.batch_size,
-                    verbosity='low',
-                    model_dir=self.model_dir,
-                    learning_rate_decay_time=1000,
-                    beta1=0.9,
-                    beta2=0.999,
-                    mode=self.params.prediction_type,
-                    tensorboard=False,
-                    uncertainty=self.params.uncertainty)
-            else:
-                model = MultitaskClassifier(
-                    self.params.num_model_tasks,
-                    n_features,
-                    layer_sizes=self.params.layer_sizes,
-                    dropouts=self.params.dropouts,
-                    weight_init_stddevs=self.params.weight_init_stddevs,
-                    bias_init_consts=self.params.bias_init_consts,
-                    learning_rate=self.params.learning_rate,
-                    weight_decay_penalty=self.params.weight_decay_penalty,
-                    weight_decay_penalty_type=self.params.weight_decay_penalty_type,
-                    batch_size=self.params.batch_size,
-                    verbosity='low',
-                    model_dir=self.model_dir,
-                    learning_rate_decay_time=1000,
-                    beta1=.9,
-                    beta2=.999,
-                    mode=self.params.prediction_type,
-                    tensorboard=False,
-                    n_classes=self.params.class_number)
-
-        return model
-
-    # ****************************************************************************************
-    def _copy_model(self, dest_dir):
-        """Copies the files needed to recreate a DeepChem NN model from the current model
-        directory to a destination directory.
-
-        Args:
-            dest_dir (str): The destination directory for the model files
-        """
-
-        chkpt_file = os.path.join(self.model_dir, 'checkpoint')
-        with open(chkpt_file, 'r') as chkpt_in:
-            chkpt_dict = yaml.load(chkpt_in.read())
-        chkpt_prefix = chkpt_dict['model_checkpoint_path']
-        files = [chkpt_file]
-        # files.append(os.path.join(self.model_dir, 'model.pickle'))
-        files.append(os.path.join(self.model_dir, '%s.index' % chkpt_prefix))
-        # files.append(os.path.join(self.model_dir, '%s.meta' % chkpt_prefix))
-        files = files + glob.glob(os.path.join(self.model_dir, '%s.data-*' % chkpt_prefix))
-        self._clean_up_excess_files(dest_dir)
-        for file in files:
-            shutil.copy2(file, dest_dir)
-        self.log.info("Saved model files to '%s'" % dest_dir)
-
-    # ****************************************************************************************
-    def reload_model(self, reload_dir):
-        """Loads a saved neural net model from the specified directory.
-
-        Args:
-            reload_dir (str): Directory where saved model is located.
-            model_dataset (ModelDataset Object): contains the current full dataset
-
-        Side effects:
-            Resets the value of model, transformers, transformers_x and transformers_w
-        """
-        if self.params.featurizer == 'graphconv':
-            self.model = dc.models.GraphConvModel(
-                n_tasks=self.params.num_model_tasks,
-                n_features=self.get_num_features(),
-                batch_size=self.params.batch_size,
-                model_dir=reload_dir,
-                uncertainty=self.params.uncertainty,
-                graph_conv_layers=self.params.layer_sizes[:-1],
-                dense_layer_size=self.params.layer_sizes[-1],
-                dropout=self.params.dropouts,
-                learning_rate=self.params.learning_rate,
-                mode=self.params.prediction_type)
-        elif self.params.prediction_type == 'regression':
-            self.model = MultitaskRegressor(
-                self.params.num_model_tasks,
-                n_features=self.get_num_features(),
-                layer_sizes=self.params.layer_sizes,
-                dropouts=self.params.dropouts,
-                weight_init_stddevs=self.params.weight_init_stddevs,
-                bias_init_consts=self.params.bias_init_consts,
-                weight_decay_penalty=self.params.weight_decay_penalty,
-                weight_decay_penalty_type=self.params.weight_decay_penalty_type,
-                model_dir=reload_dir,
-                learning_rate=self.params.learning_rate,
-                uncertainty=self.params.uncertainty)
-        else:
-            self.model = MultitaskClassifier(
-                self.params.num_model_tasks,
-                n_features=self.get_num_features(),
-                layer_sizes=self.params.layer_sizes,
-                dropouts=self.params.dropouts,
-                weight_init_stddevs=self.params.weight_init_stddevs,
-                bias_init_consts=self.params.bias_init_consts,
-                weight_decay_penalty=self.params.weight_decay_penalty,
-                weight_decay_penalty_type=self.params.weight_decay_penalty_type,
-                model_dir=reload_dir,
-                learning_rate=self.params.learning_rate,
-                n_classes=self.params.class_number)
-        # Hack to run models trained in DeepChem 2.1 with DeepChem 2.2
-        # self.model.default_outputs = self.model.outputs
-        # Get latest checkpoint path transposed to current model dir
-        ckpt = tf.train.get_checkpoint_state(reload_dir)
-        if os.path.exists(f"{ckpt.model_checkpoint_path}.index"):
-            checkpoint = ckpt.model_checkpoint_path
-        else:
-            checkpoint = os.path.join(reload_dir, os.path.basename(ckpt.model_checkpoint_path))
-        self.model.restore(checkpoint=checkpoint)
-
-        # Restore the transformers from the datastore or filesystem
-        self.reload_transformers()
-
-    # ****************************************************************************************
-    def restore(self):
-        self.model.restore()
-
-    # ****************************************************************************************
-    def get_model_specific_metadata(self):
-        """Returns a dictionary of parameter settings for this ModelWrapper object that are specific
-        to neural network models.
-
-        Returns:
-            model_spec_metdata (dict): A dictionary of the parameter sets for the DCNNModelWrapper object.
-                Parameters are saved under the key 'nn_specific' as a subdictionary.
-        """
-        nn_metadata = dict(
-                    best_epoch = self.best_epoch,
-                    max_epochs = self.params.max_epochs,
-                    batch_size = self.params.batch_size,
-                    optimizer_type = self.params.optimizer_type,
-                    layer_sizes = self.params.layer_sizes,
-                    dropouts = self.params.dropouts,
-                    weight_init_stddevs = self.params.weight_init_stddevs,
-                    bias_init_consts = self.params.bias_init_consts,
-                    learning_rate = self.params.learning_rate,
-                    weight_decay_penalty=self.params.weight_decay_penalty,
-                    weight_decay_penalty_type=self.params.weight_decay_penalty_type
-        )
-        model_spec_metadata = dict(nn_specific = nn_metadata)
-        return model_spec_metadata
-       
-# ****************************************************************************************
->>>>>>> 6b9bf4c1
 class HybridModelWrapper(NNModelWrapper):
     """A wrapper for hybrid models, contains methods to load in a dataset, split and featurize the data, fit a model to the train dataset,
     generate predictions for an input dataset, and generate performance metrics for these predictions.
@@ -2935,11 +2549,7 @@
             checkpoint = ckpt.model_checkpoint_path
         else:
             checkpoint = os.path.join(reload_dir, os.path.basename(ckpt.model_checkpoint_path))
-<<<<<<< HEAD
         self.restore(checkpoint=checkpoint)
-=======
-        self.model.restore(checkpoint=checkpoint)
->>>>>>> 6b9bf4c1
 
         # Restore the transformers from the datastore or filesystem
         self.reload_transformers()
@@ -2948,7 +2558,6 @@
         '''
         Restores this model
         '''
-<<<<<<< HEAD
         dc_restore(self.model, checkpoint, model_dir, session)
 
 # ****************************************************************************************
@@ -3098,6 +2707,3 @@
         model_spec_metadata = dict(nn_specific = nn_metadata)
         return model_spec_metadata
 
-=======
-        self.model.restore()
->>>>>>> 6b9bf4c1
