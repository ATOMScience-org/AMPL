#!/usr/bin/env python

"""
Contains class ModelWrapper and its subclasses, which are wrappers for DeepChem and scikit-learn model classes.
"""

import logging
import os
import shutil
import joblib
import pdb

import deepchem as dc
import numpy as np
import tensorflow as tf
if dc.__version__.startswith('2.1'):
    from deepchem.models.tensorgraph.fcnet import MultitaskRegressor, MultitaskClassifier
else:
    from deepchem.models.fcnet import MultitaskRegressor, MultitaskClassifier
from sklearn.ensemble import RandomForestClassifier
from sklearn.ensemble import RandomForestRegressor

try:
    import xgboost as xgb
    xgboost_supported = True
except ImportError:
    xgboost_supported = False

import pickle
import yaml
import glob
from datetime import datetime
import time
from packaging import version

from atomsci.ddm.utils import datastore_functions as dsf
from atomsci.ddm.utils import llnl_utils
from atomsci.ddm.pipeline import transformations as trans
from atomsci.ddm.pipeline import perf_data as perf

logging.basicConfig(format='%(asctime)-15s %(message)s')


# ****************************************************************************************
def create_model_wrapper(params, featurizer, ds_client=None):
    """Factory function for creating Model objects of the correct subclass for params.model_type.

    Args:
        params (Namespace) : Parameters passed to the model pipeline
        featurizer (Featurization): Object managing the featurization of compounds
        ds_client (DatastoreClient): Interface to the file datastore

    Returns:
        model (pipeline.Model): Wrapper for DeepChem, sklearn or other model.

    Raises:
        ValueError: Only params.model_type = 'NN', 'RF' or 'xgboost' is supported.
    """
    if params.model_type == 'NN':
        return DCNNModelWrapper(params, featurizer, ds_client)
    elif params.model_type == 'RF':
        return DCRFModelWrapper(params, featurizer, ds_client)
    elif params.model_type == 'xgboost':
        if not xgboost_supported:
            raise Exception("Unable to import xgboost. \
                             xgboost package needs to be installed to use xgboost model. \
                             Installatin: \
                             from pip: pip3 install xgboost==0.90.\
                             livermore compute (lc): /usr/mic/bio/anaconda3/bin/pip install xgboost==0.90 --user \
                             twintron-blue (TTB): /opt/conda/bin/pip install xgboost==0.90 --user/ \ "
                            )
        elif version.parse(xgb.__version__) < version.parse('0.9'):
            raise Exception(f"xgboost required to be >= 0.9 for GPU support. \
                             current version = {float(xgb.__version__)} \
                             installatin: \
                             from pip: pip3 install xgboost==0.90 \
                             livermore compute (lc): /usr/mic/bio/anaconda3/bin/pip install xgboost==0.90 --user \
                             twintron-blue (TTB): /opt/conda/bin/pip install xgboost==0.90 --user/ "
                            )
        else:
            return DCxgboostModelWrapper(params, featurizer, ds_client)
    else:
        raise ValueError("Unknown model_type %s" % params.model_type)

# ****************************************************************************************

class ModelWrapper(object):
    """Wrapper for DeepChem and sklearn model objects. Provides methods to train and test a model,
    generate predictions for an input dataset, and generate performance metrics for these predictions.

        Attributes:
        Set in __init__
            params (argparse.Namespace): The argparse.Namespace parameter object that contains all parameter information
            featurziation (Featurization object): The featurization object created outside of model_wrapper
            log (log): The logger
            output_dir (str): The parent path of the model directory
            transformers (list): Initialized as an empty list, stores the transformers on the response col
            transformers_x (list): Initialized as an empty list, stores the transformers on the featurizers

        set in setup_model_dirs:
            best_model_dir (str): The subdirectory under output_dir that contains the best model. Created in setup_model_dirs

    """
    def __init__(self, params, featurizer, ds_client):
        """Initializes ModelWrapper object.

        Args:
            params (Namespace object): contains all parameter information.
            featurizer (Featurization object): initialized outside of model_wrapper
            ds_client (DatastoreClient): Interface to the file datastore

        Side effects:
            Sets the following attributes of ModelWrapper:
                params (argparse.Namespace): The argparse.Namespace parameter object that contains all parameter information
                featurziation (Featurization object): The featurization object created outside of model_wrapper
                log (log): The logger
                output_dir (str): The parent path of the model directory
                transformers (list): Initialized as an empty list, stores the transformers on the response col
                transformers_x (list): Initialized as an empty list, stores the transformers on the featurizers

        """
        self.params = params
        self.featurization = featurizer
        self.ds_client = ds_client
        self.log = logging.getLogger('ATOM')
        self.output_dir = self.params.output_dir
        self.model_dir = os.path.join(self.output_dir, 'model')
        os.makedirs(self.model_dir, exist_ok=True)
        self.transformers = []
        self.transformers_x = []

        # ****************************************************************************************

    def setup_model_dirs(self):
        """Sets up paths and directories for persisting models at particular training epochs, used by
        the DeepChem model classes.

        Side effects:
            Sets the following attributes of ModelWrapper:
                best_model_dir (str): The subdirectory under output_dir that contains the best model. Created in setup_model_dirs
        """
        self.best_model_dir = os.path.join(self.output_dir, 'best_model')

        # ****************************************************************************************

    def train(self, pipeline):
        """Trains a model (for multiple epochs if applicable), and saves the tuned model.

        Args:
            pipeline (ModelPipeline): The ModelPipeline instance for this model run.

        Raises:
            NotImplementedError: The method is implemented by subclasses
        """
        raise NotImplementedError

        # ****************************************************************************************

    def get_model_specific_metadata(self):
        """Returns a dictionary of parameter settings for this ModelWrapper object that are specific
        to the model type.

        Raises:
            NotImplementedError: The method is implemented by subclasses
        """
        raise NotImplementedError
        # ****************************************************************************************

    def create_transformers(self, model_dataset):
        """
        Initialize transformers for responses and/or features, and persist them for later.

        Args:
            model_dataset: The ModelDataset object that handles the current dataset

        Side effects
            Overwrites the attributes:
                transformers: A list of deepchem transformation objects on response_col, only if conditions are met
                transformers_x: A list of deepchem transformation objects on featurizers, only if conditions are met.
                params.transformer_key: A string pointing to the dataset key containing the transformer in the datastore, or the path to the transformer

        """
        # TODO: Just a warning, we may have response transformers for classification datasets in the future
        if self.params.prediction_type=='regression' and self.params.transformers==True:
            # self.transformers = [
            #    dc.trans.NormalizationTransformer(transform_y=True, dataset=model_dataset.dataset)]
            self.transformers = [ 
                trans.NormalizationTransformerMissingData(transform_y=True, dataset=model_dataset.dataset)
            ]

        # Set up transformers for features, if needed
        self.transformers_x = trans.create_feature_transformers(self.params, model_dataset)

        if len(self.transformers) > 0 or len(self.transformers_x) > 0:

            if self.params.save_results:
                # Save tuple of response and feature transformer lists in datastore
                self.params.transformer_key = 'transformers_' + self.params.model_uuid + '.pkl'
                try:
                    fileupload = dsf.upload_pickle_to_DS(data = (self.transformers, self.transformers_x),
                                    bucket = self.params.transformer_bucket,
                                    filename = os.path.basename(self.params.transformer_key),
                                    title = "Saved transformers for dataset %s" % model_dataset.dataset_name,
                                    description = "Saved transformers for dataset %s" % model_dataset.dataset_name,
                                    tags = ['transformers', 'pickled', self.params.featurizer.lower(), model_dataset.dataset_name],
                                    key_values = {'file_category': 'transformers'},
                                    client = self.ds_client,
                                    dataset_key = self.params.transformer_key,
                                    override_check = True,
                                    return_metadata=True)
                    self.params.transformer_oid = fileupload['dataset_oid']

                except Exception as e:
                    self.log.warning("Error when trying to save transformers to datastore:\n%s" % str(e))
            else:
                self.params.transformer_key = os.path.join(self.output_dir, 'transformers.pkl')
                pickle.dump((self.transformers, self.transformers_x), open(self.params.transformer_key, 'wb'))
                self.log.info("Wrote transformers to %s" % self.params.transformer_key)
                self.params.transformer_bucket = self.params.bucket

        # ****************************************************************************************

    def transform_dataset(self, dataset):
        """
        Transform the responses and/or features in the given DeepChem dataset using the current transformers.

        Args:
            dataset: The DeepChem DiskDataset that contains a dataset

        Returns:
            transformed_dataset: The transformed DeepChem DiskDataset

        """
        transformed_dataset = dataset
        if len(self.transformers) > 0:
            self.log.info("Transforming response data")
            for transformer in self.transformers:
                transformed_dataset = transformer.transform(transformed_dataset)
        if len(self.transformers_x) > 0:
            self.log.info("Transforming feature data")
            for transformer in self.transformers_x:
                transformed_dataset = transformer.transform(transformed_dataset)

        return transformed_dataset
        # ****************************************************************************************

    def get_num_features(self):
        """Returns the number of dimensions of the feature space, taking both featurization method
        and transformers into account.
        """
        if self.params.feature_transform_type == 'umap':
            return self.params.umap_dim
        else:
            return self.featurization.get_feature_count()

        # ****************************************************************************************

    def get_train_valid_pred_results(self, perf_data):
        """Returns predicted values and metrics for the training, validation or test set
        associated with the PerfData object perf_data. Results are returned as a dictionary 
        of parameter, value pairs in the format expected by the model tracker.

        Args:
            perf_data: A PerfData object that stores the predicted values and metrics
        Returns:
            dict: A dictionary of the prediction results

        """
        return perf_data.get_prediction_results()

        # ****************************************************************************************
    def get_test_perf_data(self, model_dir, model_dataset):
        """Returns the predicted values and metrics for the current test dataset against
        the version of the model stored in model_dir, as a PerfData object.

        Args:
            model_dir (str): Directory where the saved model is stored
            model_dataset (DiskDataset): Stores the current dataset and related methods

        Returns:
            perf_data: PerfData object containing the predicted values and metrics for the current test dataset
        """
        # Load the saved model from model_dir
        self.reload_model(model_dir)

        # Create a PerfData object, which knows how to format the prediction results in the structure
        # expected by the model tracker.

        # We pass transformed=False to indicate that the preds and uncertainties we get from
        # generate_predictions are already untransformed, so that perf_data.get_prediction_results()
        # doesn't untransform them again.
        perf_data = perf.create_perf_data(self.params.prediction_type, model_dataset, self.transformers, 'test', transformed=False)
        test_dset = model_dataset.test_dset
        test_preds, test_stds = self.generate_predictions(test_dset)
        _ = perf_data.accumulate_preds(test_preds, test_dset.ids, test_stds)
        return perf_data

        # ****************************************************************************************
    def get_test_pred_results(self, model_dir, model_dataset):
        """Returns predicted values and metrics for the current test dataset against the version
        of the model stored in model_dir, as a dictionary in the format expected by the model tracker.

        Args:
            model_dir (str): Directory where the saved model is stored
            model_dataset (DiskDataset): Stores the current dataset and related methods

        Returns:
            dict: A dictionary containing the prediction values and metrics for the current dataset.
        """
        perf_data = self.get_test_perf_data(model_dir, model_dataset)
        return perf_data.get_prediction_results()

        # ****************************************************************************************
    def get_full_dataset_perf_data(self, model_dataset):
        """Returns the predicted values and metrics from the current model for the full current dataset,
        as a PerfData object.

        Args:
            model_dataset (DiskDataset): Stores the current dataset and related methods

        Returns:
            perf_data: PerfData object containing the predicted values and metrics for the current full dataset
        """

        # Create a PerfData object, which knows how to format the prediction results in the structure
        # expected by the model tracker.

        # We pass transformed=False to indicate that the preds and uncertainties we get from
        # generate_predictions are already untransformed, so that perf_data.get_prediction_results()
        # doesn't untransform them again.
        perf_data = perf.create_perf_data(self.params.prediction_type, model_dataset, self.transformers, 'full', transformed=False)
        full_preds, full_stds = self.generate_predictions(model_dataset.dataset)
        _ = perf_data.accumulate_preds(full_preds, model_dataset.dataset.ids, full_stds)
        return perf_data

        # ****************************************************************************************
    def get_full_dataset_pred_results(self, model_dataset):
        """Returns predicted values and metrics from the current model for the full current dataset,
        as a dictionary in the format expected by the model tracker.

        Args:
            model_dataset (DiskDataset): Stores the current dataset and related methods
        Returns:
            dict: A dictionary containing predicted values and metrics for the current full dataset

        """
        self.data = model_dataset
        perf_data = self.get_full_dataset_perf_data(model_dataset)
        return perf_data.get_prediction_results()

    def generate_predictions(self, dataset):
        """

        Args:
            dataset:

        Returns:

        """
        raise NotImplementedError

    def reload_model(self, reload_dir):
        """

        Args:
            reload_dir:

        Returns:

        """
        raise NotImplementedError

    # ****************************************************************************************
    def save_model(self):
        """A wrapper function to save a model because the DeepChem model.save() has inconsistent implementation. SKlearnModel() class and xgboost model in DeepChem use model.save(), while the MultitaskRegressor class uses model.save_checkpoint(). Try to use model.save() first. If failed, try model.save_checkpoint()
        """
        try:
            self.model.save()
        except Exception as error:
          try:
            self.model.save_checkpoint()
          except Exception as e:
            self.log.error("Error when saving model:\n%s" % str(e))
        
        
        
        
        
        
        

# ****************************************************************************************
class DCNNModelWrapper(ModelWrapper):
    """Contains methods to load in a dataset, split and featurize the data, fit a model to the train dataset,
    generate predictions for an input dataset, and generate performance metrics for these predictions.

    Attributes:
        Set in __init__
            params (argparse.Namespace): The argparse.Namespace parameter object that contains all parameter information
            featurziation (Featurization object): The featurization object created outside of model_wrapper
            log (log): The logger
            output_dir (str): The parent path of the model directory
            transformers (list): Initialized as an empty list, stores the transformers on the response col
            transformers_x (list): Initialized as an empty list, stores the transformers on the featurizers
            model_dir (str): The subdirectory under output_dir that contains the model. Created in setup_model_dirs.
            best_model_dir (str): The subdirectory under output_dir that contains the best model. Created in setup_model_dirs
            g: The tensorflow graph object
            sess: The tensor flow graph session
            model: The dc.models.GraphConvModel, MultitaskRegressor, or MultitaskClassifier object, as specified by the params attribute

        Created in train:
            data (ModelDataset): contains the dataset, set in pipeline
            best_epoch (int): Initialized as None, keeps track of the epoch with the best validation score
            train_perf_data (np.array of PerfData): Initialized as an empty array, 
                contains the predictions and performance of the training dataset
            valid_perf_data (np.array of PerfData): Initialized as an empty array,
                contains the predictions and performance of the validation dataset
            train_epoch_perfs (np.array of dicts): Initialized as an empty array,
                contains a list of dictionaries of predicted values and metrics on the training dataset
            valid_epoch_perfs (np.array of dicts): Initialized as an empty array,
                contains a list of dictionaries of predicted values and metrics on the validation dataset

    """

    def __init__(self, params, featurizer, ds_client):
        """Initializes DCNNModelWrapper object.

        Args:
            params (Namespace object): contains all parameter information.
            featurizer (Featurizer object): initialized outside of model_wrapper

        Side effects:
            params (argparse.Namespace): The argparse.Namespace parameter object that contains all parameter information
            featurziation (Featurization object): The featurization object created outside of model_wrapper
            log (log): The logger
            output_dir (str): The parent path of the model directory
            transformers (list): Initialized as an empty list, stores the transformers on the response col
            transformers_x (list): Initialized as an empty list, stores the transformers on the featurizers
            g: The tensorflow graph object
            sess: The tensor flow graph session
            model: The dc.models.GraphConvModel, MultitaskRegressor, or MultitaskClassifier object, as specified by the params attribute


        """
        super().__init__(params, featurizer, ds_client)
        self.g = tf.Graph()
        self.sess = tf.compat.v1.Session(graph=self.g)
        n_features = self.get_num_features()
        self.num_epochs_trained = 0

        if self.params.featurizer == 'graphconv':

            # Set defaults for layer sizes and dropouts, if not specified by caller. Note that
            # these depend on the featurizer used.

            if self.params.layer_sizes is None:
                self.params.layer_sizes = [64, 64, 128]
            if self.params.dropouts is None:
                if self.params.uncertainty:
                    self.params.dropouts = [0.25] * len(self.params.layer_sizes)
                else:
                    self.params.dropouts = [0.0] * len(self.params.layer_sizes)

            # TODO: Need to check that GraphConvModel params are actually being used
            self.model = dc.models.GraphConvModel(
                self.params.num_model_tasks,
                batch_size=self.params.batch_size,
                learning_rate=self.params.learning_rate,
                # learning_rate_decay_time=1000,
                optimizer_type=self.params.optimizer_type,
                beta1=0.9,
                beta2=0.999,
                model_dir=self.model_dir,
                tensorboard=False,
                uncertainty=self.params.uncertainty,
                graph_conv_layers=self.params.layer_sizes[:-1],
                batch_normalize=False, # ? 2.3 default=True check with kevin
                dense_layer_size=self.params.layer_sizes[-1],
                dropout=self.params.dropouts,
                mode=self.params.prediction_type,
                penalty=self.params.weight_decay_penalty,
                penalty_type=self.params.weight_decay_penalty_type)

        else:
            # Set defaults for layer sizes and dropouts, if not specified by caller. Note that
            # default layer sizes depend on the featurizer used.

            if self.params.layer_sizes is None:
                if self.params.featurizer == 'ecfp':
                    self.params.layer_sizes = [1000, 500]
                elif self.params.featurizer == 'descriptors':
                    self.params.layer_sizes = [200, 100]
                else:
                    # Shouldn't happen
                    self.log.warning("You need to define default layer sizes for featurizer %s" %
                                     self.params.featurizer)
                    self.params.layer_sizes = [1000, 500]

            if self.params.dropouts is None:
                self.params.dropouts = [0.4] * len(self.params.layer_sizes)
            if self.params.weight_init_stddevs is None:
                self.params.weight_init_stddevs = [0.02] * len(self.params.layer_sizes)
            if self.params.bias_init_consts is None:
                self.params.bias_init_consts = [1.0] * len(self.params.layer_sizes)

            if self.params.prediction_type == 'regression':

                # TODO: Need to check that MultitaskRegressor params are actually being used
                self.model = MultitaskRegressor(
                    self.params.num_model_tasks,
                    n_features,
                    layer_sizes=self.params.layer_sizes,
                    dropouts=self.params.dropouts,
                    weight_init_stddevs=self.params.weight_init_stddevs,
                    bias_init_consts=self.params.bias_init_consts,
                    learning_rate=self.params.learning_rate,
                    weight_decay_penalty=self.params.weight_decay_penalty,
                    weight_decay_penalty_type=self.params.weight_decay_penalty_type,
                    batch_size=self.params.batch_size,
                    seed=123,
                    verbosity='low',
                    model_dir=self.model_dir,
                    # learning_rate_decay_time=1000,
                    beta1=0.9,
                    beta2=0.999,
                    mode=self.params.prediction_type,
                    tensorboard=False,
                    uncertainty=self.params.uncertainty)

                # print("JEA debug",self.params.num_model_tasks,n_features,self.params.layer_sizes,self.params.weight_init_stddevs,self.params.bias_init_consts,self.params.dropouts,self.params.weight_decay_penalty,self.params.weight_decay_penalty_type,self.params.batch_size,self.params.learning_rate)
                # self.model = MultitaskRegressor(
                #     self.params.num_model_tasks,
                #     n_features,
                #     layer_sizes=self.params.layer_sizes,
                #     weight_init_stddevs=self.params.weight_init_stddevs,
                #     bias_init_consts=self.params.bias_init_consts,
                #     dropouts=self.params.dropouts,
                #     weight_decay_penalty=self.params.weight_decay_penalty,
                #     weight_decay_penalty_type=self.params.weight_decay_penalty_type,
                #     batch_size=self.params.batch_size,
                #     learning_rate=self.params.learning_rate,
                #     seed=123)

            else:
                # TODO: Need to check that MultitaskClassifier params are actually being used
                self.model = MultitaskClassifier(
                    self.params.num_model_tasks,
                    n_features,
                    layer_sizes=self.params.layer_sizes,
                    dropouts=self.params.dropouts,
                    weight_init_stddevs=self.params.weight_init_stddevs,
                    bias_init_consts=self.params.bias_init_consts,
                    learning_rate=self.params.learning_rate,
                    weight_decay_penalty=self.params.weight_decay_penalty,
                    weight_decay_penalty_type=self.params.weight_decay_penalty_type,
                    batch_size=self.params.batch_size,
                    seed=123,
                    verbosity='low',
                    model_dir=self.model_dir,
                    # learning_rate_decay_time=1000,
                    beta1=.9,
                    beta2=.999,
                    mode=self.params.prediction_type,
                    tensorboard=False,
                    n_classes=self.params.class_number)

    # ****************************************************************************************
    def recreate_model(self):
        """
        Creates a new DeepChem Model object of the correct type for the requested featurizer and prediction type 
        and returns it.
        """
        if self.params.featurizer == 'graphconv':
            model = dc.models.GraphConvModel(
                self.params.num_model_tasks,
                batch_size=self.params.batch_size,
                learning_rate=self.params.learning_rate,
                # learning_rate_decay_time=1000,
                optimizer_type=self.params.optimizer_type,
                beta1=0.9,
                beta2=0.999,
                model_dir=self.model_dir,
                mode=self.params.prediction_type,
                tensorboard=False,
                uncertainty=self.params.uncertainty,
                graph_conv_layers=self.params.layer_sizes[:-1],
                dense_layer_size=self.params.layer_sizes[-1],
                dropout=self.params.dropouts,
                penalty=self.params.weight_decay_penalty,
                penalty_type=self.params.weight_decay_penalty_type)

        else:
            n_features = self.get_num_features()
            if self.params.prediction_type == 'regression':
                model = MultitaskRegressor(
                    self.params.num_model_tasks,
                    n_features,
                    layer_sizes=self.params.layer_sizes,
                    dropouts=self.params.dropouts,
                    weight_init_stddevs=self.params.weight_init_stddevs,
                    bias_init_consts=self.params.bias_init_consts,
                    learning_rate=self.params.learning_rate,
                    weight_decay_penalty=self.params.weight_decay_penalty,
                    weight_decay_penalty_type=self.params.weight_decay_penalty_type,
                    batch_size=self.params.batch_size,
                    seed=123,
                    verbosity='low',
                    model_dir=self.model_dir,
                    # learning_rate_decay_time=1000,
                    beta1=0.9,
                    beta2=0.999,
                    mode=self.params.prediction_type,
                    tensorboard=False,
                    uncertainty=self.params.uncertainty)
            else:
                model = MultitaskClassifier(
                    self.params.num_model_tasks,
                    n_features,
                    layer_sizes=self.params.layer_sizes,
                    dropouts=self.params.dropouts,
                    weight_init_stddevs=self.params.weight_init_stddevs,
                    bias_init_consts=self.params.bias_init_consts,
                    learning_rate=self.params.learning_rate,
                    weight_decay_penalty=self.params.weight_decay_penalty,
                    weight_decay_penalty_type=self.params.weight_decay_penalty_type,
                    batch_size=self.params.batch_size,
                    seed=123,
                    verbosity='low',
                    model_dir=self.model_dir,
                    # learning_rate_decay_time=1000,
                    beta1=.9,
                    beta2=.999,
                    mode=self.params.prediction_type,
                    tensorboard=False,
                    n_classes=self.params.class_number)

        return model

    # ****************************************************************************************
    def train(self, pipeline):
        """Trains a neural net model for multiple epochs, choose the epoch with the best validation
        set performance, refits the model for that number of epochs, and saves the tuned model.

        Args:
            pipeline (ModelPipeline): The ModelPipeline instance for this model run.

        Side effects:
            Sets the following attributes for DCNNModelWrapper:
                data (ModelDataset): contains the dataset, set in pipeline
                best_epoch (int): Initialized as None, keeps track of the epoch with the best validation score
                train_perf_data (list of PerfData): Initialized as an empty array, 
                    contains the predictions and performance of the training dataset
                valid_perf_data (list of PerfData): Initialized as an empty array,
                    contains the predictions and performance of the validation dataset
                train_epoch_perfs (np.array): Initialized as an empty array,
                    contains a list of dictionaries of predicted values and metrics on the training dataset
                valid_epoch_perfs (np.array of dicts): Initialized as an empty array,
                    contains a list of dictionaries of predicted values and metrics on the validation dataset
        """
        # TODO: Fix docstrings above
        num_folds = len(pipeline.data.train_valid_dsets)
        if num_folds > 1:
            self.train_kfold_cv(pipeline)
        else:
            self.train_with_early_stopping(pipeline)

    # ****************************************************************************************
    def train_with_early_stopping(self, pipeline):
        """Trains a neural net model for up to self.params.max_epochs epochs, while tracking the validation
        set metric given by params.model_choice_score_type. Saves a model checkpoint each time the metric
        is improved over its previous saved value by more than a threshold percentage. If the metric fails to
        improve for more than a specified 'patience' number of epochs, stop training and revert the model state
        to the last saved checkpoint. 

        Args:
            pipeline (ModelPipeline): The ModelPipeline instance for this model run.

        Side effects:
            Sets the following attributes for DCNNModelWrapper:
                data (ModelDataset): contains the dataset, set in pipeline
                best_epoch (int): Initialized as None, keeps track of the epoch with the best validation score
                best_validation_score (float): The best validation model choice score attained during training.
                train_perf_data (list of PerfData): Initialized as an empty array, 
                    contains the predictions and performance of the training dataset
                valid_perf_data (list of PerfData): Initialized as an empty array,
                    contains the predictions and performance of the validation dataset
                train_epoch_perfs (np.array): A standard training set performance metric (r2_score or roc_auc), at the end of each epoch.
                valid_epoch_perfs (np.array): A standard validation set performance metric (r2_score or roc_auc), at the end of each epoch.
        """
        self.data = pipeline.data
        self.best_epoch = 0
        self.best_valid_score = None
        self.early_stopping_min_improvement = self.params.early_stopping_min_improvement
        self.early_stopping_patience = self.params.early_stopping_patience
        self.train_epoch_perfs = np.zeros(self.params.max_epochs)
        self.valid_epoch_perfs = np.zeros(self.params.max_epochs)
        self.test_epoch_perfs = np.zeros(self.params.max_epochs)
        self.train_epoch_perf_stds = np.zeros(self.params.max_epochs)
        self.valid_epoch_perf_stds = np.zeros(self.params.max_epochs)
        self.test_epoch_perf_stds = np.zeros(self.params.max_epochs)
        self.model_choice_scores = np.zeros(self.params.max_epochs)

        self.train_perf_data = []
        self.valid_perf_data = []
        self.test_perf_data = []

        for ei in range(self.params.max_epochs):
            self.train_perf_data.append(perf.create_perf_data(self.params.prediction_type, pipeline.data, self.transformers, 'train'))
            self.valid_perf_data.append(perf.create_perf_data(self.params.prediction_type, pipeline.data, self.transformers, 'valid'))
            self.test_perf_data.append(perf.create_perf_data(self.params.prediction_type, pipeline.data, self.transformers, 'test'))

        test_dset = pipeline.data.test_dset

        time_limit = int(self.params.slurm_time_limit)
        training_start = time.time()

        train_dset, valid_dset = pipeline.data.train_valid_dsets[0]
        for ei in range(self.params.max_epochs):
            if llnl_utils.is_lc_system() and (ei > 0):
                # If we're running on an LC system, check that we have enough time to complete another epoch
                # before the current job finishes, by extrapolating from the time elapsed so far.

                now = time.time() 
                elapsed_time = now - pipeline.start_time
                training_time = now - training_start
                time_remaining = time_limit * 60 - elapsed_time
                time_needed = training_time/ei

                if time_needed > 0.9 * time_remaining:
                    self.log.warn("Projected time to finish one more epoch exceeds time left in job; cutting training to %d epochs" %
                                    ei)
                    self.params.max_epochs = ei
                    break

            # Train the model for one epoch. We turn off automatic checkpointing, so the last checkpoint
            # saved will be the one we created intentionally when we reached a new best validation score.
            self.model.fit(train_dset, nb_epoch=1, checkpoint_interval=0)
            train_pred = self.model.predict(train_dset, [])
            valid_pred = self.model.predict(valid_dset, [])
            test_pred = self.model.predict(test_dset, [])

            train_perf = self.train_perf_data[ei].accumulate_preds(train_pred, train_dset.ids)
            valid_perf = self.valid_perf_data[ei].accumulate_preds(valid_pred, valid_dset.ids)
            test_perf = self.test_perf_data[ei].accumulate_preds(test_pred, test_dset.ids)
            self.log.info("Epoch %d: training %s = %.3f, validation %s = %.3f, test %s = %.3f" % (
                          ei, pipeline.metric_type, train_perf, pipeline.metric_type, valid_perf,
                          pipeline.metric_type, test_perf))

            # Compute performance metrics for each subset, and check if we've reached a new best validation set score

            self.train_epoch_perfs[ei], _ = self.train_perf_data[ei].compute_perf_metrics()
            self.valid_epoch_perfs[ei], _ = self.valid_perf_data[ei].compute_perf_metrics()
            self.test_epoch_perfs[ei], _ = self.test_perf_data[ei].compute_perf_metrics()
            valid_score = self.valid_perf_data[ei].model_choice_score(self.params.model_choice_score_type)
            self.model_choice_scores[ei] = valid_score
            self.num_epochs_trained = ei + 1
            if self.best_valid_score is None:
                self.model.save_checkpoint()
                self.best_valid_score = valid_score
                self.best_epoch = ei
            elif valid_score - self.best_valid_score > self.early_stopping_min_improvement:
                # Save a new checkpoint
                self.model.save_checkpoint()
                self.best_valid_score = valid_score
                self.best_epoch = ei
            elif ei - self.best_epoch > self.early_stopping_patience:
                self.log.info(f"No improvement after {self.early_stopping_patience} epochs, stopping training")
                break

        # Revert to last checkpoint
        self.model.restore()
        self.model.save()

        # Only copy the model files we need, not the entire directory
        self._copy_model(self.best_model_dir)
        self.log.info(f"Best model from epoch {self.best_epoch} saved to {self.best_model_dir}")



    # ****************************************************************************************
    def train_kfold_cv(self, pipeline):
        """Trains a neural net model with K-fold cross-validation for a specified number of epochs.
        Finds the epoch with the best validation set performance averaged over folds, then refits 
        a model for the same number of epochs to the combined training and validation data.

        Args:
            pipeline (ModelPipeline): The ModelPipeline instance for this model run.

        Side effects:
            Sets the following attributes for DCNNModelWrapper:
                data (ModelDataset): contains the dataset, set in pipeline
                best_epoch (int): Initialized as None, keeps track of the epoch with the best validation score
                train_perf_data (list of PerfData): Initialized as an empty array, 
                    contains the predictions and performance of the training dataset
                valid_perf_data (list of PerfData): Initialized as an empty array,
                    contains the predictions and performance of the validation dataset
                train_epoch_perfs (np.array): Contains a standard training set performance metric (r2_score or roc_auc), averaged over folds,
                    at the end of each epoch.
                valid_epoch_perfs (np.array): Contains a standard validation set performance metric (r2_score or roc_auc), averaged over folds,
                    at the end of each epoch.
        """
        # TODO: Fix docstrings above
        num_folds = len(pipeline.data.train_valid_dsets)
        self.data = pipeline.data
        self.best_epoch = 0
        self.best_valid_score = None
        self.train_epoch_perfs = np.zeros(self.params.max_epochs)
        self.valid_epoch_perfs = np.zeros(self.params.max_epochs)
        self.test_epoch_perfs = np.zeros(self.params.max_epochs)
        self.train_epoch_perf_stds = np.zeros(self.params.max_epochs)
        self.valid_epoch_perf_stds = np.zeros(self.params.max_epochs)
        self.test_epoch_perf_stds = np.zeros(self.params.max_epochs)
        self.model_choice_scores = np.zeros(self.params.max_epochs)
        self.early_stopping_min_improvement = self.params.early_stopping_min_improvement
        self.early_stopping_patience = self.params.early_stopping_patience


        # Create PerfData structures for computing cross-validation metrics
        self.valid_perf_data = []
        for ei in range(self.params.max_epochs):
            self.valid_perf_data.append(perf.create_perf_data(self.params.prediction_type, pipeline.data, self.transformers, 'valid'))

        test_dset = pipeline.data.test_dset

        time_limit = int(self.params.slurm_time_limit)
        training_start = time.time()

        # Train a separate model for each fold
        models = []
        for k in range(num_folds):
            models.append(self.recreate_model())

        for ei in range(self.params.max_epochs):
            
            if llnl_utils.is_lc_system() and (ei > 0):
                # If we're running on an LC system, check that we have enough time to complete another epoch
                # across all folds, plus rerun the training, before the current job finishes, by 
                # extrapolating from the time elapsed so far.
    
                now = time.time() 
                elapsed_time = now - pipeline.start_time
                training_time = now - training_start
                time_remaining = time_limit * 60 - elapsed_time

                # epochs_remaining is how many epochs we have to run if we do one more across all folds,
                # then do self.best_epoch+1 epochs on the combined training & validation set, allowing for the
                # possibility that the next epoch may be the best one.

                epochs_remaining = ei + 2
                time_per_epoch = training_time/ei
                time_needed = epochs_remaining * time_per_epoch
    
                if time_needed > 0.9 * time_remaining:
                    self.log.warn('Projected time to finish one more epoch exceeds time left in job; cutting training to %d epochs' % ei)
                    self.params.max_epochs = ei
                    break


            # Create PerfData structures that are only used within loop to compute metrics during initial training
            train_perf_data = perf.create_perf_data(self.params.prediction_type, pipeline.data, self.transformers, 'train')
            test_perf_data = perf.create_perf_data(self.params.prediction_type, pipeline.data, self.transformers, 'test')
            for k in range(num_folds):
                self.model = models[k]
                train_dset, valid_dset = pipeline.data.train_valid_dsets[k]

                # We turn off automatic checkpointing - we only want to save a checkpoints for the final model.
                self.model.fit(train_dset, nb_epoch=1, checkpoint_interval=0, restore=False)
                train_pred = self.model.predict(train_dset, [])
                valid_pred = self.model.predict(valid_dset, [])
                test_pred = self.model.predict(test_dset, [])

                train_perf = train_perf_data.accumulate_preds(train_pred, train_dset.ids)
                valid_perf = self.valid_perf_data[ei].accumulate_preds(valid_pred, valid_dset.ids)
                test_perf = test_perf_data.accumulate_preds(test_pred, test_dset.ids)
                self.log.info("Fold %d, epoch %d: training %s = %.3f, validation %s = %.3f, test %s = %.3f" % (
                              k, ei, pipeline.metric_type, train_perf, pipeline.metric_type, valid_perf,
                              pipeline.metric_type, test_perf))

            # Compute performance metrics for current epoch across validation sets for all folds, and update
            # the best_epoch and best score if the new score exceeds the previous best score by a specified
            # threshold.

            self.valid_epoch_perfs[ei], self.valid_epoch_perf_stds[ei] = self.valid_perf_data[ei].compute_perf_metrics()
            valid_score = self.valid_perf_data[ei].model_choice_score(self.params.model_choice_score_type)
            self.model_choice_scores[ei] = valid_score
            self.num_epochs_trained = ei + 1
            if self.best_valid_score is None:
                self.best_valid_score = valid_score
                self.best_epoch = ei
                self.log.info(f"Total cross-validation score for epoch {ei} is {valid_score:.3}")
            elif valid_score - self.best_valid_score > self.early_stopping_min_improvement:
                self.best_valid_score = valid_score
                self.best_epoch = ei
                self.log.info(f"*** Total cross-validation score for epoch {ei} is {valid_score:.3}, is new maximum")
            elif ei - self.best_epoch > self.early_stopping_patience:
                self.log.info(f"No improvement after {self.early_stopping_patience} epochs, stopping training")
                break
            else:
                self.log.info(f"Total cross-validation score for epoch {ei} is {valid_score:.3}")

        # Train a new model for best_epoch epochs on the combined training/validation set. Compute the training and test
        # set metrics at each epoch.
        fit_dataset = pipeline.data.combined_training_data()
        retrain_start = time.time()
<<<<<<< HEAD
        self.recreate_model()
        self.model.fit(fit_dataset, nb_epoch=min_epoch, restore=False)
        self.save_model()

        # Only copy the model files we need, not the entire directory
        self._copy_model(min_epoch_dir)
        if max_epoch > min_epoch:
            self.model.fit(fit_dataset, nb_epoch=max_epoch-min_epoch, restore=True)
            self.save_model()
        self._copy_model(max_epoch_dir)
=======
        self.model = self.recreate_model()
        self.log.info(f"Best epoch was {self.best_epoch}, retraining with combined training/validation set")

        self.train_perf_data = []
        self.test_perf_data = []
        for ei in range(self.best_epoch+1):
            self.train_perf_data.append(perf.create_perf_data(self.params.prediction_type, pipeline.data, self.transformers, 'train_valid'))
            self.test_perf_data.append(perf.create_perf_data(self.params.prediction_type, pipeline.data, self.transformers, 'test'))

            self.model.fit(fit_dataset, nb_epoch=1, checkpoint_interval=0, restore=False)
            train_pred = self.model.predict(fit_dataset, [])
            test_pred = self.model.predict(test_dset, [])
            train_perf = self.train_perf_data[ei].accumulate_preds(train_pred, fit_dataset.ids)
            test_perf = self.test_perf_data[ei].accumulate_preds(test_pred, test_dset.ids)
            self.log.info(f"Combined folds: Epoch {ei}, training {pipeline.metric_type} = {train_perf:.3},"
                         + f"test {pipeline.metric_type} = {test_perf:.3}")
            self.train_epoch_perfs[ei], self.train_epoch_perf_stds[ei] = self.train_perf_data[ei].compute_perf_metrics()
            self.test_epoch_perfs[ei], self.test_epoch_perf_stds[ei] = self.test_perf_data[ei].compute_perf_metrics()
        self.model.save_checkpoint()
        self.model.save()

        # Only copy the model files we need, not the entire directory
        self._copy_model(self.best_model_dir)
>>>>>>> f6615e7c
        retrain_time = time.time() - retrain_start
        self.log.info("Time to retrain model for %d epochs: %.1f seconds, %.1f sec/epoch" % (self.best_epoch, retrain_time, 
                       retrain_time/self.best_epoch))

    # ****************************************************************************************
    def _copy_model(self, dest_dir):
        """Copies the files needed to recreate a DeepChem NN model from the current model
        directory to a destination directory.

        Args:
            dest_dir (str): The destination directory for the model files
        """

        chkpt_file = os.path.join(self.model_dir, 'checkpoint')
        with open(chkpt_file, 'r') as chkpt_in:
            chkpt_dict = yaml.load(chkpt_in.read())
        chkpt_prefix = chkpt_dict['model_checkpoint_path']
        files = [chkpt_file]
#        files.append(os.path.join(self.model_dir, 'model.pickle'))
        files.append(os.path.join(self.model_dir, '%s.index' % chkpt_prefix))
#        files.append(os.path.join(self.model_dir, '%s.meta' % chkpt_prefix))
        files = files + glob.glob(os.path.join(self.model_dir, '%s.data-*' % chkpt_prefix))
        self._clean_up_excess_files(dest_dir)
        for file in files:
            shutil.copy2(file, dest_dir)
        self.log.info("Saved model files to '%s'" % dest_dir)


    # ****************************************************************************************
    def reload_model(self, reload_dir):
        """Loads a saved neural net model from the specified directory.

        Args:
            reload_dir (str): Directory where saved model is located.
            model_dataset (ModelDataset Object): contains the current full dataset

        Side effects:
            Resets the value of model, transformers, and transformers_x
        """
        if self.params.featurizer == 'graphconv':
<<<<<<< HEAD
            self.model = dc.models.GraphConvModel(
                n_tasks=self.params.num_model_tasks,
                n_features=self.get_num_features(),
                batch_size=self.params.batch_size,
                model_dir=reload_dir,
                uncertainty=self.params.uncertainty,
                graph_conv_layers=self.params.layer_sizes[:-1],
                dense_layer_size=self.params.layer_sizes[-1],
                dropout=self.params.dropouts,
                learning_rate=self.params.learning_rate,
                mode=self.params.prediction_type)
        elif self.params.prediction_type == 'regression':
            self.model = MultitaskRegressor(
                self.params.num_model_tasks,
                n_features=self.get_num_features(),
                layer_sizes=self.params.layer_sizes,
                dropouts=self.params.dropouts,
                weight_init_stddevs=self.params.weight_init_stddevs,
                bias_init_consts=self.params.bias_init_consts,
                weight_decay_penalty=self.params.weight_decay_penalty,
                weight_decay_penalty_type=self.params.weight_decay_penalty_type,
                model_dir=reload_dir,
                learning_rate=self.params.learning_rate,
                uncertainty=self.params.uncertainty)
        else:
            self.model = MultitaskClassifier(
                self.params.num_model_tasks,
                n_features=self.get_num_features(),
                layer_sizes=self.params.layer_sizes,
                dropouts=self.params.dropouts,
                weight_init_stddevs=self.params.weight_init_stddevs,
                bias_init_consts=self.params.bias_init_consts,
                weight_decay_penalty=self.params.weight_decay_penalty,
                weight_decay_penalty_type=self.params.weight_decay_penalty_type,
                model_dir=reload_dir,
                learning_rate=self.params.learning_rate,
                n_classes=self.params.class_number)
        # Hack to run models trained in DeepChem 2.1 with DeepChem 2.2
       # self.model.default_outputs = self.model.outputs
        self.model.restore()
=======
            self.model = dc.models.GraphConvModel.load_from_dir(reload_dir, restore=False)
        elif self.params.prediction_type == 'regression':
            self.model = MultitaskRegressor.load_from_dir(reload_dir, restore=False)
        else:
            self.model = MultitaskClassifier.load_from_dir(reload_dir, restore=False)
        # Hack to run models trained in DeepChem 2.1 with DeepChem 2.2
        self.model.default_outputs = self.model.outputs
        # Get latest checkpoint path transposed to current model dir
        ckpt = tf.train.get_checkpoint_state(reload_dir)
        if os.path.exists(f"{ckpt.model_checkpoint_path}.index"):
            checkpoint = ckpt.model_checkpoint_path
        else:
            checkpoint = os.path.join(reload_dir, os.path.basename(ckpt.model_checkpoint_path))
        self.model.restore(checkpoint=checkpoint)

>>>>>>> f6615e7c

        # Load transformers if they would have been saved with the model
        if trans.transformers_needed(self.params) and (self.params.transformer_key is not None):
            self.log.info("Reloading transformers from file %s" % self.params.transformer_key)
            if self.params.save_results:
                self.transformers, self.transformers_x = dsf.retrieve_dataset_by_datasetkey(
                    dataset_key = self.params.transformer_key,
                    bucket = self.params.transformer_bucket,
                    client = self.ds_client )
            else:
                self.transformers, self.transformers_x = pickle.load(open( self.params.transformer_key, 'rb' ))


    # ****************************************************************************************
    def get_pred_results(self, subset, epoch_label=None):
        """Returns predicted values and metrics from a training, validation or test subset
        of the current dataset, or the full dataset. subset may be 'train', 'valid', 'test'
        accordingly.  epoch_label indicates the training epoch we want results for; currently the
        only option for this is 'best'.  Results are returned as a dictionary of parameter, value pairs.

        Args:
            subset (str): Label for the current subset of the dataset (choices ['train','valid','test','full'])
            epoch_label (str): Label for the training epoch we want results for (choices ['best'])

        Returns:
            dict: A dictionary of parameter/ value pairs of the prediction values and results of the dataset subset

        Raises:
            ValueError: if epoch_label not in ['best']
            ValueError: If subset not in ['train','valid','test','full']
        """
        if subset == 'full':
            return self.get_full_dataset_pred_results(self.data)
        if epoch_label == 'best':
            epoch = self.best_epoch
            model_dir = self.best_model_dir
        else:
            raise ValueError("Unknown epoch_label '%s'" % epoch_label)
        if subset == 'train':
            return self.get_train_valid_pred_results(self.train_perf_data[epoch])
        elif subset == 'valid':
            return self.get_train_valid_pred_results(self.valid_perf_data[epoch])
        elif subset == 'test':
            return self.get_train_valid_pred_results(self.test_perf_data[epoch])
        else:
            raise ValueError("Unknown dataset subset '%s'" % subset)

    # ****************************************************************************************
    def get_perf_data(self, subset, epoch_label=None):
        """Returns predicted values and metrics from a training, validation or test subset
        of the current dataset, or the full dataset. subset may be 'train', 'valid', 'test' or 'full',
        epoch_label indicates the training epoch we want results for; currently the
        only option for this is 'best'. Results are returned as a PerfData object of the appropriate class 
        for the model's split strategy and prediction type.

        Args:
            subset (str): Label for the current subset of the dataset (choices ['train','valid','test','full'])
            epoch_label (str): Label for the training epoch we want results for (choices ['best'])

        Returns:
            PerfData object: Performance object pulled from the appropriate subset

        Raises:
            ValueError: if epoch_label not in ['best']
            ValueError: If subset not in ['train','valid','test','full']
        """

        if subset == 'full':
            return self.get_full_dataset_perf_data(self.data)
        if epoch_label == 'best':
            epoch = self.best_epoch
            model_dir = self.best_model_dir
        else:
            raise ValueError("Unknown epoch_label '%s'" % epoch_label)

        if subset == 'train':
            return self.train_perf_data[epoch]
        elif subset == 'valid':
            return self.valid_perf_data[epoch]
        elif subset == 'test':
            #return self.get_test_perf_data(model_dir, self.data)
            return self.test_perf_data[epoch]
        else:
            raise ValueError("Unknown dataset subset '%s'" % subset)



    # ****************************************************************************************
    def generate_predictions(self, dataset):
        """Generates predictions for specified dataset with current model, as well as standard deviations
        if params.uncertainty=True

        Args:
            dataset: the deepchem DiskDataset to generate predictions for

        Returns:
            (pred, std): tuple of predictions for compounds and standard deviation estimates, if requested.
            Each element of tuple is a numpy array of shape (ncmpds, ntasks, nclasses), where nclasses = 1 for regression
            models.
        """
        pred, std = None, None
        self.log.info("Predicting values for current model")

        # For deepchem's predict_uncertainty function, you are not allowed to specify transformers. That means that the
        # predictions are being made in the transformed space, not the original space. We call undo_transforms() to generate
        # the transformed predictions. To transform the standard deviations, we rely on the fact that at present we only use
        # dc.trans.NormalizationTransformer (which centers and scales the data).

        # Uncertainty is now supported by DeepChem's GraphConv, at least for regression models.
        # if self.params.uncertainty and self.params.prediction_type == 'regression' and self.params.featurizer != 'graphconv':

        # Current (2.1) DeepChem neural net classification models don't support uncertainties.
        if self.params.uncertainty and self.params.prediction_type == 'classification':
            self.log.warning("Warning: DeepChem neural net models support uncertainty for regression only.")
 
        if self.params.uncertainty and self.params.prediction_type == 'regression':
            # For multitask, predict_uncertainty returns a list of (pred, std) tuples, one for each task.
            # For singletask, it returns one tuple. Convert the result into a pair of ndarrays of shape (ncmpds, ntasks, nclasses).
            pred_std = self.model.predict_uncertainty(dataset)
            if type(pred_std) == tuple:
                #JEA
                #ntasks = 1
                ntasks = len(pred_std[0][0])
                pred, std = pred_std
                pred = pred.reshape((pred.shape[0], 1, pred.shape[1]))
                std = std.reshape(pred.shape)
            else:
                ntasks = len(pred_std)
                pred0, std0 = pred_std[0]
                ncmpds = pred0.shape[0]
                nclasses = pred0.shape[1]
                pred = np.concatenate([p.reshape((ncmpds, 1, nclasses)) for p, s in pred_std], axis=1)
                std = np.concatenate([s.reshape((ncmpds, 1, nclasses)) for p, s in pred_std], axis=1)

            if self.params.transformers and self.transformers is not None:
                  # Transform the standard deviations, if we can. This is a bit of a hack, but it works for
                # NormalizationTransformer, since the standard deviations used to scale the data are
                # stored in the transformer object.
                if len(self.transformers) == 1 and (isinstance(self.transformers[0], dc.trans.NormalizationTransformer) or isinstance(self.transformers[0],trans.NormalizationTransformerMissingData)):
                    y_stds = self.transformers[0].y_stds.reshape((1,ntasks,1))
                    std = std / y_stds
                pred = dc.trans.undo_transforms(pred, self.transformers)
        elif self.params.transformers and self.transformers is not None:
            pred = self.model.predict(dataset, self.transformers)
            if self.params.prediction_type == 'regression':
                pred = pred.reshape((pred.shape[0], pred.shape[1], 1))
        else:
            pred = self.model.predict(dataset, [])
            if self.params.prediction_type == 'regression':
                pred = pred.reshape((pred.shape[0], pred.shape[1], 1))
        return pred, std

    # ****************************************************************************************
    def get_model_specific_metadata(self):
        """Returns a dictionary of parameter settings for this ModelWrapper object that are specific
        to neural network models.

        Returns:
            model_spec_metdata (dict): A dictionary of the parameter sets for the DCNNModelWrapper object.
                Parameters are saved under the key 'nn_specific' as a subdictionary.
        """
        nn_metadata = dict(
                    best_epoch = self.best_epoch,
                    max_epochs = self.params.max_epochs,
                    batch_size = self.params.batch_size,
                    optimizer_type = self.params.optimizer_type,
                    layer_sizes = self.params.layer_sizes,
                    dropouts = self.params.dropouts,
                    weight_init_stddevs = self.params.weight_init_stddevs,
                    bias_init_consts = self.params.bias_init_consts,
                    learning_rate = self.params.learning_rate,
                    weight_decay_penalty=self.params.weight_decay_penalty,
                    weight_decay_penalty_type=self.params.weight_decay_penalty_type
        )
        model_spec_metadata = dict(nn_specific = nn_metadata)
        return model_spec_metadata

    # ****************************************************************************************
    def _clean_up_excess_files(self, dest_dir):
        """
        Function to clean up extra model files left behind in the training process.
        Only removes self.model_dir
        """
        if os.path.exists(dest_dir):
            shutil.rmtree(dest_dir)
        os.mkdir(dest_dir)
        
# ****************************************************************************************
class DCRFModelWrapper(ModelWrapper):
    """Contains methods to load in a dataset, split and featurize the data, fit a model to the train dataset,
    generate predictions for an input dataset, and generate performance metrics for these predictions.


    Attributes:
        Set in __init__
            params (argparse.Namespace): The argparse.Namespace parameter object that contains all parameter information
            featurization (Featurization object): The featurization object created outside of model_wrapper
            log (log): The logger
            output_dir (str): The parent path of the model directory
            transformers (list): Initialized as an empty list, stores the transformers on the response col
            transformers_x (list): Initialized as an empty list, stores the transformers on the featurizers
            model_dir (str): The subdirectory under output_dir that contains the model. Created in setup_model_dirs.
            best_model_dir (str): The subdirectory under output_dir that contains the best model. Created in setup_model_dirs
            model: The dc.models.sklearn_models.SklearnModel as specified by the params attribute

        Created in train:
            data (ModelDataset): contains the dataset, set in pipeline
            best_epoch (int): Set to 0, not applicable to deepchem random forest models
            train_perf_data (PerfData): Contains the predictions and performance of the training dataset
            valid_perf_data (PerfData): Contains the predictions and performance of the validation dataset
            train_perfs (dict): A dictionary of predicted values and metrics on the training dataset
            valid_perfs (dict): A dictionary of predicted values and metrics on the training dataset

    """

    def __init__(self, params, featurizer, ds_client):
        """Initializes DCRFModelWrapper object.

        Args:
            params (Namespace object): contains all parameter information.
            featurizer (Featurization): Object managing the featurization of compounds
            ds_client: datastore client.
        """
        super().__init__(params, featurizer, ds_client)
        self.best_model_dir = os.path.join(self.output_dir, 'best_model')
        self.model_dir = self.best_model_dir
        os.makedirs(self.best_model_dir, exist_ok=True)

        if self.params.prediction_type == 'regression':
            rf_model = RandomForestRegressor(n_estimators=self.params.rf_estimators,
                                             max_features=self.params.rf_max_features,
                                             max_depth=self.params.rf_max_depth,
                                             n_jobs=-1)
        else:
            rf_model = RandomForestClassifier(n_estimators=self.params.rf_estimators,
                                              max_features=self.params.rf_max_features,
                                              max_depth=self.params.rf_max_depth,
                                              n_jobs=-1)

        self.model = dc.models.sklearn_models.SklearnModel(rf_model, model_dir=self.best_model_dir)

    # ****************************************************************************************
    def train(self, pipeline):
        """Trains a random forest model and saves the trained model.

        Args:
            pipeline (ModelPipeline): The ModelPipeline instance for this model run.

        Returns:
            None

        Side effects:
            data (ModelDataset): contains the dataset, set in pipeline
            best_epoch (int): Set to 0, not applicable to deepchem random forest models
            train_perf_data (PerfData): Contains the predictions and performance of the training dataset
            valid_perf_data (PerfData): Contains the predictions and performance of the validation dataset
            train_perfs (dict): A dictionary of predicted values and metrics on the training dataset
            valid_perfs (dict): A dictionary of predicted values and metrics on the training dataset
        """

        self.data = pipeline.data
        self.best_epoch = None
        self.train_perf_data = perf.create_perf_data(self.params.prediction_type, pipeline.data, self.transformers,'train')
        self.valid_perf_data = perf.create_perf_data(self.params.prediction_type, pipeline.data, self.transformers, 'valid')
        self.test_perf_data = perf.create_perf_data(self.params.prediction_type, pipeline.data, self.transformers, 'test')

        self.log.info("Fitting random forest model")

        test_dset = pipeline.data.test_dset

        num_folds = len(pipeline.data.train_valid_dsets)
        for k in range(num_folds):
            train_dset, valid_dset = pipeline.data.train_valid_dsets[k]
            self.model.fit(train_dset)

            train_pred = self.model.predict(train_dset, [])
            train_perf = self.train_perf_data.accumulate_preds(train_pred, train_dset.ids)

            valid_pred = self.model.predict(valid_dset, [])
            valid_perf = self.valid_perf_data.accumulate_preds(valid_pred, valid_dset.ids)

            test_pred = self.model.predict(test_dset, [])
            test_perf = self.test_perf_data.accumulate_preds(test_pred, test_dset.ids)
            self.log.info("Fold %d: training %s = %.3f, validation %s = %.3f, test %s = %.3f" % (
                          k, pipeline.metric_type, train_perf, pipeline.metric_type, valid_perf,
                             pipeline.metric_type, test_perf))


        # Compute mean and SD of performance metrics across validation sets for all folds
        self.train_perf, self.train_perf_std = self.train_perf_data.compute_perf_metrics()
        self.valid_perf, self.valid_perf_std = self.valid_perf_data.compute_perf_metrics()
        self.test_perf, self.test_perf_std = self.test_perf_data.compute_perf_metrics()

        # Compute score to be used for ranking model hyperparameter sets
        self.model_choice_score = self.valid_perf_data.model_choice_score(self.params.model_choice_score_type)

        if num_folds > 1:
            # For k-fold CV, retrain on the combined training and validation sets
            fit_dataset = self.data.combined_training_data()
            self.model.fit(fit_dataset, restore=False)
        self.save_model()
        # The best model is just the single RF training run.
        self.best_epoch = 0

    # ****************************************************************************************
    def reload_model(self, reload_dir):
        """Loads a saved random forest model from the specified directory. Also loads any transformers that
        were saved with it.

        Args:
            reload_dir (str): Directory where saved model is located.
            model_dataset (ModelDataset Object): contains the current full dataset

        Side effects:
            Resets the value of model, transformers, and transformers_x

        """
        if self.params.prediction_type == 'regression':
            rf_model = RandomForestRegressor(n_estimators=self.params.rf_estimators,
                                             max_features=self.params.rf_max_features,
                                             max_depth=self.params.rf_max_depth,
                                             n_jobs=-1)
        else:
            rf_model = RandomForestClassifier(n_estimators=self.params.rf_estimators,
                                              max_features=self.params.rf_max_features,
                                              max_depth=self.params.rf_max_depth,
                                              n_jobs=-1)

        # Load transformers if they would have been saved with the model
        if trans.transformers_needed(self.params) and (self.params.transformer_key is not None):
            self.log.info("Reloading transformers from file %s" % self.params.transformer_key)
            if self.params.save_results:
                self.transformers, self.transformers_x = dsf.retrieve_dataset_by_datasetkey(dataset_key = self.params.transformer_key,
                               bucket = self.params.transformer_bucket,
                               client= self.ds_client )
            else:
                self.transformers, self.transformers_x = pickle.load(open( self.params.transformer_key, 'rb' ))
        self.model = dc.models.sklearn_models.SklearnModel(rf_model, model_dir=reload_dir)
        self.model.reload()

    # ****************************************************************************************
    def get_pred_results(self, subset, epoch_label=None):
        """Returns predicted values and metrics from a training, validation or test subset
        of the current dataset, or the full dataset.

        Args:
            subset: 'train', 'valid', 'test' or 'full' accordingly.
            epoch_label: ignored; this function always returns the results for the current model.

        Returns:
            A dictionary of parameter, value pairs, in the format expected by the
            prediction_results element of the ModelMetrics data.

        Raises:
            ValueError: if subset not in ['train','valid','test','full']
            
        """
        if subset == 'train':
            return self.get_train_valid_pred_results(self.train_perf_data)
        elif subset == 'valid':
            return self.get_train_valid_pred_results(self.valid_perf_data)
        elif subset == 'test':
            return self.get_train_valid_pred_results(self.test_perf_data)
        elif subset == 'full':
            return self.get_full_dataset_pred_results(self.data)
        else:
            raise ValueError("Unknown dataset subset '%s'" % subset)


    # ****************************************************************************************
    def get_perf_data(self, subset, epoch_label=None):
        """Returns predicted values and metrics from a training, validation or test subset
        of the current dataset, or the full dataset.

        Args:
            subset (str): may be 'train', 'valid', 'test' or 'full'
            epoch_label (not used in random forest, but kept as part of the method structure)

        Results:
            PerfData object: Subclass of perfdata object associated with the appropriate subset's split strategy and prediction type.

        Raises:
            ValueError: if subset not in ['train','valid','test','full']
        """
        if subset == 'train':
            return self.train_perf_data
        elif subset == 'valid':
            return self.valid_perf_data
        elif subset == 'test':
            #return self.get_test_perf_data(self.best_model_dir, self.data)
            return self.test_perf_data
        elif subset == 'full':
            return self.get_full_dataset_perf_data(self.data)
        else:
            raise ValueError("Unknown dataset subset '%s'" % subset)


    # ****************************************************************************************
    def generate_predictions(self, dataset):
        """Generates predictions for specified dataset, as well as uncertainty values if params.uncertainty=True

        Args:
            dataset: the deepchem DiskDataset to generate predictions for

        Returns:
            (pred, std): numpy arrays containing predictions for compounds and the standard error estimates.

        """
        pred, std = None, None
        self.log.info("Evaluating current model")

        pred = self.model.predict(dataset, self.transformers)
        ncmpds = pred.shape[0]
        pred = pred.reshape((ncmpds,1,-1))

        if self.params.uncertainty:
            if self.params.prediction_type == 'regression':
                rf_model = joblib.load(os.path.join(self.best_model_dir, 'model.joblib'))
                ## s.d. from forest
                if self.params.transformers and self.transformers is not None:
                    RF_per_tree_pred = [dc.trans.undo_transforms(
                        tree.predict(dataset.X), self.transformers) for tree in rf_model.estimators_]
                else:
                    RF_per_tree_pred = [tree.predict(dataset.X) for tree in rf_model.estimators_]

                # Don't need to "untransform" standard deviations here, since they're calculated from
                # the untransformed per-tree predictions.
                std = np.array([np.std(col) for col in zip(*RF_per_tree_pred)]).reshape((ncmpds,1,-1))
            else:
                # We can estimate uncertainty for binary classifiers, but not multiclass (yet)
                nclasses = pred.shape[2]
                if nclasses == 2:
                    ntrees = self.params.rf_estimators
                    # Use normal approximation to binomial sampling error. Later we can do Jeffrey's interval if we
                    # want to get fancy.
                    std = np.sqrt(pred * (1-pred) / ntrees)
                else:
                    self.log.warning("Warning: Random forest only supports uncertainties for binary classifiers.")

        return pred, std

    # ****************************************************************************************
    def get_model_specific_metadata(self):
        """Returns a dictionary of parameter settings for this ModelWrapper object that are specific
        to random forest models.

        Returns:
            model_spec_metadata (dict): Returns random forest specific metadata as a subdict under the key 'rf_specific'

        """
        rf_metadata = {
            'rf_estimators': self.params.rf_estimators,
            'rf_max_features': self.params.rf_max_features,
            'rf_max_depth': self.params.rf_max_depth
        }
        model_spec_metadata = dict(rf_specific = rf_metadata)
        return model_spec_metadata
    
    # ****************************************************************************************
    def _clean_up_excess_files(self, dest_dir):
        """
        Function to clean up extra model files left behind in the training process.
        Does not apply to Random Forest.
        """
        return

# ****************************************************************************************
class DCxgboostModelWrapper(ModelWrapper):
    """Contains methods to load in a dataset, split and featurize the data, fit a model to the train dataset,
    generate predictions for an input dataset, and generate performance metrics for these predictions.


    Attributes:
        Set in __init__
            params (argparse.Namespace): The argparse.Namespace parameter object that contains all parameter information
            featurization (Featurization object): The featurization object created outside of model_wrapper
            log (log): The logger
            output_dir (str): The parent path of the model directory
            transformers (list): Initialized as an empty list, stores the transformers on the response col
            transformers_x (list): Initialized as an empty list, stores the transformers on the featurizers
            model_dir (str): The subdirectory under output_dir that contains the model. Created in setup_model_dirs.
            best_model_dir (str): The subdirectory under output_dir that contains the best model. Created in setup_model_dirs
            model: The dc.models.sklearn_models.SklearnModel as specified by the params attribute

        Created in train:
            data (ModelDataset): contains the dataset, set in pipeline
            best_epoch (int): Set to 0, not applicable
            train_perf_data (PerfObjects): Contains the predictions and performance of the training dataset
            valid_perf_data (PerfObjects): Contains the predictions and performance of the validation dataset
            train_perfs (dict): A dictionary of predicted values and metrics on the training dataset
            valid_perfs (dict): A dictionary of predicted values and metrics on the validation dataset

    """

    def __init__(self, params, featurizer, ds_client):
        """Initializes RunModel object.

        Args:
            params (Namespace object): contains all parameter information.
            featurizer (Featurization): Object managing the featurization of compounds
            ds_client: datastore client.
        """
        super().__init__(params, featurizer, ds_client)
        self.best_model_dir = os.path.join(self.output_dir, 'best_model')
        self.model_dir = self.best_model_dir
        os.makedirs(self.best_model_dir, exist_ok=True)

        if self.params.prediction_type == 'regression':
            xgb_model = xgb.XGBRegressor(max_depth=self.params.xgb_max_depth,
                                         learning_rate=self.params.xgb_learning_rate,
                                         n_estimators=self.params.xgb_n_estimators,
                                         silent=True,
                                         objective='reg:squarederror',
                                         booster='gbtree',
                                         gamma=self.params.xgb_gamma,
                                         min_child_weight=self.params.xgb_min_child_weight,
                                         max_delta_step=0,
                                         subsample=self.params.xgb_subsample,
                                         colsample_bytree=self.params.xgb_colsample_bytree,
                                         colsample_bylevel=1,
                                         reg_alpha=0,
                                         reg_lambda=1,
                                         scale_pos_weight=1,
                                         base_score=0.5,
                                         random_state=0,
                                         missing=None,
                                         importance_type='gain',
                                         n_jobs=-1,
                                         gpu_id = 0,
                                         n_gpus = -1,
                                         max_bin = 16,
#                                          tree_method = 'gpu_hist'
                                         kwargs={'seed':0}
                                         )
        else:
            xgb_model = xgb.XGBClassifier(max_depth=self.params.xgb_max_depth,
                                         learning_rate=self.params.xgb_learning_rate,
                                         n_estimators=self.params.xgb_n_estimators,
                                          silent=True,
                                          objective='binary:logistic',
                                          booster='gbtree',
                                          gamma=self.params.xgb_gamma,
                                          min_child_weight=self.params.xgb_min_child_weight,
                                          max_delta_step=0,
                                          subsample=self.params.xgb_subsample,
                                          colsample_bytree=self.params.xgb_colsample_bytree,
                                          colsample_bylevel=1,
                                          reg_alpha=0,
                                          reg_lambda=1,
                                          scale_pos_weight=1,
                                          base_score=0.5,
                                          random_state=0,
                                          importance_type='gain',
                                          missing=None,
                                          gpu_id = 0,
                                          n_jobs=-1,                                          
                                          n_gpus = -1,
                                          max_bin = 16,
#                                           tree_method = 'gpu_hist'
                                          kwargs = {'seed':0}
                                         )

        self.model = dc.models.xgboost_models.XGBoostModel(xgb_model, model_dir=self.best_model_dir)

    # ****************************************************************************************
    def train(self, pipeline):
        """Trains a xgboost model and saves the trained model.

        Args:
            pipeline (ModelPipeline): The ModelPipeline instance for this model run.

        Returns:
            None

        Side effects:
            data (ModelDataset): contains the dataset, set in pipeline
            best_epoch (int): Set to 0, not applicable to deepchem xgboost models
            train_perf_data (PerfData): Contains the predictions and performance of the training dataset
            valid_perf_data (PerfData): Contains the predictions and performance of the validation dataset
            train_perfs (dict): A dictionary of predicted values and metrics on the training dataset
            valid_perfs (dict): A dictionary of predicted values and metrics on the training dataset
        """

        self.data = pipeline.data
        self.best_epoch = None
        self.train_perf_data = perf.create_perf_data(self.params.prediction_type, pipeline.data, self.transformers,'train')
        self.valid_perf_data = perf.create_perf_data(self.params.prediction_type, pipeline.data, self.transformers, 'valid')
        self.test_perf_data = perf.create_perf_data(self.params.prediction_type, pipeline.data, self.transformers, 'test')

        self.log.info("Fitting xgboost model")

        test_dset = pipeline.data.test_dset

        num_folds = len(pipeline.data.train_valid_dsets)
        for k in range(num_folds):
            train_dset, valid_dset = pipeline.data.train_valid_dsets[k]
            self.model.fit(train_dset)

            train_pred = self.model.predict(train_dset, [])
            train_perf = self.train_perf_data.accumulate_preds(train_pred, train_dset.ids)

            valid_pred = self.model.predict(valid_dset, [])
            valid_perf = self.valid_perf_data.accumulate_preds(valid_pred, valid_dset.ids)

            test_pred = self.model.predict(test_dset, [])
            test_perf = self.test_perf_data.accumulate_preds(test_pred, test_dset.ids)
            self.log.info("Fold %d: training %s = %.3f, validation %s = %.3f, test %s = %.3f" % (
                          k, pipeline.metric_type, train_perf, pipeline.metric_type, valid_perf,
                             pipeline.metric_type, test_perf))

        # Compute mean and SD of performance metrics across validation sets for all folds
        self.train_perf, self.train_perf_std = self.train_perf_data.compute_perf_metrics()
        self.valid_perf, self.valid_perf_std = self.valid_perf_data.compute_perf_metrics()
        self.test_perf, self.test_perf_std = self.test_perf_data.compute_perf_metrics()

        # Compute score to be used for ranking model hyperparameter sets
        self.model_choice_score = self.valid_perf_data.model_choice_score(self.params.model_choice_score_type)

        if num_folds > 1:
            # For k-fold CV, retrain on the combined training and validation sets
            fit_dataset = self.data.combined_training_data()
            self.model.fit(fit_dataset, restore=False)
        self.save_model()
        # The best model is just the single xgb training run.
        self.best_epoch = 0

    # ****************************************************************************************
    def reload_model(self, reload_dir):

        """Loads a saved xgboost model from the specified directory. Also loads any transformers that
        were saved with it.

        Args:
            reload_dir (str): Directory where saved model is located.
            model_dataset (ModelDataset Object): contains the current full dataset

        Side effects:
            Resets the value of model, transformers, and transformers_x

        """

        if self.params.prediction_type == 'regression':
            xgb_model = xgb.XGBRegressor(max_depth=self.params.xgb_max_depth,
                                         learning_rate=self.params.xgb_learning_rate,
                                         n_estimators=self.params.xgb_n_estimators,
                                         silent=True,
                                         objective='reg:squarederror',
                                         booster='gbtree',
                                         gamma=self.params.xgb_gamma,
                                         min_child_weight=self.params.xgb_min_child_weight,
                                         max_delta_step=0,
                                         subsample=self.params.xgb_subsample,
                                         colsample_bytree=self.params.xgb_colsample_bytree,
                                         colsample_bylevel=1,
                                         reg_alpha=0,
                                         reg_lambda=1,
                                         scale_pos_weight=1,
                                         base_score=0.5,
                                         random_state=0,
                                         missing=None,
                                         importance_type='gain',
                                         n_jobs=-1,
                                         gpu_id = 0,
                                         n_gpus = -1,
                                         max_bin = 16,
#                                          tree_method = 'gpu_hist'
                                         )
        else:
            xgb_model = xgb.XGBClassifier(max_depth=self.params.xgb_max_depth,
                                         learning_rate=self.params.xgb_learning_rate,
                                         n_estimators=self.params.xgb_n_estimators,
                                          silent=True,
                                          objective='binary:logistic',
                                          booster='gbtree',
                                          gamma=self.params.xgb_gamma,
                                          min_child_weight=self.params.xgb_min_child_weight,
                                          max_delta_step=0,
                                          subsample=self.params.xgb_subsample,
                                          colsample_bytree=self.params.xgb_colsample_bytree,
                                          colsample_bylevel=1,
                                          reg_alpha=0,
                                          reg_lambda=1,
                                          scale_pos_weight=1,
                                          base_score=0.5,
                                          random_state=0,
                                          importance_type='gain',
                                          missing=None,
                                          gpu_id = 0,
                                          n_jobs=-1,                                          
                                          n_gpus = -1,
                                          max_bin = 16,
#                                           tree_method = 'gpu_hist',
                                         )

        # Load transformers if they would have been saved with the model
        if trans.transformers_needed(self.params) and (self.params.transformer_key is not None):
            self.log.warning("Reloading transformers from file %s" % self.params.transformer_key)
            if self.params.save_results:
                self.transformers, self.transformers_x = dsf.retrieve_dataset_by_datasetkey(
                    dataset_key=self.params.transformer_key,
                    bucket=self.params.transformer_bucket,
                    client=self.ds_client)
            else:
                self.transformers, self.transformers_x = pickle.load(open(self.params.transformer_key, 'rb'))

        self.model = dc.models.xgboost_models.XGBoostModel(xgb_model, model_dir=self.best_model_dir)
        self.model.reload()

    # ****************************************************************************************
    def get_pred_results(self, subset, epoch_label=None):
        """Returns predicted values and metrics from a training, validation or test subset
        of the current dataset, or the full dataset.

        Args:
            subset: 'train', 'valid', 'test' or 'full' accordingly.
            epoch_label: ignored; this function always returns the results for the current model.

        Returns:
            A dictionary of parameter, value pairs, in the format expected by the
            prediction_results element of the ModelMetrics data.

        Raises:
            ValueError: if subset not in ['train','valid','test','full']

        """
        if subset == 'train':
            return self.get_train_valid_pred_results(self.train_perf_data)
        elif subset == 'valid':
            return self.get_train_valid_pred_results(self.valid_perf_data)
        elif subset == 'test':
            return self.get_train_valid_pred_results(self.test_perf_data)
        elif subset == 'full':
            return self.get_full_dataset_pred_results(self.data)
        else:
            raise ValueError("Unknown dataset subset '%s'" % subset)

    # ****************************************************************************************
    def get_perf_data(self, subset, epoch_label=None):
        """Returns predicted values and metrics from a training, validation or test subset
        of the current dataset, or the full dataset.

        Args:
            subset (str): may be 'train', 'valid', 'test' or 'full'
            epoch_label (not used in random forest, but kept as part of the method structure)

        Results:
            PerfData object: Subclass of perfdata object associated with the appropriate subset's split strategy and prediction type.

        Raises:
            ValueError: if subset not in ['train','valid','test','full']
        """

        if subset == 'train':
            return self.train_perf_data
        elif subset == 'valid':
            return self.valid_perf_data
        elif subset == 'test':
            #return self.get_test_perf_data(self.best_model_dir, self.data)
            return self.test_perf_data
        elif subset == 'full':
            return self.get_full_dataset_perf_data(self.data)
        else:
            raise ValueError("Unknown dataset subset '%s'" % subset)

    # ****************************************************************************************
    def generate_predictions(self, dataset):
        """Generates predictions for specified dataset, as well as uncertainty values if params.uncertainty=True

        Args:
            dataset: the deepchem DiskDataset to generate predictions for

        Returns:
            (pred, std): numpy arrays containing predictions for compounds and the standard error estimates.

        """
        pred, std = None, None
        self.log.warning("Evaluating current model")

        pred = self.model.predict(dataset, self.transformers)
        ncmpds = pred.shape[0]
        pred = pred.reshape((ncmpds, 1, -1))
        self.log.warning("uncertainty not supported by xgboost models")

        return pred, std

    # ****************************************************************************************
    def get_model_specific_metadata(self):
        """Returns a dictionary of parameter settings for this ModelWrapper object that are specific
        to xgboost models.

        Returns:
            model_spec_metadata (dict): Returns xgboost specific metadata as a subdict under the key 'xgb_specific'

        """
        xgb_metadata = {"xgb_max_depth" : self.params.xgb_max_depth,
                       "xgb_learning_rate" : self.params.xgb_learning_rate,
                       "xgb_n_estimators" : self.params.xgb_n_estimators,
                       "xgb_gamma" : self.params.xgb_gamma,
                       "xgb_min_child_weight" : self.params.xgb_min_child_weight,
                       "xgb_subsample" : self.params.xgb_subsample,
                       "xgb_colsample_bytree"  :self.params.xgb_colsample_bytree
                        }
        model_spec_metadata = dict(xgb_specific=xgb_metadata)
        return model_spec_metadata

    # ****************************************************************************************
    def _clean_up_excess_files(self, dest_dir):
        """
        Function to clean up extra model files left behind in the training process.
        Does not apply to xgboost
        """
        return<|MERGE_RESOLUTION|>--- conflicted
+++ resolved
@@ -370,9 +370,14 @@
         """
         raise NotImplementedError
 
-    # ****************************************************************************************
-    def save_model(self):
-        """A wrapper function to save a model because the DeepChem model.save() has inconsistent implementation. SKlearnModel() class and xgboost model in DeepChem use model.save(), while the MultitaskRegressor class uses model.save_checkpoint(). Try to use model.save() first. If failed, try model.save_checkpoint()
+
+    # ****************************************************************************************
+    def model_save(self):
+        """A wrapper function to save a model  due to the `DeepChem model.save()` has inconsistent implementation.
+
+        The `SKlearnModel()` class and xgboost model in DeepChem use `model.save()`,
+        while the `MultitaskRegressor` class uses `model.save_checkpoint()`. The
+        workaround is to try `model.save()` first. If failed, then try `model.save_checkpoint()`
         """
         try:
             self.model.save()
@@ -381,13 +386,6 @@
             self.model.save_checkpoint()
           except Exception as e:
             self.log.error("Error when saving model:\n%s" % str(e))
-        
-        
-        
-        
-        
-        
-        
 
 # ****************************************************************************************
 class DCNNModelWrapper(ModelWrapper):
@@ -466,18 +464,17 @@
                 self.params.num_model_tasks,
                 batch_size=self.params.batch_size,
                 learning_rate=self.params.learning_rate,
-                # learning_rate_decay_time=1000,
+                learning_rate_decay_time=1000,
                 optimizer_type=self.params.optimizer_type,
                 beta1=0.9,
                 beta2=0.999,
                 model_dir=self.model_dir,
+                mode=self.params.prediction_type,
                 tensorboard=False,
                 uncertainty=self.params.uncertainty,
                 graph_conv_layers=self.params.layer_sizes[:-1],
-                batch_normalize=False, # ? 2.3 default=True check with kevin
                 dense_layer_size=self.params.layer_sizes[-1],
                 dropout=self.params.dropouts,
-                mode=self.params.prediction_type,
                 penalty=self.params.weight_decay_penalty,
                 penalty_type=self.params.weight_decay_penalty_type)
 
@@ -520,7 +517,7 @@
                     seed=123,
                     verbosity='low',
                     model_dir=self.model_dir,
-                    # learning_rate_decay_time=1000,
+                    learning_rate_decay_time=1000,
                     beta1=0.9,
                     beta2=0.999,
                     mode=self.params.prediction_type,
@@ -557,7 +554,7 @@
                     seed=123,
                     verbosity='low',
                     model_dir=self.model_dir,
-                    # learning_rate_decay_time=1000,
+                    learning_rate_decay_time=1000,
                     beta1=.9,
                     beta2=.999,
                     mode=self.params.prediction_type,
@@ -575,7 +572,7 @@
                 self.params.num_model_tasks,
                 batch_size=self.params.batch_size,
                 learning_rate=self.params.learning_rate,
-                # learning_rate_decay_time=1000,
+                learning_rate_decay_time=1000,
                 optimizer_type=self.params.optimizer_type,
                 beta1=0.9,
                 beta2=0.999,
@@ -606,7 +603,7 @@
                     seed=123,
                     verbosity='low',
                     model_dir=self.model_dir,
-                    # learning_rate_decay_time=1000,
+                    learning_rate_decay_time=1000,
                     beta1=0.9,
                     beta2=0.999,
                     mode=self.params.prediction_type,
@@ -627,7 +624,7 @@
                     seed=123,
                     verbosity='low',
                     model_dir=self.model_dir,
-                    # learning_rate_decay_time=1000,
+                    learning_rate_decay_time=1000,
                     beta1=.9,
                     beta2=.999,
                     mode=self.params.prediction_type,
@@ -769,7 +766,7 @@
 
         # Revert to last checkpoint
         self.model.restore()
-        self.model.save()
+        self.model_save()
 
         # Only copy the model files we need, not the entire directory
         self._copy_model(self.best_model_dir)
@@ -902,18 +899,6 @@
         # set metrics at each epoch.
         fit_dataset = pipeline.data.combined_training_data()
         retrain_start = time.time()
-<<<<<<< HEAD
-        self.recreate_model()
-        self.model.fit(fit_dataset, nb_epoch=min_epoch, restore=False)
-        self.save_model()
-
-        # Only copy the model files we need, not the entire directory
-        self._copy_model(min_epoch_dir)
-        if max_epoch > min_epoch:
-            self.model.fit(fit_dataset, nb_epoch=max_epoch-min_epoch, restore=True)
-            self.save_model()
-        self._copy_model(max_epoch_dir)
-=======
         self.model = self.recreate_model()
         self.log.info(f"Best epoch was {self.best_epoch}, retraining with combined training/validation set")
 
@@ -933,11 +918,10 @@
             self.train_epoch_perfs[ei], self.train_epoch_perf_stds[ei] = self.train_perf_data[ei].compute_perf_metrics()
             self.test_epoch_perfs[ei], self.test_epoch_perf_stds[ei] = self.test_perf_data[ei].compute_perf_metrics()
         self.model.save_checkpoint()
-        self.model.save()
+        self.model_save()
 
         # Only copy the model files we need, not the entire directory
         self._copy_model(self.best_model_dir)
->>>>>>> f6615e7c
         retrain_time = time.time() - retrain_start
         self.log.info("Time to retrain model for %d epochs: %.1f seconds, %.1f sec/epoch" % (self.best_epoch, retrain_time, 
                        retrain_time/self.best_epoch))
@@ -956,9 +940,9 @@
             chkpt_dict = yaml.load(chkpt_in.read())
         chkpt_prefix = chkpt_dict['model_checkpoint_path']
         files = [chkpt_file]
-#        files.append(os.path.join(self.model_dir, 'model.pickle'))
+        # files.append(os.path.join(self.model_dir, 'model.pickle'))
         files.append(os.path.join(self.model_dir, '%s.index' % chkpt_prefix))
-#        files.append(os.path.join(self.model_dir, '%s.meta' % chkpt_prefix))
+        # files.append(os.path.join(self.model_dir, '%s.meta' % chkpt_prefix))
         files = files + glob.glob(os.path.join(self.model_dir, '%s.data-*' % chkpt_prefix))
         self._clean_up_excess_files(dest_dir)
         for file in files:
@@ -978,7 +962,6 @@
             Resets the value of model, transformers, and transformers_x
         """
         if self.params.featurizer == 'graphconv':
-<<<<<<< HEAD
             self.model = dc.models.GraphConvModel(
                 n_tasks=self.params.num_model_tasks,
                 n_features=self.get_num_features(),
@@ -1017,16 +1000,7 @@
                 learning_rate=self.params.learning_rate,
                 n_classes=self.params.class_number)
         # Hack to run models trained in DeepChem 2.1 with DeepChem 2.2
-       # self.model.default_outputs = self.model.outputs
-        self.model.restore()
-=======
-            self.model = dc.models.GraphConvModel.load_from_dir(reload_dir, restore=False)
-        elif self.params.prediction_type == 'regression':
-            self.model = MultitaskRegressor.load_from_dir(reload_dir, restore=False)
-        else:
-            self.model = MultitaskClassifier.load_from_dir(reload_dir, restore=False)
-        # Hack to run models trained in DeepChem 2.1 with DeepChem 2.2
-        self.model.default_outputs = self.model.outputs
+        # self.model.default_outputs = self.model.outputs
         # Get latest checkpoint path transposed to current model dir
         ckpt = tf.train.get_checkpoint_state(reload_dir)
         if os.path.exists(f"{ckpt.model_checkpoint_path}.index"):
@@ -1035,7 +1009,6 @@
             checkpoint = os.path.join(reload_dir, os.path.basename(ckpt.model_checkpoint_path))
         self.model.restore(checkpoint=checkpoint)
 
->>>>>>> f6615e7c
 
         # Load transformers if they would have been saved with the model
         if trans.transformers_needed(self.params) and (self.params.transformer_key is not None):
@@ -1336,7 +1309,7 @@
             # For k-fold CV, retrain on the combined training and validation sets
             fit_dataset = self.data.combined_training_data()
             self.model.fit(fit_dataset, restore=False)
-        self.save_model()
+        self.model_save()
         # The best model is just the single RF training run.
         self.best_epoch = 0
 
@@ -1542,140 +1515,6 @@
         self.best_model_dir = os.path.join(self.output_dir, 'best_model')
         self.model_dir = self.best_model_dir
         os.makedirs(self.best_model_dir, exist_ok=True)
-
-        if self.params.prediction_type == 'regression':
-            xgb_model = xgb.XGBRegressor(max_depth=self.params.xgb_max_depth,
-                                         learning_rate=self.params.xgb_learning_rate,
-                                         n_estimators=self.params.xgb_n_estimators,
-                                         silent=True,
-                                         objective='reg:squarederror',
-                                         booster='gbtree',
-                                         gamma=self.params.xgb_gamma,
-                                         min_child_weight=self.params.xgb_min_child_weight,
-                                         max_delta_step=0,
-                                         subsample=self.params.xgb_subsample,
-                                         colsample_bytree=self.params.xgb_colsample_bytree,
-                                         colsample_bylevel=1,
-                                         reg_alpha=0,
-                                         reg_lambda=1,
-                                         scale_pos_weight=1,
-                                         base_score=0.5,
-                                         random_state=0,
-                                         missing=None,
-                                         importance_type='gain',
-                                         n_jobs=-1,
-                                         gpu_id = 0,
-                                         n_gpus = -1,
-                                         max_bin = 16,
-#                                          tree_method = 'gpu_hist'
-                                         kwargs={'seed':0}
-                                         )
-        else:
-            xgb_model = xgb.XGBClassifier(max_depth=self.params.xgb_max_depth,
-                                         learning_rate=self.params.xgb_learning_rate,
-                                         n_estimators=self.params.xgb_n_estimators,
-                                          silent=True,
-                                          objective='binary:logistic',
-                                          booster='gbtree',
-                                          gamma=self.params.xgb_gamma,
-                                          min_child_weight=self.params.xgb_min_child_weight,
-                                          max_delta_step=0,
-                                          subsample=self.params.xgb_subsample,
-                                          colsample_bytree=self.params.xgb_colsample_bytree,
-                                          colsample_bylevel=1,
-                                          reg_alpha=0,
-                                          reg_lambda=1,
-                                          scale_pos_weight=1,
-                                          base_score=0.5,
-                                          random_state=0,
-                                          importance_type='gain',
-                                          missing=None,
-                                          gpu_id = 0,
-                                          n_jobs=-1,                                          
-                                          n_gpus = -1,
-                                          max_bin = 16,
-#                                           tree_method = 'gpu_hist'
-                                          kwargs = {'seed':0}
-                                         )
-
-        self.model = dc.models.xgboost_models.XGBoostModel(xgb_model, model_dir=self.best_model_dir)
-
-    # ****************************************************************************************
-    def train(self, pipeline):
-        """Trains a xgboost model and saves the trained model.
-
-        Args:
-            pipeline (ModelPipeline): The ModelPipeline instance for this model run.
-
-        Returns:
-            None
-
-        Side effects:
-            data (ModelDataset): contains the dataset, set in pipeline
-            best_epoch (int): Set to 0, not applicable to deepchem xgboost models
-            train_perf_data (PerfData): Contains the predictions and performance of the training dataset
-            valid_perf_data (PerfData): Contains the predictions and performance of the validation dataset
-            train_perfs (dict): A dictionary of predicted values and metrics on the training dataset
-            valid_perfs (dict): A dictionary of predicted values and metrics on the training dataset
-        """
-
-        self.data = pipeline.data
-        self.best_epoch = None
-        self.train_perf_data = perf.create_perf_data(self.params.prediction_type, pipeline.data, self.transformers,'train')
-        self.valid_perf_data = perf.create_perf_data(self.params.prediction_type, pipeline.data, self.transformers, 'valid')
-        self.test_perf_data = perf.create_perf_data(self.params.prediction_type, pipeline.data, self.transformers, 'test')
-
-        self.log.info("Fitting xgboost model")
-
-        test_dset = pipeline.data.test_dset
-
-        num_folds = len(pipeline.data.train_valid_dsets)
-        for k in range(num_folds):
-            train_dset, valid_dset = pipeline.data.train_valid_dsets[k]
-            self.model.fit(train_dset)
-
-            train_pred = self.model.predict(train_dset, [])
-            train_perf = self.train_perf_data.accumulate_preds(train_pred, train_dset.ids)
-
-            valid_pred = self.model.predict(valid_dset, [])
-            valid_perf = self.valid_perf_data.accumulate_preds(valid_pred, valid_dset.ids)
-
-            test_pred = self.model.predict(test_dset, [])
-            test_perf = self.test_perf_data.accumulate_preds(test_pred, test_dset.ids)
-            self.log.info("Fold %d: training %s = %.3f, validation %s = %.3f, test %s = %.3f" % (
-                          k, pipeline.metric_type, train_perf, pipeline.metric_type, valid_perf,
-                             pipeline.metric_type, test_perf))
-
-        # Compute mean and SD of performance metrics across validation sets for all folds
-        self.train_perf, self.train_perf_std = self.train_perf_data.compute_perf_metrics()
-        self.valid_perf, self.valid_perf_std = self.valid_perf_data.compute_perf_metrics()
-        self.test_perf, self.test_perf_std = self.test_perf_data.compute_perf_metrics()
-
-        # Compute score to be used for ranking model hyperparameter sets
-        self.model_choice_score = self.valid_perf_data.model_choice_score(self.params.model_choice_score_type)
-
-        if num_folds > 1:
-            # For k-fold CV, retrain on the combined training and validation sets
-            fit_dataset = self.data.combined_training_data()
-            self.model.fit(fit_dataset, restore=False)
-        self.save_model()
-        # The best model is just the single xgb training run.
-        self.best_epoch = 0
-
-    # ****************************************************************************************
-    def reload_model(self, reload_dir):
-
-        """Loads a saved xgboost model from the specified directory. Also loads any transformers that
-        were saved with it.
-
-        Args:
-            reload_dir (str): Directory where saved model is located.
-            model_dataset (ModelDataset Object): contains the current full dataset
-
-        Side effects:
-            Resets the value of model, transformers, and transformers_x
-
-        """
 
         if self.params.prediction_type == 'regression':
             xgb_model = xgb.XGBRegressor(max_depth=self.params.xgb_max_depth,
@@ -1727,6 +1566,140 @@
                                           n_jobs=-1,                                          
                                           n_gpus = -1,
                                           max_bin = 16,
+#                                           tree_method = 'gpu_hist'
+                                         )
+
+        self.model = dc.models.xgboost_models.XGBoostModel(xgb_model, model_dir=self.best_model_dir)
+
+    # ****************************************************************************************
+    def train(self, pipeline):
+        """Trains a xgboost model and saves the trained model.
+
+        Args:
+            pipeline (ModelPipeline): The ModelPipeline instance for this model run.
+
+        Returns:
+            None
+
+        Side effects:
+            data (ModelDataset): contains the dataset, set in pipeline
+            best_epoch (int): Set to 0, not applicable to deepchem xgboost models
+            train_perf_data (PerfData): Contains the predictions and performance of the training dataset
+            valid_perf_data (PerfData): Contains the predictions and performance of the validation dataset
+            train_perfs (dict): A dictionary of predicted values and metrics on the training dataset
+            valid_perfs (dict): A dictionary of predicted values and metrics on the training dataset
+        """
+
+        self.data = pipeline.data
+        self.best_epoch = None
+        self.train_perf_data = perf.create_perf_data(self.params.prediction_type, pipeline.data, self.transformers,'train')
+        self.valid_perf_data = perf.create_perf_data(self.params.prediction_type, pipeline.data, self.transformers, 'valid')
+        self.test_perf_data = perf.create_perf_data(self.params.prediction_type, pipeline.data, self.transformers, 'test')
+
+        self.log.info("Fitting xgboost model")
+
+        test_dset = pipeline.data.test_dset
+
+        num_folds = len(pipeline.data.train_valid_dsets)
+        for k in range(num_folds):
+            train_dset, valid_dset = pipeline.data.train_valid_dsets[k]
+            self.model.fit(train_dset)
+
+            train_pred = self.model.predict(train_dset, [])
+            train_perf = self.train_perf_data.accumulate_preds(train_pred, train_dset.ids)
+
+            valid_pred = self.model.predict(valid_dset, [])
+            valid_perf = self.valid_perf_data.accumulate_preds(valid_pred, valid_dset.ids)
+
+            test_pred = self.model.predict(test_dset, [])
+            test_perf = self.test_perf_data.accumulate_preds(test_pred, test_dset.ids)
+            self.log.info("Fold %d: training %s = %.3f, validation %s = %.3f, test %s = %.3f" % (
+                          k, pipeline.metric_type, train_perf, pipeline.metric_type, valid_perf,
+                             pipeline.metric_type, test_perf))
+
+        # Compute mean and SD of performance metrics across validation sets for all folds
+        self.train_perf, self.train_perf_std = self.train_perf_data.compute_perf_metrics()
+        self.valid_perf, self.valid_perf_std = self.valid_perf_data.compute_perf_metrics()
+        self.test_perf, self.test_perf_std = self.test_perf_data.compute_perf_metrics()
+
+        # Compute score to be used for ranking model hyperparameter sets
+        self.model_choice_score = self.valid_perf_data.model_choice_score(self.params.model_choice_score_type)
+
+        if num_folds > 1:
+            # For k-fold CV, retrain on the combined training and validation sets
+            fit_dataset = self.data.combined_training_data()
+            self.model.fit(fit_dataset, restore=False)
+        self.model_save()
+        # The best model is just the single xgb training run.
+        self.best_epoch = 0
+
+    # ****************************************************************************************
+    def reload_model(self, reload_dir):
+
+        """Loads a saved xgboost model from the specified directory. Also loads any transformers that
+        were saved with it.
+
+        Args:
+            reload_dir (str): Directory where saved model is located.
+            model_dataset (ModelDataset Object): contains the current full dataset
+
+        Side effects:
+            Resets the value of model, transformers, and transformers_x
+
+        """
+
+        if self.params.prediction_type == 'regression':
+            xgb_model = xgb.XGBRegressor(max_depth=self.params.xgb_max_depth,
+                                         learning_rate=self.params.xgb_learning_rate,
+                                         n_estimators=self.params.xgb_n_estimators,
+                                         silent=True,
+                                         objective='reg:squarederror',
+                                         booster='gbtree',
+                                         gamma=self.params.xgb_gamma,
+                                         min_child_weight=self.params.xgb_min_child_weight,
+                                         max_delta_step=0,
+                                         subsample=self.params.xgb_subsample,
+                                         colsample_bytree=self.params.xgb_colsample_bytree,
+                                         colsample_bylevel=1,
+                                         reg_alpha=0,
+                                         reg_lambda=1,
+                                         scale_pos_weight=1,
+                                         base_score=0.5,
+                                         random_state=0,
+                                         missing=None,
+                                         importance_type='gain',
+                                         n_jobs=-1,
+                                         gpu_id = 0,
+                                         n_gpus = -1,
+                                         max_bin = 16,
+                                         kwargs={'seed':0}
+#                                          tree_method = 'gpu_hist'
+                                         )
+        else:
+            xgb_model = xgb.XGBClassifier(max_depth=self.params.xgb_max_depth,
+                                         learning_rate=self.params.xgb_learning_rate,
+                                         n_estimators=self.params.xgb_n_estimators,
+                                          silent=True,
+                                          objective='binary:logistic',
+                                          booster='gbtree',
+                                          gamma=self.params.xgb_gamma,
+                                          min_child_weight=self.params.xgb_min_child_weight,
+                                          max_delta_step=0,
+                                          subsample=self.params.xgb_subsample,
+                                          colsample_bytree=self.params.xgb_colsample_bytree,
+                                          colsample_bylevel=1,
+                                          reg_alpha=0,
+                                          reg_lambda=1,
+                                          scale_pos_weight=1,
+                                          base_score=0.5,
+                                          random_state=0,
+                                          importance_type='gain',
+                                          missing=None,
+                                          gpu_id = 0,
+                                          n_jobs=-1,                                          
+                                          n_gpus = -1,
+                                          max_bin = 16,
+                                          kwargs={'seed':0}
 #                                           tree_method = 'gpu_hist',
                                          )
 
