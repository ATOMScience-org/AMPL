--- conflicted
+++ resolved
@@ -1202,12 +1202,6 @@
         """
         super().__init__(params, featurizer, ds_client, random_state=random_state, seed=seed)
 
-<<<<<<< HEAD
-        self.random_state = random_state
-        self.seed = seed
-
-=======
->>>>>>> 0c83b6b6
         if self.params.layer_sizes is None:
             if self.params.featurizer == 'ecfp':
                 self.params.layer_sizes = [1000, 500]
@@ -1620,10 +1614,7 @@
         self.model_dir = self.best_model_dir
         os.makedirs(self.best_model_dir, exist_ok=True)
 
-        self.random_state = random_state
-        self.seed = seed
-
-        self.model = self.make_dc_model(self.best_model_dir, random_state=random_state, seed=seed)
+        self.model = self.make_dc_model(self.best_model_dir)
 
     # ****************************************************************************************
     def train(self, pipeline):
@@ -1692,7 +1683,7 @@
         self.best_epoch = 0
 
     # ****************************************************************************************
-    def make_dc_model(self, model_dir, random_state=None, seed=None):
+    def make_dc_model(self, model_dir):
         """Build a DeepChem model.
 
         Builds a model, wraps it in DeepChem's wrapper and returns it
@@ -1826,14 +1817,9 @@
             ds_client: datastore client.
         """
         super().__init__(params, featurizer, ds_client, random_state=random_state, seed=seed)
-<<<<<<< HEAD
-        self.random_state = random_state
-        self.seed = seed
-=======
->>>>>>> 0c83b6b6
-
-    # ****************************************************************************************
-    def make_dc_model(self, model_dir, random_state=None, seed=None):
+
+    # ****************************************************************************************
+    def make_dc_model(self, model_dir):
         """Build a DeepChem model.
 
         Builds a model, wraps it in DeepChem's wrapper and returns it
@@ -1984,14 +1970,9 @@
             ds_client: datastore client.
         """
         super().__init__(params, featurizer, ds_client, random_state=random_state, seed=seed)
-<<<<<<< HEAD
-        self.random_state = random_state
-        self.seed = seed
-=======
->>>>>>> 0c83b6b6
-
-    # ****************************************************************************************
-    def make_dc_model(self, model_dir, random_state=None, seed=None):
+
+    # ****************************************************************************************
+    def make_dc_model(self, model_dir):
         """Build a DeepChem model.
 
         Builds a model, wraps it in DeepChem's wrapper and returns it
@@ -2343,11 +2324,6 @@
         # use NNModelWrapper init. 
         super().__init__(params, featurizer, ds_client, random_state=random_state, seed=seed)
         self.num_epochs_trained = 0
-<<<<<<< HEAD
-        self.random_state = random_state
-        self.seed = seed
-=======
->>>>>>> 0c83b6b6
         self.model = self.recreate_model()
 
     # ****************************************************************************************
@@ -2737,11 +2713,6 @@
         self.g = tf.Graph()
         self.sess = tf.compat.v1.Session(graph=self.g)
         self.num_epochs_trained = 0
-<<<<<<< HEAD
-        self.random_state = random_state
-        self.seed = seed
-=======
->>>>>>> 0c83b6b6
         self.model = self.recreate_model(model_dir=self.model_dir)
 
     # ****************************************************************************************
