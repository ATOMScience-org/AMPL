--- conflicted
+++ resolved
@@ -351,13 +351,9 @@
         if self.needs_smiles():
             # Some DeepChem splitters require compound IDs in dataset to be SMILES strings. Swap in the
             # SMILES strings now; we'll reverse this later.
-<<<<<<< HEAD
             dataset = DiskDataset.from_numpy(dataset.X, dataset.y, ids=attr_df.drop_duplicates(subset=smiles_col)[smiles_col].values, verbose=False)
             if dataset_dup:
                 dataset_ori = DiskDataset.from_numpy(dataset_ori.X, dataset_ori.y, ids=attr_df[smiles_col].values, verbose=False)
-=======
-            dataset = DiskDataset.from_numpy(dataset.X, dataset.y, ids=attr_df[smiles_col].values)
->>>>>>> 0496ef82
 
         # Under k-fold CV, the training/validation splits are determined by num_folds; only the test set fraction
         # is directly specified through command line parameters. If we use Butina splitting, we can't control
@@ -523,13 +519,9 @@
         if self.needs_smiles():
             # Some DeepChem splitters require compound IDs in dataset to be SMILES strings. Swap in the
             # SMILES strings now; we'll reverse this later.
-<<<<<<< HEAD
             dataset = DiskDataset.from_numpy(dataset.X, dataset.y, ids=attr_df.drop_duplicates(subset=smiles_col)[smiles_col].values, verbose=False)
             if dataset_dup:
                 dataset_ori = DiskDataset.from_numpy(dataset_ori.X, dataset_ori.y, ids=attr_df[smiles_col].values, verbose=False)
-=======
-            dataset = DiskDataset.from_numpy(dataset.X, dataset.y, ids=attr_df[smiles_col].values)
->>>>>>> 0496ef82
 
         if self.split == 'butina':
             #train_valid, test = self.splitter.train_test_split(dataset, cutoff=self.params.butina_cutoff)
