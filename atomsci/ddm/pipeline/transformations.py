--- conflicted
+++ resolved
@@ -80,11 +80,7 @@
             log.warning("Warning: UMAP transformation may produce misleading results when used with K-fold split strategy.")
         train_dset = model_dataset.train_valid_dsets[0][0]
         transformers_x = [UMAPTransformer(params, train_dset)]
-<<<<<<< HEAD
-    elif params.transformers is True:
-=======
     elif params.transformers:
->>>>>>> bc34dcf1
         # TODO: Transformers on responses and features should be controlled only by parameters
         # response_transform_type and feature_transform_type, rather than params.transformers.
 
@@ -171,11 +167,7 @@
         else:
             target_metric = 'l2'
         self.scaler = RobustScaler()
-<<<<<<< HEAD
-        # Use Imputer to replace missing values (NaNs) with means for each column
-=======
         # Use SimpleImputer to replace missing values (NaNs) with means for each column
->>>>>>> bc34dcf1
         self.imputer = SimpleImputer()
         scaled_X = self.scaler.fit_transform(self.imputer.fit_transform(dataset.X))
         self.mapper = umap.UMAP(n_neighbors=params.umap_neighbors,
@@ -227,14 +219,6 @@
             y_stds[y_stds == 0] = 1.
             self.y_stds = y_stds
             self.move_mean = move_mean
-<<<<<<< HEAD
-            if self.transform_gradients:
-                # TODO: Figure out where get_grad_statistics is defined
-                true_grad, ydely_means = get_grad_statistics(dataset) # noqa: F821
-                self.grad = np.reshape(true_grad, (true_grad.shape[0], -1, 3))
-                self.ydely_means = ydely_means
-=======
->>>>>>> bc34dcf1
 
        ## skip the NormalizationTransformer initialization and go to base class
         super(NormalizationTransformer, self).__init__(
