--- conflicted
+++ resolved
@@ -236,8 +236,7 @@
                 y = np.nan_to_num((y - self.y_means) / self.y_stds)
             else:
                 y = np.nan_to_num(y / self.y_stds)
-<<<<<<< HEAD
-        return (X, y, w)
+        return (X, y, w, ids)
 
 # ****************************************************************************************
 
@@ -326,7 +325,4 @@
                 # no conc column, treat all rows as ki/IC50
                 y[:, 0] = z[:, 0] * y_stds + y_means
 
-            return y
-=======
-        return (X, y, w, ids)
->>>>>>> 0496ef82
+            return y