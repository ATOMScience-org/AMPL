import numpy as np
import uuid
import scipy.spatial.distance as scipy_distance
import multiprocessing
from tqdm import tqdm
import timeit
from typing import Any, Callable, List, Tuple, Optional

N_PROCS = multiprocessing.cpu_count()

class GeneticAlgorithm:
    """ A Genetic algorithm for finding the best split for a dataset

    This class implements a basic genetic function. It handles the basic outline
    and takes as input functions that every genetic algorithm would need.

    The population is always kept in a sorted state where the highest scoring
    chromosome is always the first in the list.
    """

    def __init__(self,
                init_pop: List[List[Any]],
                fitness_func: Callable,
                crossover_func: Callable,
                mutate_func: Callable,
                seed: Optional[int]):
        """
        Creates a GeneticAlgorithm object

        Parameters
        ----------
        init_pop: List[List[Any]]
            A population is a list of chromosomes and a chromosome is a list of objects
        fitness_func: Callable
            A callable that takes a chromosome as input and returns a floating
            point value. higher the better
        crossover_func: Callable
            A callable that takes the parents, and the number of children
            desired in the next generation. Returns a list of chromosomes representing
            the next generation
        mutate_func: Callable
            A callable that takes a list of chromosomes and returns another list of mutated 
            chromosomes
        seed: Optional[int]
            Seed for random number generator
        """

        if seed is None:
            seed = uuid.uuid4().int % (2**32)
        self.random_state = np.random.default_rng(seed)

        self.pop = init_pop
        self.pop_scores = None
        self.num_pop = len(init_pop)
        self.num_parents = int(len(self.pop)/2)
        self.fitness_func = fitness_func
        self.crossover_func = crossover_func
        self.mutate_func = mutate_func
        self.serial_grade_population()
        #self.parallel_grade_population()

<<<<<<< HEAD
=======
        self.best_fitness = -1e20
        self.best_solution = None

    def update_best_solution(self):
        """ Grade the population and save the scores

        Saves the best solution from self.pop and self.pop_scores

        Parameters
        ----------
        None

        Returns
        -------
        Nothing
        """

        if self.pop_scores[0]>self.best_fitness:
            self.best_fitness = self.pop_scores[0]
            self.best_solution = self.pop[0]

    def get_best(self) -> Tuple[float,List[Any]]:
        """ Grade the population and save the scores

        Saves the best solution from self.pop and self.pop_scores

        Parameters
        ----------
        None

        Returns
        -------
        best_fitness: float
            The best fitness ever scored from any generation.

        best_solution: List[Any]
            The best chromosome from any generation
        """

        return self.best_fitness, self.best_solution

    def parallel_grade_population(self):
        """ Grade the population and save the scores
>>>>>>> 5fe79006

    def serial_grade_population(self):
        """ Scores the chromosomes in the current population and sorts them in decreasing score order.
        Saves the sorted scores in self.pop_scores. Not multithreaded; surprisingly, this runs faster
        than the multithreaded function parallel_grade_scores.

        Parameters
        ----------
        None

        Returns
        -------
        None. As a side effect, sorts the chromosomes in self.pop and updates the scores in self.pop_scores.
        """
        fitnesses = []
        for chrom in self.pop:
            fitnesses.append(self.fitness_func(chrom))
        pairs = sorted(zip(fitnesses, self.pop), reverse=True)
        self.pop = [chrome for fitness, chrome in pairs]
        self.pop_scores = [fitness for fitness, chrome in pairs]


    def parallel_grade_population(self):
        """ Scores the chromosomes in the current population and sorts them in decreasing score order.
        Saves the sorted scores in self.pop_scores. 
        
        Although this does the same thing in multiple threads as the single-threaded function 
        serial_grade_population, it seems to run much slower, at least for multitask scaffold splits
        with 100 chromosomes.

        Parameters
        ----------
        None

        Returns
        -------
        None
        """
        pool = multiprocessing.Pool(processes=N_PROCS)
        fitnesses = pool.map(self.fitness_func, self.pop)
        pool.close()
        pool.join()
        pairs = sorted(zip(fitnesses, self.pop), reverse=True)
        self.pop = [chrome for fitness, chrome in pairs]
        self.pop_scores = [fitness for fitness, chrome in pairs]

    def select_parents(self) -> List[List[Any]]:
        """ Looks at self.pop and chooses parents for the next generation

        The method used here uses the top scoring self.num_parents chromosomes
        as the parents of the next generation

        Parameters
        ----------
        None

        Returns
        -------
        parents: List[List[Any]]
            A list of chromosomes that will be parents for the next generation
        """
        return self.pop[:self.num_parents]

    def iterate(self, num_generations: int):
        """ Iterates the genetic algorithm num_generations

        Calling self.step once iterates one generation. 
        This function iteraties num_generations times.

        Parameters
        ----------
        num_generations: int
            The number of generations you'd like to simulate

        Returns
        -------
        Nothing
        """
        for i in tqdm(range(num_generations)):
            self.step()

    def step(self, print_timings: bool = False):
        """Simulates one generation

        Takes one step in the generation

        Parameters
        ----------
        print_timings : bool
            Boolean that turns on/off print timings

        Returns
        -------
        Nothing
        """

        start = timeit.default_timer()
        i = timeit.default_timer()
        # select parents using rank selection
        parents = self.select_parents()
        if print_timings:
            print('\tfind parents %0.2f min'%((timeit.default_timer()-i)/60))

        i = timeit.default_timer()
<<<<<<< HEAD
        # Generate new population by crossing parent chromosomes
        new_pop = self.crossover_func(parents, self.num_pop)
=======
        new_pop = self.crossover_func(parents, self.num_pop, random_state=self.random_state)
>>>>>>> 5fe79006
        if print_timings:
            print('\tcrossover %0.2f min'%((timeit.default_timer()-i)/60))

        # mutate population
        i = timeit.default_timer()
<<<<<<< HEAD
        self.pop = self.mutate_func(new_pop)
        # Compute scores for new chromosomes and sort population by score
        self.serial_grade_population()
        #self.parallel_grade_population()
=======
        self.pop = self.mutate_func(new_pop, random_state=self.random_state)
>>>>>>> 5fe79006
        if print_timings:
            print('\tmutate %0.2f min'%((timeit.default_timer()-i)/60))
            print('total %0.2f min'%((timeit.default_timer()-start)/60))

        self.update_best_solution()

if __name__ == '__main__':
    num_pop = 500
    num_genes = 40
    init_pop = [list(np.random.binomial(1, .5, size=num_genes)) for i in range(num_pop)]

    target_chromosome = np.random.binomial(1, .3, size=num_genes)
    def fitness_func(chromosome):
        return 1 - scipy_distance.rogerstanimoto(chromosome, target_chromosome)

    def crossover_func(parents, pop_size, random_state):
        new_pop = []
        for i in range(num_pop):
            parent1 = parents[i%len(parents)]
            parent2 = parents[(i+1)%len(parents)]

            crossover_point = random_state.integers(0, len(parents[0])-1, 1)[0]
            new_pop.append(parent1[:crossover_point]+parent2[crossover_point:])

        return new_pop

    def mutate_func(pop, random_state, mutate_chance=0.01):
        new_pop = []
        for chromosome in pop:
            new_chromosome = list(chromosome)
            for i, g in enumerate(new_chromosome):
                if random_state.random() < mutate_chance:
                    if new_chromosome[i] == 0:
                        new_chromosome[i] = 1
                    else:
                        new_chromosome[i] = 0
            new_pop.append(new_chromosome)

        return new_pop

    ga = GeneticAlgorithm(init_pop, fitness_func, crossover_func, mutate_func)
    print('best scores')
    for i in range(50):
        ga.step()
        if i % 10 == 0:
            print('%0.2f'% ga.pop_scores[0])

    print('target:  ',target_chromosome)
    best_fit = ga.pop_scores[0]
    best = np.array(ga.pop[0])
    print('closets: ', best.astype(int))
    print('best fitness %0.2f'%best_fit)<|MERGE_RESOLUTION|>--- conflicted
+++ resolved
@@ -59,52 +59,6 @@
         self.serial_grade_population()
         #self.parallel_grade_population()
 
-<<<<<<< HEAD
-=======
-        self.best_fitness = -1e20
-        self.best_solution = None
-
-    def update_best_solution(self):
-        """ Grade the population and save the scores
-
-        Saves the best solution from self.pop and self.pop_scores
-
-        Parameters
-        ----------
-        None
-
-        Returns
-        -------
-        Nothing
-        """
-
-        if self.pop_scores[0]>self.best_fitness:
-            self.best_fitness = self.pop_scores[0]
-            self.best_solution = self.pop[0]
-
-    def get_best(self) -> Tuple[float,List[Any]]:
-        """ Grade the population and save the scores
-
-        Saves the best solution from self.pop and self.pop_scores
-
-        Parameters
-        ----------
-        None
-
-        Returns
-        -------
-        best_fitness: float
-            The best fitness ever scored from any generation.
-
-        best_solution: List[Any]
-            The best chromosome from any generation
-        """
-
-        return self.best_fitness, self.best_solution
-
-    def parallel_grade_population(self):
-        """ Grade the population and save the scores
->>>>>>> 5fe79006
 
     def serial_grade_population(self):
         """ Scores the chromosomes in the current population and sorts them in decreasing score order.
@@ -126,6 +80,47 @@
         self.pop = [chrome for fitness, chrome in pairs]
         self.pop_scores = [fitness for fitness, chrome in pairs]
 
+
+        self.best_fitness = -1e20
+        self.best_solution = None
+
+    def update_best_solution(self):
+        """ Grade the population and save the scores
+
+        Saves the best solution from self.pop and self.pop_scores
+
+        Parameters
+        ----------
+        None
+
+        Returns
+        -------
+        None
+        """
+
+        if self.pop_scores[0]>self.best_fitness:
+            self.best_fitness = self.pop_scores[0]
+            self.best_solution = self.pop[0]
+
+    def get_best(self) -> Tuple[float,List[Any]]:
+        """ Grade the population and save the scores
+
+        Saves the best solution from self.pop and self.pop_scores
+
+        Parameters
+        ----------
+        None
+
+        Returns
+        -------
+        best_fitness: float
+            The best fitness ever scored from any generation.
+
+        best_solution: List[Any]
+            The best chromosome from any generation
+        """
+
+        return self.best_fitness, self.best_solution
 
     def parallel_grade_population(self):
         """ Scores the chromosomes in the current population and sorts them in decreasing score order.
@@ -209,25 +204,17 @@
             print('\tfind parents %0.2f min'%((timeit.default_timer()-i)/60))
 
         i = timeit.default_timer()
-<<<<<<< HEAD
         # Generate new population by crossing parent chromosomes
-        new_pop = self.crossover_func(parents, self.num_pop)
-=======
         new_pop = self.crossover_func(parents, self.num_pop, random_state=self.random_state)
->>>>>>> 5fe79006
         if print_timings:
             print('\tcrossover %0.2f min'%((timeit.default_timer()-i)/60))
 
         # mutate population
         i = timeit.default_timer()
-<<<<<<< HEAD
-        self.pop = self.mutate_func(new_pop)
+        self.pop = self.mutate_func(new_pop, random_state=self.random_state)
         # Compute scores for new chromosomes and sort population by score
         self.serial_grade_population()
         #self.parallel_grade_population()
-=======
-        self.pop = self.mutate_func(new_pop, random_state=self.random_state)
->>>>>>> 5fe79006
         if print_timings:
             print('\tmutate %0.2f min'%((timeit.default_timer()-i)/60))
             print('total %0.2f min'%((timeit.default_timer()-start)/60))
