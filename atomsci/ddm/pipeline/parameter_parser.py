import argparse
import json
import sys
from time import process_time
import typing
import os
import re
import logging
import datetime
import pdb

import deepchem.models as dcm
import deepchem.models.torch_models as dcmt
import deepchem.feat as dcf
import inspect

import os.path
import atomsci.ddm.utils.checksum_utils as cu
<<<<<<< HEAD
import atomsci.ddm.utils.one_to_one as oto
=======
import atomsci.ddm.utils.many_to_one as mto
>>>>>>> 0547ce8e

from packaging.version import parse

log = logging.getLogger('ATOM')
# TODO: mjt, do we need to deal with parameters with options?
# e.g. ["dk","d","r","s","f","n","dd","sl","y"]


# model white list
# TODO: he6, we need to set model_dir using the existing parameter name.
# possibly use dest, and make exctract parameters aware of that change.
# mode to prediction_type, n_tasks, to num_model_tasks
# Dictionary containing synonyms. Keyed on deepchem names with AMPL values
# e.g. DeepChem's mode is the same as AMPL's prediction_type
parameter_synonyms = {'mode':'prediction_type',
                      'n_tasks':'num_model_tasks',
                      'learning_rate':'learning_rate',
                      'model_dir':'result_dir',
                    }

model_wl = {'AttentiveFPModel':dcm.AttentiveFPModel, 
            'GCNModel':dcm.GCNModel,
            'MPNNModel':dcm.MPNNModel,
            'GraphConvModel':dcm.GraphConvModel,
            'PytorchMPNNModel':dcmt.MPNNModel}#, dcm.GCNModel, dcm.GATModel]

# featurizer white list
featurizer_wl = {'MolGraphConvFeaturizer':dcf.MolGraphConvFeaturizer,
                    'WeaveFeaturizer':dcf.WeaveFeaturizer,
                    'ConvMolFeaturizer':dcf.ConvMolFeaturizer}

#**********************************************************************************************************
def all_auto_arguments():
    '''
    Returns a set of all arguments that get automatically added

    Args:
        None

    Returns:
        set: A set of all arguments that were automatically added.

    '''
    result = []
    for k,m in model_wl.items():
        aaa = AutoArgumentAdder(func=m, prefix=k)
        prefixed_names = aaa.all_prefixed_names()
        result += prefixed_names

    for k,f in featurizer_wl.items():
        aaa = AutoArgumentAdder(func=f, prefix=k)
        prefixed_names = aaa.all_prefixed_names()
        result += prefixed_names

    return set(result)

def all_auto_int_lists():
    '''
    Returns a set of all arguments that are automatically added and
    accept a list of ints.

    Args:
        None

    Returns:
        set: A set of automatically added arugments that could accept a
            list of ints.
    '''
    result = []
    for k,m in model_wl.items():
        aaa = AutoArgumentAdder(func=m, prefix=k)
        prefixed_names = aaa.get_list_int_args()
        result += prefixed_names

    for k,f in featurizer_wl.items():
        aaa = AutoArgumentAdder(func=f, prefix=k)
        prefixed_names = aaa.get_list_int_args()
        result += prefixed_names

    return set(result)

def all_auto_float_lists():
    '''
    Returns a set of all arguments that are automatically added and
    accept a list of float.

    Args:
        None

    Returns:
        A set of automatically added arguments that accept a list of floats
    '''
    result = []
    for k,m in model_wl.items():
        aaa = AutoArgumentAdder(func=m, prefix=k)
        prefixed_names = aaa.get_list_float_args()
        result += prefixed_names

    for k,f in featurizer_wl.items():
        aaa = AutoArgumentAdder(func=f, prefix=k)
        prefixed_names = aaa.get_list_float_args()
        result += prefixed_names

    return set(result)

def all_auto_lists():
    '''
    Returns a set of all arguments that get automatically added and are lists

    Args:
        None

    Returns:
        set: A set of automatically added arguments that accept a list.
    '''
    result = []
    for k,m in model_wl.items():
        aaa = AutoArgumentAdder(func=m, prefix=k)
        prefixed_names = aaa.get_list_args()
        result += prefixed_names

    for k,f in featurizer_wl.items():
        aaa = AutoArgumentAdder(func=f, prefix=k)
        prefixed_names = aaa.get_list_args()
        result += prefixed_names

    return set(result)

def extract_model_params(params, strip_prefix=True):
    '''
    Extracts parameters meant for a specific model. Use only for
    arguments automatically added by an AutoArgumentAdder

    Args:
        params (Namespace): Parameter Namespace
        strip_prefix (bool): Automatically added parameters come with a prefix.
            When True, the prefix is removed. e.g. AttentiveFP_mode
            becomes mode

    Returns:
        dict: A subset of parameters from params that should be passed on to the
            model
    '''
    assert params.model_type in model_wl

    aaa = AutoArgumentAdder(model_wl[params.model_type], params.model_type)
    return aaa.extract_params(params, strip_prefix=strip_prefix)

def extract_featurizer_params(params, strip_prefix=True):
    '''
    Extracts parameters meant for a specific featurizer. Use only for
    arguments automatically added by an AutoArgumentAdder

    Args:
        params (Namespace): Parameter Namespace
        strip_prefix (bool): Automatically added parameters come with a prefix.
            When True, the prefix is removed. e.g. MolGraphConvFeaturizer_use_edges
            becomes use_edges

    Returns:
        dict: A subset of parameters from params that should be passed on to the
            featurizer
    '''
    assert params.featurizer in featurizer_wl

    aaa = AutoArgumentAdder(featurizer_wl[params.featurizer], params.featurizer)
    return aaa.extract_params(params, strip_prefix=strip_prefix)

def is_primative_type(t):
    '''
    Returns true if t is of type int, str, or float

    Args:
        t (type): A type

    Returns:
        bool. True if type is int, str, or float
    '''
    return t == int or t == str or t == float

def primative_type_only(type_annotation):
    '''
    Given annotation, return only primative types that can be read in
    from commandline, int, float, and str.

    Default return value is str, which is default for type parameter in
    add_arguments

    Args:
        type_annotation (type): A type annotation.

    Returns:
        type: One of 3 choices, int, float, str
    '''
    if is_primative_type(type_annotation):
        return type_annotation
    elif str(type_annotation).startswith('typing.Union'):
        # could not find a better way to do this check:
        # https://stackoverflow.com/questions/49171189/whats-the-correct-way-to-check-if-an-object-is-a-typing-generic
        for t in type_annotation.__args__:
            if is_primative_type(t):
                return t
        return str
    else:
        return str

def is_list_int(p, type_annotation):
    '''
    Given parameter name and annotation, returns true if this accepts an integer list

    Returns False on generic list will only return true for 'typing.List[int]'

    Performs recursive earch in case of typing.Union

    Args:
        p (str): A parameter name.

        type_annotation (object): This is a type annotation returned by the inspect
            module

    Returns:
        boolean: If this annotation will accept a List[int]
    '''
    # some guesses because annotations aren't always 100% correct.
    if 'graph_conv_layers' in p:
        return True

    if str(type_annotation).startswith('typing.Union'):
        # could not find a better way to do this check:
        # https://stackoverflow.com/questions/49171189/whats-the-correct-way-to-check-if-an-object-is-a-typing-generic
        for t in type_annotation.__args__:
            if is_list_int(p, t):
                return True
        return False
    else:
        return str(type_annotation) == 'typing.List[int]'

def is_list_float(p, type_annotation):
    '''
    Given paramter name and annotation, returns true if it accepts a float list

    Returns False on generic list will only return true for 'typing.List[float]'

    Performs recursive earch in case of typing.Union

    Args:
        p (str): A parameter name.

        type_annotation (object): This is a type annotation returned by the inspect
            module

    Returns:
        boolean: If this annotation will accept a List[float]
    '''
    if str(type_annotation).startswith('typing.Union'):
        # could not find a better way to do this check:
        # https://stackoverflow.com/questions/49171189/whats-the-correct-way-to-check-if-an-object-is-a-typing-generic
        for t in type_annotation.__args__:
            if is_list_float(p, t):
                return True
        return False
    else:
        return str(type_annotation) == 'typing.List[float]'

def is_list(p, type_annotation):
    '''
    Given paramter name and annotation, returns true if it accepts a list

    Returns False on generic list will only return true for 'typing.List' or <class 'list'>

    Performs recursive earch in case of typing.Union

    Args:
        p (str): A parameter name.

        type_annotation (object): This is a type annotation returned by the inspect
            module

    Returns:
        boolean: If this annotation will accept a List
    '''
    # some guesses because annotations aren't always 100% correct.
    if 'graph_conv_layers' in p:
        return True

    if str(type_annotation).startswith('typing.Union'):
        # could not find a better way to do this check:
        # https://stackoverflow.com/questions/49171189/whats-the-correct-way-to-check-if-an-object-is-a-typing-generic
        for t in type_annotation.__args__:
            if is_list(p, t):
                return True
        return False
    else:
        return str(type_annotation).startswith('typing.List') or str(type_annotation) == "<class 'list'>"

class AutoArgumentAdder:
    '''
    Finds, manages, and adds all parameters of an object to a argparse parser

    AutoArgumentAdder recursively finds all keyword arguments of a given object.
    A prefix is added to each keyword argument to prevent collisions and help 
    distinguish automatically added arguments from normal arguments.

    Attributes:
        func (object): The original object e.g. dcm.AttentiveFPModel
        funcs (List[object]): A list of parents. e.g. KerasModel
        prefix (str): A prefix for arguments. e.g. 'AttentiveFPModel'
        types (dict): A mapping between parameter names and types. Prefixes
            are not used in the keys.
        used_by (dict): A mapping between parameter names (no prefix) and 
            the object or objects that use that parameter.
        args (set): A set of all argument names
    '''
    def __init__(self, func, prefix):
        '''
        Initialize all attributes with given object

        Args:
            func (object): Input object. e.g. dcm.AttentiveFPModel

            prefix (str): A prefix used to distinguish arguments from default
                AMPL arguments

        Returns: None
        '''
        self.func = func # original function e.g. dcm.AttentiveFPModel
        self.funcs = [] # a list of all parents. e.g. KerasModel
        self.prefix = prefix # name of original function e.g. AttentiveFPModel
        self.types = {} # parameter names to types
        self.used_by = {} # mapping parameter names to an element in funcs
        self.args = set() # set of arguments

        self._add_all_keyword_arguments()

    def _add_all_keyword_arguments(self):
        '''
        Recursively explores self.func and its parents to find all keyword
        arguments. The type and which object uses each argument is recorded

        Args:
            None

        Returns:
            None
        '''
        self.funcs.append(self.func)
        current_funcs = [self.func]
        while len(current_funcs)>0:
            # get something off bottom of the list
            current_func = current_funcs.pop(0)
            # add the bases to the list
            current_funcs = current_funcs + list(current_func.__bases__)

            # look at arguments for this function
            spec = inspect.getfullargspec(current_func)
            args = set(spec.args)
            if args is None:
                continue
            # Remove all self arguments
            if 'self' in args:
                args.remove('self')
            # add set of args
            self.args = self.args.union(args)

            # keep track of which functions use which arguments
            func_name = str(current_func)
            for a in args:
                if a in self.used_by:
                    self.used_by[a].append(func_name)
                else:
                    self.used_by[a] = [func_name]

            # keep track of types for each argument
            for a in args:
                # find type of argument
                if a in spec.annotations:
                    t = spec.annotations[a]
                else:
                    # guess if there is no annotation e.g. MPNN has no annotations
                    if a.startswith('n_') or 'num_' in a or a.startswith('number_'):
                        t = int
                    else:
                        t = str

                if a in self.types:
                    # do not overwrite args already in self.types
                    continue
                else:
                    self.types[a] = t

    def _make_param_name(self, arg_name):
        '''
        Combines the prefix and argument name

        Args:
            arg_name (str): The name of an argument

        Returns:
            str: The same argument with a prefix.
        '''
        return f'{self.prefix}_{arg_name}'

    def all_prefixed_names(self):
        '''
        Returns a list of all argument names with prefixes added

        Args:
            None

        Returns:
            List[str]: A list of all arguments with prefix added
        '''
        return [self._make_param_name(p) for p in self.args]

    def add_to_parser(self, parser):
        '''
        Adds expected parameters to an argparse.ArgumentParser. Checks to 
        see if the argument has synonyms e.g. mode and prediction_type and sets dest
        accordingly. All parameters have default=None, this is checked later in 
        self.extract_params. None parameters are not passed on so we can use
        default parameters set by DeepChem.

        Args:
            parser (argparse.ArgumentParser): An argument parser

        Returns:
            None
        '''
        for p in self.args:
            p_name = f'--{self._make_param_name(p)}'
            t = self.types[p]
            pt = primative_type_only(t)

            if p in parameter_synonyms:
                # don't set default or type. e.g. learning_rate in AMPL is a str where as DeepChem
                # expects a float
                parser.add_argument(p_name, dest=parameter_synonyms[p],
                    help=f'Auto added argument used in one of these: '+', '.join(self.used_by[p]))
            else:
                parser.add_argument(p_name, type=pt, default=None,
                    help=f'Auto added argument used in one of these: '+', '.join(self.used_by[p]))

    def extract_params(self, params, strip_prefix=False):
        '''
        Extracts non-None parameters from the given Namespace.

        Args:
            params (Namespace): Parameters.
            strip_prefix (bool): Strips off the prefix of the parameter. e.g.
                AttentiveFP_mode becomes mode

        Returns:
            dict: Dictionary containing a subset of parameters that are expected
                by this function.
        '''
        args = {}
        params = vars(params)
        for p in self.args:
            p_name = self._make_param_name(p)
            # check to see if the argument is in params
            if p_name in params:
                v = params[p_name]
            elif p in parameter_synonyms: # if it's not found, it might be a synonym
                v = params[parameter_synonyms[p]]
            else:
                v = None # parameter is not found and assumed to not be set

            # unset parameters are not passed on
            if v is None:
                continue

            # Pass on set parameters
            if strip_prefix:
                args[p] = v
            else:
                args[p_name] = v

        return args

    def get_list_int_args(self):
        '''
        Returns a list of arguments that accept a List[int]

        Args:
            None

        Returns:
            List[str]: A list of prefixed argument names that will accept a List[int]
        '''
        return [self._make_param_name(p) for p in self.args if is_list_int(p, self.types[p])]

    def get_list_float_args(self):
        '''
        Returns a list of arguments that accept a List[float]

        Args:
            None

        Returns:
            List[str]: A list of prefixed argument names that will accept a List[float]
        '''
        return [self._make_param_name(p) for p in self.args if is_list_float(p, self.types[p])]

    def get_list_args(self):
        '''
        Returns a list of arguments that accept a List

        Args:
            None

        Returns:
            List[str]: A list of prefixed argument names that will accept a List
        '''
        return [self._make_param_name(p) for p in self.args if is_list(p, self.types[p])]


# Parameters that may take lists of values, usually but not always in the context of a hyperparam search

convert_to_float_list = {'dropouts','weight_init_stddevs','bias_init_consts','learning_rate',
                         'umap_targ_wt', 'umap_min_dist', 'dropout_list','weight_decay_penalty',
                         'xgb_learning_rate',
                         'xgb_gamma',
                         "xgb_min_child_weight",
                         "xgb_subsample",
                         "xgb_colsample_bytree",
                         "ki_convert_ratio"
                         }
convert_to_int_list = {'layer_sizes','rf_max_features','rf_estimators', 'rf_max_depth',
                       'umap_dim', 'umap_neighbors', 'layer_nums', 'node_nums',
                       "xgb_max_depth",  "xgb_n_estimators"}.union(all_auto_int_lists())
convert_to_numeric_list = convert_to_float_list | convert_to_int_list
keep_as_list = {'dropouts','weight_init_stddevs','bias_init_consts',
                'layer_sizes','dropout_list','layer_nums'}.union(all_auto_lists())
not_a_list_outside_of_hyperparams = {'learning_rate','weight_decay_penalty',
                                     'xgb_learning_rate',
                                     'xgb_gamma',
                                     "xgb_min_child_weight",
                                     "xgb_subsample",
                                     "xgb_colsample_bytree",
                                     "xgb_max_depth",  "xgb_n_estimators"
                                     }
convert_to_str_list = \
    {'response_cols','model_type','featurizer','splitter','umap_metric','weight_decay_penalty_type','descriptor_type'}
not_a_str_list_outside_of_hyperparams = \
    {'model_type','featurizer','splitter','umap_metric','weight_decay_penalty_type','descriptor_type'}

#**********************************************************************************************************
def to_str(params_obj):
    """ Converts a namespace.argparse object or a dict into a string for command line input

        Args:
            params_obj (argparse.Namespace or dict): an argparse namespace object or dict to be converted into a
            command line input.
                E.g. params_obj = argparse.Namespace(arg1 = val1, arg2 = val2, arg3 = val3) OR
                params_obj = {'arg1':val1, 'arg2':val2, 'arg3':val3}

        Returns:
            str_params (str): parameters in string format
                E.g. str_params = '--arg1 val1 --arg2 val2 --arg3 val3'

    """
    # This command converts the namespace_obj to a dict, with the spaces replaced with
    # a temporary string.
    if type(params_obj) == dict:
        strobj = dict_to_list(params_obj,replace_spaces=True)
    else:
        strobj = dict_to_list(vars(params_obj),replace_spaces=True)
    separator = " "
    str_params = separator.join(strobj)
    return str_params


#**********************************************************************************************************
def wrapper(*any_arg):
    """"Wrapper to handle the ParseParams class. Calls the correct method depending on the input argument type

        Args:
            *any_arg: any single input of a str, dict, ar/printgparse.Namespace, or list

        Returns:
            argparse.Namespace: a Namespace.argparse object containing default parameters + user specified parameters

        Raises:
            TypeError: Input argument must be a configuration file (str), dict, argparse.Namespace, or list

    """
    if len(any_arg) == 1:
        inp_arg = any_arg[0]
        if isinstance(inp_arg,str):
            list_inp = parse_config_file(config_file_path = inp_arg)
            return parse_command_line(list_inp)
        elif isinstance(inp_arg, (dict,argparse.Namespace)):
            list_inp = parse_namespace(inp_arg)
            return parse_command_line(list_inp)
        elif isinstance(inp_arg, list):
            # This conditional statement checks for the positional argument '--config_file'
            # and parses the input .json configuration file into a list type input
            if inp_arg[0] == '--config_file' or inp_arg[0] == '--config':
                list_inp = parse_config_file(config_file_path = inp_arg[1])
                # If there are additional arguments beyond the config_file input
                # the following if statement properly appends the remaining arguments
                #
                if len(inp_arg) > 2:
                    just_args = [x for x in inp_arg[2:] if "--" in x]
                    for item in just_args:
                        if item in list_inp:
                            idx = list_inp.index(item)
                            if "--" in list_inp[idx+1]:
                                list_inp[idx:idx+1] = []
                            else:
                                list_inp[idx:idx+2] = []
                    list_inp += inp_arg[2:]
                return parse_command_line(list_inp)
            elif len(inp_arg) == 1:
                if inp_arg[0][0:9] == 'Namespace':
                    eval_arg = eval('argparse.' + inp_arg[0])
                    print(eval_arg)
                else:
                    eval_arg = eval(inp_arg[0])
                if isinstance(eval_arg, (dict,argparse.Namespace)):
                    list_inp = parse_namespace(eval_arg)
                    return parse_command_line(list_inp)
                else:
                    return parse_command_line(eval_arg)
            else:
                return parse_command_line(inp_arg)
        else:
            raise TypeError("Input argument must be a configuration file (str), dict, argparse.Namespace, or list")
    else:
        raise TypeError("Input argument must be a configuration file (str), dict, argparse.Namespace, or list")

#**********************************************************************************************************


def parse_config_file(config_file_path):
    """"Method to convert a .json configuration file to a Namespace object. Does the following conversions:
    .json -> hierarchical dict -> flat dict -> dict_to_list.
    WARNING: if there are two identical parameters on the same hierarchical level in the config.json, the .json will
    inherently silence the parameter higher up on the list without flagging a duplication. However, duplicate
    parameters in two different hierarchies or subdictionaries will be flagged by this parser.

    Args:
        config_file_path(str): PATH to configuration .json file

    Returns:
        argparse.Namespace: a Namespace.argparse object containing default parameters + user specified parameters

    """
    # Loads the .json config file
    with open(config_file_path) as f:
        config = json.loads(f.read())

    # If the config file is a hierarchical dict, it flattens the dictionary, otherwise, the dict is unchanged
    flat_dict = flatten_dict(config, {})

    # there are several optional naming conventions for parameters, the following lines of code replace the optional
    # names with the expected parameter names
    replace_json_names_dict = \
        {'dataset_bucket':'bucket','feat_type':'featurizer','y':'response_cols','optimizer':'optimizer_type'}
    orig_keys = list(flat_dict.keys())
    for key, vals in replace_json_names_dict.items():
        if key in orig_keys:
            flat_dict[vals] = flat_dict.pop(key)

    #dictionary comprehension that retains only the keys that are in the accepted list of parameters
    hyperparam = 'hyperparam' in orig_keys and flat_dict['hyperparam'] == True
    newdict = remove_unrecognized_arguments(flat_dict, hyperparam)

    newdict['config_file'] = config_file_path
    return dict_to_list(newdict)

#***********************************************************************************************************
def flatten_dict(inp_dict,newdict = {}):

    """Method to flatten a hierarchical dictionary. Used in parse_config_file(). Throws error if there are duplicated
    keys in the dictionary. WARNING: immediately throws error upon first detection of duplications.

    Args:
        inp_dict(dict): hierarchical dictionary

        newdict(empty dict): empty dictionary, name of output flattened dictionary

    Returns:
        newdict(dict): Flattened dictionary.

    """

    for key, val in inp_dict.items():
        if isinstance(val,dict) and not (key in ['DatasetMetadata', 'dataset_metadata']):
            flatten_dict(val,newdict)
        else:
            if key in newdict and newdict[key] != val:
                log.warning(str(key) + " appears several times. Overwriting with value: " + str(val))
                newdict[key] = val
            else:
                newdict[key] = val
    return newdict

#***********************************************************************************************************

def parse_namespace(namespace_params=None):
    """Method to convert namespace object to dictionary, then pass the value to dict_to_list. Will simply pass a
    dictionary

    Args:
        namespace_params(dictionary or namespace.argparse object)

    Returns:
        argparse.Namespace: a Namespace.argparse object containing default parameters + user specified parameters

    """
    if namespace_params is None:
        return dict_to_list(namespace_params)
    if isinstance(namespace_params,argparse.Namespace):
        namespace_params = vars(namespace_params)
    # If the namespace object or dictionary is a hierarchical dict, it flattens the dictionary, otherwise, the dict
    # is unchanged

    flat_dict = flatten_dict(namespace_params, {})

    # there are several optional naming conventions for parameters, the following lines of code replace the optional
    # names with the expected parameter names
    replace_json_names_dict = \
        {'dataset_bucket':'bucket','feat_type':'featurizer','y':'response_cols','optimizer':'optimizer_type'}
    orig_keys = list(flat_dict.keys())
    for key, vals in replace_json_names_dict.items():
        if key in orig_keys:
            flat_dict[vals] = flat_dict.pop(key)

    #dictionary comprehension that retains only the keys that are in the accepted list of parameters
    newdict = remove_unrecognized_arguments(flat_dict)

    return dict_to_list(newdict)

#***********************************************************************************************************

def dict_to_list(inp_dictionary,replace_spaces=False):
    """Method to convert dictionary to a modified list of strings for input to argparse. Adds a '--' in front of keys
    in the dictionary.

    Args:
        inp_dictionary (dict): Flat dictionary of parameters

        replae_spaces (bool): A flag for replace spaces with replace_spaces_str for handling spaces in command line.

    Returns:
        (list): a list of default parameters + user specified parameters

        None if inp_dictionary is None

    """
    #if replace_spaces is true, replaces spaces with replace_spaces_str for os command line calls
    replace_spaces_str = "@"
    if not isinstance(inp_dictionary,dict):
        raise ValueError("input to dict_to_list should be a dictionary!")

    # Handles optional names for the dictionary.
    optional_names_dict = \
        {'dataset_bucket':'bucket','feat_type':'featurizer','y':'response_cols','optimizer':'optimizer_type'}
    orig_keys = list(inp_dictionary.keys())
    for key, vals in optional_names_dict.items():
        if key in orig_keys:
            inp_dictionary[vals] = inp_dictionary.pop(key)
    temp_list_to_command_line = []

    # Special case handling for arguments that are False or True by default
    default_false = ['previously_split','use_shortlist','datastore', 'save_results','verbose', 'hyperparam', 'split_only', 'is_ki'] 
    default_true = ['transformers','previously_featurized','uncertainty', 'rerun']
    for key, value in inp_dictionary.items():
        if key in default_false:
            true_options = ['True','true','ture','TRUE','Ture']
            if str(value) in true_options:
                temp_list_to_command_line.append('--' + str(key))
        elif key in default_true:
            false_options = ['False','false','flase','FALSE','Flase']
            if str(value) in false_options:
                temp_list_to_command_line.append('--' + str(key))
        else:
            temp_list_to_command_line.append('--' + str(key))
            # Special case handling for null values
            null_options = ['null','Null','none','None','N/A','n/a','NaN','nan','NAN','NONE','NULL']
            if str(value) in null_options:
                temp_list_to_command_line.append('None')
            elif isinstance(value, list):
                sep = ","
                newval = sep.join([str(item) for item in value])
                if replace_spaces == True:
                    temp_list_to_command_line.append(newval.replace(" ",replace_spaces_str))
                else:
                    temp_list_to_command_line.append(newval)
            else:
                newval = str(value)
                if replace_spaces == True:
                    temp_list_to_command_line.append(newval.replace(" ",replace_spaces_str))
                else:
                    temp_list_to_command_line.append(newval)
    return temp_list_to_command_line

#***********************************************************************************************************

def list_defaults(hyperparam=False):
    """Creates temporary required variables, to generate a Namespace.argparse object of defaults.

    Returns:
        argparse.Namespace: a Namespace.argparse object containing default parameters + user specified parameters

    """
    #TODO: These required_vars are no longer required, but are very convenient for testing.
    # Replace these vars after refactoring testing.
    if hyperparam:
        required_vars = ['--dataset_key','/ds/data/public/delaney/delaney-processed.csv',
                     '--bucket','gsk_ml', '--hyperparam']
    else:
        required_vars = ['--dataset_key','/ds/data/public/delaney/delaney-processed.csv',
                     '--bucket','gsk_ml']
    return parse_command_line(required_vars)
#***********************************************************************************************************

def parse_command_line(args=None):
    """Parses a command line argument or a specifically formatted list of strings into a Namespace.argparse object.

    String input is in the following format:
        args = ['--arg1','val1','--arg2','val2','--arg3','val3']

    Args:
        args(None or list): If args is none, parse_command_line parses sys.argv if it . If args is a list, the list is
        parsed

    Returns:
        parsed_args (argparse.Namespace): an object containing default parameters + user specific parameters

    """

    # The following conditional checks for duplicates in the input list
    if args is not None:
        if isinstance(args, str):
            newlist = re.split(" ",args)
        else:
            newlist = args
        just_args = [x for x in newlist if "--" in x]
        duplicates = set([x for x in just_args if just_args.count(x) > 1])
        if len(duplicates) > 0:
            raise ValueError(str(duplicates) + " appears several times. ")

    parser = get_parser()
    parsed_args = parser.parse_args(args)

    return postprocess_args(parsed_args)

def get_parser():
    """Method that performs the actual parsing of pre-processed parameters. Modify this method to add/change/remove
    parameters

    Args: None

    Returns:
        parser (argparse.Namespace): an object containing default parameters + user specific parameters

    """
    # Conditional help strings for layer sizes and dropouts. Modify these dictionaries to change the help string
    layer_size_options = {'graphconv': '[64,64,128]', 'ecfp': '[1000,500]', 'descriptors': '[200,100]'}
    dropout_options = {'graphconv': '[0,0,0]','non-graphconv':'[0.40,0.40]'}
    weight_init_stddevs_options = {'all': '[0.02,0.02]'}
    bias_init_consts_options = {'all':'[1.0,1.0]'}
    parser = argparse.ArgumentParser(
        description=
        'Parses a command line argument or a specifically formatted list of strings into a Namespace.argparse object.',
        formatter_class=argparse.ArgumentDefaultsHelpFormatter)
    # **********************************************************************************************************
    # training_dataset_parameters
    parser.add_argument(
        '--bucket', dest='bucket', default='public', required=False,
        help='Name of datastore bucket. Specific to LLNL datastore system.')
    parser.add_argument(
        '--dataset_key', '-dk', dest='dataset_key', required=False, default = None,
        help='Datastore key (LLNL system) or file path for dataset.')
    parser.add_argument(
        '--dataset_name', dest='dataset_name', default=None,
        help='Parameter for overriding the output files/dataset object names. Default is set within model_pipeline.')
    parser.add_argument(
        '--dataset_oid', dest='dataset_oid', default=None, required=False,
        help='OID of the model dataset inserted into the datastore. Specific to LLNL datastore system.')
    parser.add_argument(
        '--datastore', dest='datastore', action='store_true',
        help='Boolean flag for using an input file from the LLNL specific datastore system based on a key of'
             'dataset_key')
    parser.set_defaults(datastore=False)
    parser.add_argument(
        '--id_col', dest='id_col', default='compound_id',
        help='Name of column containing compound IDs. Will default to compound_id if not specified')
    parser.add_argument(
        '--min_compound_number', dest='min_compound_number', default=200, type=int,
        help='Minimum number of dataset compounds considered adequate for model training. A warning message will be'
             'issued if the dataset size is less than this.')
    parser.add_argument(
        '--response_cols', '-y', dest='response_cols', type=str,
        help='name of column(s) containing response values. Will default to last column if not specified. '
             'Input as a string of comma separated values for hyperparameter search. Can be input as a comma '
             'separated list for hyperparameter search (e.g. \'column1\',\'column2\')')
    parser.add_argument(
        '--save_results', dest='save_results', action='store_true',
        help='Save model results to Mongo DB. LLNL model_tracker system specific')
    parser.add_argument(
        '--smiles_col', dest='smiles_col', default='rdkit_smiles',
        help='Name of column containing SMILES strings. Will default to "rdkit_smiles" if not specified')

    # **********************************************************************************************************
    # model_building_parameters: autoencoders
    parser.add_argument(
        '--autoencoder_bucket', dest='autoencoder_bucket',
        default=None,
        help='datastore bucket for the autoencoder file. Specific to LLNL datastore system. TODO: Not yet implemented')
    parser.add_argument(
        '--autoencoder_key', dest='autoencoder_key', default=None,
        help='Base of key for the autoencoder. TODO: Not yet implemented')
    parser.add_argument(
        '--autoencoder_type', dest='autoencoder_type',
        default='molvae',
        help='Type of autoencoder being used as features. TODO: Not yet implemented')
    parser.add_argument(
        '--mol_vae_model_file', dest='mol_vae_model_file', default=None,
        help='Trained model HDF5 file path, only needed for MolVAE featurizer')

    # **********************************************************************************************************
    # model_building_parameters: classifiers
    parser.add_argument(
        '--class_number', dest='class_number', type=int, required=False, default=2,
        help='User specified number of classes')
    parser.add_argument(
        '--class_name', dest='class_name',required=False, default=None,
        help='User specified class name. TODO: referenced in hyperparameter_search_wrapper, in test_mlmt_client_metadata.')
    # **********************************************************************************************************
    # model_building_parameters: descriptors
    parser.add_argument(
        '--descriptor_bucket', dest='descriptor_bucket',
        default='public',
        help='Datastore bucket for the descriptor file. Specific to LLNL datastore system.')
    parser.add_argument(
        '--descriptor_key', dest='descriptor_key', default=None,
        help='Base of key for descriptor table file. Subset files will be prepended with "subset"'
             'and appended with the dataset name. Specific to LLNL datastore system.')
    # TODO: REMOVE DESCRIPTOR_OID, ingested in model_pipeline but is metadata as part of the model_tracker
    parser.add_argument(
        '--descriptor_oid', dest='descriptor_oid',
        default=None,
        help='dataset_oid for the descriptor file in the datastore')
    parser.add_argument(
        '--descriptor_spec_bucket', dest='descriptor_spec_bucket',
        default='',
        help='Datastore bucket for file mapping descriptor types to descriptor specifications. Specific to LLNL datastore'
             'system.')
    parser.add_argument(
        '--descriptor_spec_key', dest='descriptor_spec_key',
        default=os.path.join(os.path.dirname(os.path.dirname(__file__)), 'data', 'descriptor_sets_sources_by_descr_type.csv'),
        help='Datastore key or path to file mapping descriptor types to descriptor specifications.')
    parser.add_argument(
        '--descriptor_type', dest='descriptor_type', default='moe',
        help='Type of descriptors being used as features, e.g. moe, dragon7, used when featurizer = "descriptors". '
             'Sets the subclass within featurizer.py')
    parser.add_argument(
        '--moe_threads', dest='moe_threads', type=int, default=-1,
        help='Number of threads to use for computing MOE descriptors; default is 2*(num_cores - 1); '
             'should not exceed number of MOE licenses you have.')

    # **********************************************************************************************************
    # model_building_parameters: ecfp
    parser.add_argument(
        '--ecfp_radius', dest='ecfp_radius', type=int, default=2,
        help='Radius used for ECFP generation')
    parser.add_argument(
        '--ecfp_size', dest='ecfp_size', type=int, default=1024,
        help='Size of ECFP bit vectors')

    # **********************************************************************************************************
    # model building parameters: embedding featurizer
    parser.add_argument(
        '--embedding_model_uuid', dest='embedding_model_uuid', type=str, default=None,
        help='Model UUID for pretrained model used to compute embedding features')

    parser.add_argument(
        '--embedding_model_collection', dest='embedding_model_collection', type=str, default=None,
        help='Model tracker collection name for pretrained model used to compute embedding features')

    parser.add_argument(
        '--embedding_model_path', dest='embedding_model_path', type=str, default=None,
        help='File path for pretrained model used to compute embedding features')


    # **********************************************************************************************************
    # model_building_parameters: general
    parser.add_argument(
        '--featurizer', '-f', dest='featurizer', default=None, type=str,
        help='Type of featurizer to use on chemical structures. Current supported options: '
             '["ecfp","graphconv","molvae","computed_descriptors","descriptors","embedding"]. Further information on '
             'descriptors are in descriptor_type. Options are used to set the featurization subclass in the '
             'create_featurization method of featurization.py. Can be input as a comma separated list for '
             'hyperparameter search (e.g. \'ecfp\',\'molvae\')')
    parser.add_argument(
        '--model_choice_score_type', dest='model_choice_score_type', required=False, default=None,
        help='Type of score function used to choose best epoch and/or hyperparameters (defaults to "roc_auc" '
             'for classification and "r2" for regression). ')
    parser.add_argument(
        '--model_type', dest='model_type', default=None, type=str,
        help='Type of model to fit (NN, RF, or xgboost). The model_type sets the model subclass in model_wrapper. '
             'Can be input as a comma separated list for hyperparameter search (e.g. \'NN\',\'RF\')')
    parser.add_argument(
        '--prediction_type', dest='prediction_type', required=False, default='regression',
        choices=['regression', 'classification'],
        help='Sets the prediction type of the model to a choice between ["regresion","classification"]. Used as '
             'a flag for model behavior throughout the pipeline.')
    parser.add_argument(
        '--previously_featurized', dest='previously_featurized', action='store_false',
        help='Boolean flag for loading in previously featurized data files. If set to True, the method'
             'get_featurized_data within model_datasets will attempt to load the featurized dataset'
             'associated with the given dataset_oid parameter')
    parser.set_defaults(previously_featurized=True)
    parser.add_argument(
        '--uncertainty', dest='uncertainty', action='store_false',
        help='Boolean flag for computing uncertainty estimates for regression model predictions. Will also change the'
             'default values for dropouts if set to True.')
    parser.set_defaults(uncertainty=True)
    parser.add_argument(
        '--verbose', dest='verbose', action='store_true',
        help='True/False flag for setting verbosity')
    parser.set_defaults(verbose=False)

    # **********************************************************************************************************
    # model_building_parameters: graphconv
    parser.add_argument(
        '--optimizer_type', dest='optimizer_type', required=False, default='adam',
        help='Optimizer specific for graph conv, defaults to "adam"')

    # **********************************************************************************************************
    # model_building_parameters: mordred
    parser.add_argument(
        '--mordred_cpus', dest='mordred_cpus', type=int, default=None,
        help='Max number of CPUs to use for Mordred descriptor computations. None means use all available')

    # **********************************************************************************************************
    # model_building_parameters: neural_nets
    parser.add_argument(
        '--baseline_epoch', '-b', dest='baseline_epoch', type=int, default=30,
        help='Deprecated: Baseline epoch at which to evaluate performance for DNN models')
    parser.add_argument(
        '--batch_size', dest='batch_size', type=int, required=False, default=50,
        help='Sets the model batch size within model_wrapper')
    parser.add_argument(
        '--early_stopping_patience', dest='early_stopping_patience', type=int, default=30,
        help='Number of epochs to continue training before giving up trying for better validation set score')
    parser.add_argument(
        '--early_stopping_min_improvement', dest='early_stopping_min_improvement', type=float, default=0.0,
        help='Minimum amount by which validation set score must improve to set a new best epoch')

    temp_bias_init_consts_string = [key + ':' + value + ',' for key, value in bias_init_consts_options.items()]
    separator = " "
    bias_init_consts_help_string = \
        ('Comma-separated list of initial bias parameters per layer for dense NN models with conditional values. '
         'Defaults to [1.0]*len(layer_sizes). Must be same length as layer_sizes. Can be input as a space-separated '
         'list of comma-separated lists for hyperparameters (e.g. \'1.0,1.0 0.9,0.9 0.8,0.9\'). Default behavior is'
         ' set within __init__ method of relevant ModelWrapper class.  '
         + separator.join(temp_bias_init_consts_string)).rstrip(',')
    parser.add_argument(
        '--bias_init_consts', dest='bias_init_consts', required=False, default=None,
        help=bias_init_consts_help_string)

    temp_dropout_string = [key + ':' + value + ',' for key, value in dropout_options.items()]
    separator = " "
    dropout_help_string = \
        ('Comma-separated list of dropout rates per layer for NN models with default values conditional on featurizer.'
         ' Default behavior is controlled in model_wrapper.py. Must be same length as layer_sizes. Can be input as '
         'a space-separated list of comma-separated lists for hyperparameters (e.g. \'0.4,0.4 0.2,0.2 0.3,0.3\'). '
         'Default behavior is set within __init__ method of relevant ModelWrapper class. Defaults: '
         + separator.join(temp_dropout_string)).rstrip(',')
    parser.add_argument(
        '--dropouts', dest='dropouts', required=False, default=None,
        help=dropout_help_string)

    temp_layer_size_string = [key + ':' + value + ',' for key,value in layer_size_options.items()]
    separator = " "
    layer_size_help_string = \
        ('Comma-separated list of layer sizes for NN models with default values conditional on featurizer. Must be'
         ' same length as layer_sizes. Can be input as a space-separated list of comma-separated lists for '
         'hyperparameters (e.g. \'64,16 200,100 1000,500\'). Default behavior is set within __init__ method of '
         'relevant ModelWrapper class. Defaults: '
         + separator.join(temp_layer_size_string)).rstrip(',')
    parser.add_argument(
        '--layer_sizes', dest='layer_sizes', required=False, default=None,
        help=layer_size_help_string)

    parser.add_argument(
        '--learning_rate', dest='learning_rate', required=False, default='0.0005',
        help='Learning rate for dense NN models. Input as comma separated floats for hyperparameters '
             '(e.g. \'0.0005,0.0004,0.0003\')')
    parser.add_argument(
        '--max_epochs', dest='max_epochs', type=int, default=30,
        help='Maximum number of training epochs to run for DNN models')
    parser.add_argument(
        '--weight_decay_penalty', dest='weight_decay_penalty', required=False, default='0.0001',
        help='weight_decay_penalty: float. The magnitude of the weight decay penalty to use. '
             'Can be input as a comma separated list of strings for hyperparameter search '
             '(e.g. \'0.0001,0.0002,0.0003\')')
    parser.add_argument(
        '--weight_decay_penalty_type', dest='weight_decay_penalty_type', default='l2', type=str,
        help='weight_decay_penalty_type: str. The type of penalty to use for weight decay, either "l1" or "l2". '
             'Can be input as a comma separated list for hyperparameter search (e.g. \'l1,l2\')')

    temp_weight_init_stddevs_string = [key + ':' + value + ',' for key, value in weight_init_stddevs_options.items()]
    separator = " "
    weight_init_stddevs_help_string = \
        ('Comma-separated list of standard deviations per layer for initializing weights in dense NN models with '
         'conditional values. Must be same length as layer_sizes. Can be input as a space-separated list of '
         'comma-separated lists for hyperparameters (e.g. \'0.001,0.001 0.002,0.002 0.03,003\'). Default behavior is '
         'set within __init__ method of relevant ModelWrapper class. Defaults: '
         + separator.join(temp_weight_init_stddevs_string)).rstrip(',')
    parser.add_argument(
        '--weight_init_stddevs', dest='weight_init_stddevs', required=False, default=None,
        help=weight_init_stddevs_help_string)

    # **********************************************************************************************************
    # model_building_parameters: hybrid
    parser.add_argument(
        '--is_ki', dest='is_ki', required=False, action='store_true',
        help='True/False flag for noting whether the dose-response activity is Ki or XC50')
    parser.set_defaults(is_ki=False)

    parser.add_argument(
        '--ki_convert_ratio', dest='ki_convert_ratio', default=None,
        help='To convert Ki into IC50, a ratio is needed. It can be the ratio of [S]/Km'
             ' for enzymatic inhibition assays, [S] is the concentration of substrate'
             'Km is the Michaelis constant. It can also be [S]/Kd for radioligand competitive'
             ' binding, [S] is the concentration of the radioligand, Kd is its dissociation constant.')

    parser.add_argument(
        '--loss_func', dest='loss_func', default='poisson', type=str,
        help='The loss function used in the hybrid model training, currently support poisson and l2')

    # **********************************************************************************************************
    # model_building_parameters: random_forest
    parser.add_argument(
        '--rf_estimators', dest='rf_estimators', default='500',
        help='Number of estimators to use in random forest models. Hyperparameter searching requires 3 '
             'inputs: start, end, step when used with search_type geometric or grid (example: \'100,500,100\') or '
             'can be input as a list of possible values for search_type user_specified '
             '(example: \'100,200,300,400,500\')')
    parser.add_argument(
        '--rf_max_depth', dest='rf_max_depth', default=None,
        help='The maximum depth of a decision tree in the random forest.  Hyperparameter searching requires 3 '
             'inputs: start, end, step when used with search_type geometric or grid (example: \'4,7,1\') or can be '
             'input as a list of possible values for search_type user_specified (example: \'4,5,6,7\')')
    parser.add_argument(
        '--rf_max_features', dest='rf_max_features', default='32',
        help='Max number of features to split random forest nodes. Hyperparameter searching requires 3 '
             'inputs: start, end, step when used with search_type geometric or grid (example: \'16,32,4\') '
             'or can be input as a list of possible values for search_type user_specified '
             '(example: \'16,20,24,28,32\')')

    # **********************************************************************************************************
    # model_building_parameters: splitting
    parser.add_argument(
        '--base_splitter', dest='base_splitter', default='scaffold', type=str,
        help='Type of splitter to use for train/validation split if temporal split used for test set. May be random,'
             ' scaffold, or ave_min. The allowable choices are set in splitter.py')
    parser.add_argument(
        '--butina_cutoff', dest='butina_cutoff', type=float, default=0.6,
        help='cutoff Tanimoto similarity for clustering in Butina splitter.')
    parser.add_argument(
        '--cutoff_date', dest='cutoff_date', type=str, default=None,
        help='Cutoff date for test set compounds in temporal splitter. TODO: needs some formatting guidelines.')
    parser.add_argument(
        '--date_col', dest='date_col', type=str, default=None,
        help='Column in dataset containing dates for temporal splitter')
    parser.add_argument(
        '--num_folds', dest='num_folds', default=5, type=int,
        help='Number of k-folds to use in k-fold cross validation')
    parser.add_argument(
        '--previously_split', dest='previously_split', action='store_true',
        help='Boolean flag for loading in previously split train, validation, and test csv files.')
    parser.set_defaults(previously_split=False)
    parser.add_argument(
        '--split_strategy', dest='split_strategy', choices=['train_valid_test', 'k_fold_cv'],
        default='train_valid_test',
        help='Choice of splitting type between "k_fold_cv" for k fold cross validation and "train_valid_test" for a '
             'normal train/valid/test split. If split_test_frac or split_valid_frac are not set, "train_valid_test" '
             'sets are split according to the splitting type default.')
    parser.add_argument(
        '--split_test_frac', dest='split_test_frac', type=float, default=0.1,
        help='Fraction of data to put in held-out test set for train_valid_test split strategy.'
             ' TODO: Behavior of split_test_frac is dependent on split_valid_frac and DeepChem')
    parser.add_argument(
        '--split_uuid', dest='split_uuid', default=None,
        help='UUID for csv file containing train, validation, and test split information. Specific to LLNL datastore')
    parser.add_argument(
        '--split_valid_frac', dest='split_valid_frac', type=float, default=0.1,
        help='Fraction of data to put in the validation set for train_valid_test split strategy.'
             ' TODO: Behavior of split_valid_frac is dependent on split_test_frac and DeepChem')
    parser.add_argument(
        '--splitter', '-s', dest='splitter', default='scaffold', type=str,
        help='Type of splitter to use: index, random, scaffold, butina, ave_min, temporal, fingerprint, multitaskscaffold or stratified.'
             ' Used to set the splitting.py subclass. Can be input as a comma separated list for hyperparameter search'
             ' (e.g. \'scaffold\',\'random\')')

    parser.add_argument(
        '--mtss_num_super_scaffolds', default=40, type=int,
        help='This specifies the number of genes in a chromosome for the genetic algorithm. Scaffolds bins are often'
             ' very small and only contain 1 compound. Scaffolds are therefore combined into super scaffolds to'
             ' the number of genes and also reduce complexity and runtime.')
    parser.add_argument(
        '--mtss_num_generations', default=20, type=int,
        help='The number of generations the genetic algorithm will run.')
    parser.add_argument(
        '--mtss_num_pop', default=100, type=int,
        help='Size of population per generation in the genetic algorithm.')
    parser.add_argument(
        '--mtss_train_test_dist_weight', default=1.0, type=float,
        help='How much weight to give the tanimoto distance between training and test partitions.')
    parser.add_argument(
        '--mtss_train_valid_dist_weight', default=1.0, type=float,
        help='How much weight to give the tanimoto distance between training and valid partitions.')
    parser.add_argument(
        '--mtss_split_fraction_weight', default=1.0, type=float,
        help='How much weight to give adherence to requested subset franctions.')

    # **********************************************************************************************************
    # model_building_parameters: transformers
    parser.add_argument(
        '--feature_transform_type', dest='feature_transform_type', choices=['normalization', 'umap'],
        default='normalization', help='type of transformation for the features')
    parser.add_argument(
        '--response_transform_type', dest='response_transform_type', default='normalization',
        help='type of normalization for the response column TODO: Not currently implemented')
    parser.add_argument(
        '--weight_transform_type', dest='weight_transform_type', choices=['balancing'], default=None,
        help='type of normalization for the weights')
    parser.add_argument(
        '--transformer_bucket', dest='transformer_bucket', default=None,
        help='Datastore bucket where the transformer is stored. Specific to LLNL datastore system.')
    parser.add_argument(
        '--transformer_key', dest='transformer_key', type=str, default=None,
        help='Path to a saved transformer (stored as tuple, e.g. (transform_features, transform_respose)). '
             'Specific to LLNL datastore system.')
    parser.add_argument(
        '--transformer_oid', dest='transformer_oid', default=None,
        help='Dataset oid of the transformer saved in the datastore. Specific to LLNL datastore system. '
             'TODO: May be redundant with transformer_key')
    parser.add_argument(
        '--transformers', dest='transformers', action='store_false',
        help='Boolean switch for using transformation on regression output. Default is True')
    parser.set_defaults(transformers=True)

    # **********************************************************************************************************
    # model_building_parameters: UMAP
    parser.add_argument(
        '--umap_dim', dest='umap_dim', required=False, default='10',
        help='Dimension of projected feature space, if UMAP transformation is requested. Can be input as a comma '
             'separated list for hyperparameter search (e.g. \'2,6,10\').')
    parser.add_argument(
        '--umap_metric', dest='umap_metric', required=False, default='euclidean',
        help='Distance metric used, if UMAP transformation is requested. Can be input as a comma separated list '
             'for hyperparameter search (e.g. \'euclidean\',\'cityblock\')')
    parser.add_argument(
        '--umap_min_dist', dest='umap_min_dist', required=False, default='0.05',
        help='Minimum distance used in UMAP projection, if UMAP transformation is requested. Can be input as a '
             'comma separated list for hyperparameter search (e.g. \'0.01,0.02,0.05\')')
    parser.add_argument(
        '--umap_neighbors', dest='umap_neighbors', required=False, default='20',
        help='Number of nearest neighbors used in UMAP projection, if UMAP transformation is requested. Can be input '
             'as a comma separated list for hyperparameter search (e.g. \'10,20,30\')')
    parser.add_argument(
        '--umap_targ_wt', dest='umap_targ_wt', required=False, default='0.0',
        help='Weight given to training set response values in UMAP projection, if UMAP transformation is requested.'
             ' Can be input as a comma separated list for hyperparameter search (e.g. \'0.0,0.1,0.2\')')

    # **********************************************************************************************************
    # model_building_parameters: XGBoost
    parser.add_argument(
        '--xgb_colsample_bytree', dest='xgb_colsample_bytree', default='1.0',
        help='Subsample ratio of columns when constructing each tree. Can be input as a comma separated list for'
             ' hyperparameter search (e.g. \'0.8,0.9,1.0\')')
    parser.add_argument(
        '--xgb_gamma', dest='xgb_gamma', default='0.0',
        help='Minimum loss reduction required to make a further partition on a leaf node of the tree. Can be input'
             ' as a comma separated list for hyperparameter search (e.g. \'0.0,0.1,0.2\')')
    parser.add_argument(
        '--xgb_learning_rate', dest='xgb_learning_rate', default='0.1',
        help='Boosting learning rate (xgb\'s \"eta\"). Can be input as a comma separated list for hyperparameter'
             ' search (e.g. \'0.1,0.01,0.001\')')
    parser.add_argument(
        '--xgb_max_depth', dest='xgb_max_depth', default='6',
        help='Maximum tree depth for base learners. Can be input as a comma separated list for hyperparameter'
             ' search (e.g. \'4,5,6\')')
    parser.add_argument(
        '--xgb_min_child_weight', dest='xgb_min_child_weight', default='1.0',
        help='Minimum sum of instance weight(hessian) needed in a child. Can be input as a comma separated list'
             ' for hyperparameter search (e.g. \'1.0,1.1,1.2\')')
    parser.add_argument(
        '--xgb_n_estimators', dest='xgb_n_estimators', default='100',
        help='Number of estimators to use in xgboost models. Can be input as a comma separated list for '
             'hyperparameter search (e.g. \'100,200,300\')')
    parser.add_argument(
        '--xgb_subsample', dest='xgb_subsample', default='1.0',
        help='Subsample ratio of the training instance. Can be input as a comma separated list for '
             'hyperparameter search (e.g. \'0.8,0.9,1.0\')')

    # **********************************************************************************************************
    # model_saving_parameters
    parser.add_argument(
        '--collection_name', dest='collection_name', required=False, default='model_tracker',
        help='MongoDB collection where models will be saved.  Specific to LLNL model tracker system.')
    parser.add_argument(
        '--data_owner', dest='data_owner', default='gsk',
        help='Option for setting group permissions for created files. Options specific to LLNL system. Options'
             ': [\'username\', \'data_owner_group\', \'gsk\', \'public\']')
    parser.add_argument(
        '--data_owner_group', dest='data_owner_group', default='gsk_craa',
        help='When data_owner is set to data_owner_group, this is the option for custom group name of created files. '
             'Specific to LLNL model_tracker system.')
    parser.add_argument(
        '--model_bucket', dest='model_bucket', type=str, default=None,
        help='Bucket in the datastore for the model. Specific to LLNL model tracker system.')
    # TODO: Model_dataset_oid is used as metadata and used in model_datasets.py
    # TODO: Model_dataset_oid is probably over-written or unused.
    parser.add_argument(
        '--model_dataset_oid', dest='model_dataset_oid', default=None,
        help='OID of the model dataset inserted into the datastore')
    parser.add_argument(
        '--model_filter', dest='model_filter', default=None,
        help='Path to the model filter configuration file. Is loaded and stored as a dictionary. '
             'Specific to LLNL model tracker system.')
    parser.add_argument(
        '--model_uuid', dest='model_uuid', type=str, default=None,
        help='UUID generated after model creation (pythonic_ID). Specific for LLNL model tracker system')
    output_dir_default = None
    parser.add_argument(
        '--output_dir', dest='output_dir', required=False, default=output_dir_default,
        help='File location where the model output will be saved. Defauts to <result_dir>/. '
             'TODO: redundant, should be removed in a later build.')
    parser.add_argument(
        '--result_dir', '-r', dest='result_dir', default=None, required=False,
        help='Parent of directory where result files will be written')
    parser.add_argument(
        '--model_tarball_path', dest='model_tarball_path', default=None,
        help='Filesystem path where model tarball will be written')

    # **********************************************************************************************************
    # model_metadata
    parser.add_argument(
        '--system', dest='system', default='twintron-blue',
        choices=['LC', 'twintron-blue'],
        help='System you are running on, LC or twintron-blue. Specific to LLNL system')

    # **********************************************************************************************************
    # miscellaneous_parameters
    parser.add_argument(
        '--config_file', dest='config_file', required=False, type=str, default=None,
        help='Full path to the optional configuration file. The configuration file is a set of parameters'
             ' in .json file format. TODO: Does not send a warning if set concurrently with other parameters.')
    parser.add_argument(
        '--num_model_tasks', dest='num_model_tasks', type=int, required=False,
        help='DEPRECATED AND IGNORED. This argument is now infered from the response_cols.'
        ' Number of tasks to run for. 1 means a singletask model, > 1 means a multitask model')
    # **********************************************************************************************************
    # hyperparameters
    parser.add_argument(
        '--dropout_list', dest='dropout_list', required=False, default=None,
        help='Comma-separated list of dropout rates for permutation of NN layers (e.g. \'0.0,0.4,0.6\'). Used within'
             'permutate_NNlayer_combo_params to return combinations from layer_nums, node_nums, dropout_list and '
             'max_final_layer_size. dropout_list is used to set the allowable permutations of dropouts. For '
             'hyperparameters only.')
    parser.add_argument(
        '--hyperparam', dest='hyperparam', required=False, action='store_true',
        help='Boolean flag to indicate whether we are running the hyperparameter search script')
    parser.set_defaults(hyperparam=False)
    parser.add_argument(
        '--hyperparam_uuid', dest='hyperparam_uuid', required=False, default=None,
        help='UUID of hyperparam search run model was generated in. Not applicable for single-run jobs')
    parser.add_argument(
        '--layer_nums', dest='layer_nums', required=False, default=None,
        help='Comma-separated list of number of layers for permutation of NN layers. (e.g. \'2,3,4\'). Used within'
             ' permutate_NNlayer_combo_params to return combinations from layer_nums, node_nums, dropout_list and '
             'max_final_layer_size. layer_nums is used to set the allowable lengths of layer_sizes. For '
             'hyperparameters only.')
    parser.add_argument(
        '--lc_account', dest='lc_account', required=False, default='baasic',
        help='SLURM account to charge hyperparameter batch runs to.'
             'This will be replaced by the slurm_account option. If lc_account and slurm_account are both set, slurm_account will be used.'
             'If set to None then this parameter will not be used.')
    parser.add_argument(
        '--max_final_layer_size', dest='max_final_layer_size', required=False, default=32,
        help='The max number of nodes in the last layer within layer_sizes and dropouts in hyperparameter search; '
             'max_final_layer_size = min(node_nums) if min(node_nums) > max_final_layer_size. (e.g. \'16,32\'). '
             'Used within permutate_NNlayer_combo_params to return combinations from layer_nums, node_nums, '
             'dropout_list and max_final_layer_size. ')
    parser.add_argument(
            '--max_jobs', dest='max_jobs', type=int, default=80,
            help='Max number of jobs to be in the queue at one time for an LC machine')
    parser.add_argument(
        '--node_nums', dest='node_nums', required=False, default=None,
        help='Comma-separated list of number of nodes per layer for permutation of NN layers. (e.g. \'4,8,16\'). '
             'Used within permutate_NNlayer_combo_params to return combinations from layer_nums, node_nums, '
             'dropout_list and max_final_layer_size. node_num is used to set the node values within layer_sizes. '
             'For hyperparameters only.')
    parser.add_argument(
            '--nn_size_scale_factor', dest='nn_size_scale_factor', type=float, default=1.0,
            help='Scaling factor for constraining network size based on number of parameters in the network for '
                 'hyperparam search')
    parser.add_argument(
        '--python_path', dest='python_path', required=False, 
        # default to the version of python used to run this script
        default=sys.executable, 
        help='Path to desired python version')
    parser.add_argument(
            '--rerun', dest= 'rerun', required=False, action='store_false',
            help='If False, check model tracker to see if a model with that particular param combination has '
                 'already been built')
    parser.set_defaults(rerun=True)
    parser.add_argument(
        '--script_dir', dest='script_dir', required=False, 
        # use location of this file to generate script dir
        default=os.path.abspath(os.path.join(__file__, '../..')),
        help='Path where pipeline file you want to run hyperparam search from is located')

    parser.add_argument(
        '--search_type', dest='search_type', required=False, default='grid',
        help='Type of hyperparameter search to do. Options = [grid, random, geometric, and user_specified]')

    parser.add_argument(
        '--split_only', dest='split_only', required=False, action='store_true',
        help='Boolean flag to indicate whether we want to just split the datasets when running the hyperparameter '
             'search script')
    parser.set_defaults(split_only=False)
    parser.add_argument(
        '--shortlist_key', '-sl', dest='shortlist_key', required=False, default=None,
        help='CSV file of assays of interest for hyperparameter search')
    parser.add_argument('--use_shortlist', dest='use_shortlist', action='store_true',
                        help='Boolean flag for use a list of assays in the hyperparam search')
    parser.set_defaults(use_shortlist=False)

    parser.add_argument(
        '--slurm_account', dest='slurm_account', required=False, default=None,
        help='SLURM account to charge hyperparameter batch runs to.'
             'This will replace the lc_account option. If lc_account and slurm_account are both set, slurm_account will be used.'
             'If set to None then this parameter will not be used.')
    parser.add_argument(
        '--slurm_export', dest='slurm_export', required=False, default='ALL',
        help='SLURM environment variables propagated for hyperparameter search batch jobs.'
             'If set to None then this parameter will not be used.')
    parser.add_argument(
        '--slurm_nodes', dest='slurm_nodes', required=False, default=1,
        help='Number of nodes for hyperparameter search batch jobs.'
             'If set to None then this parameter will not be used.')
    parser.add_argument(
        '--slurm_options', dest='slurm_options', required=False, default=None,
        help='Additional SLURM options for hyperparameter search batch jobs.'
             'Example: \'--option1=value1 --option2=value2\''
             'If set to None then this parameter will not be used.')
    parser.add_argument(
        '--slurm_partition', dest='slurm_partition', required=False, default='pbatch',
        help='SLURM partition to run hyperparameter batch jobs on.'
             'If set to None then this parameter will not be used.')
    parser.add_argument(
        '--slurm_time_limit', dest='slurm_time_limit', required=False, default=1440,
        help='Time limit in minutes for hyperparameter search batch jobs.'
             'If set to None then this parameter will not be used.')

    # HyperOptSearch specific parameters
    # NN model
    parser.add_argument(
        '--lr', dest='lr', required=False, default=None,
        help='learing rate shown in HyperOpt domain format, e.g. --lr=uniform|0.00001,0.001')
    parser.add_argument(
        '--ls', dest='ls', required=False, default=None,
        help='layer sizes shown in HyperOpt domain format, e.g. --ls=choice|2|8,16,32,64,128,256,512')
    parser.add_argument(
        '--ls_ratio', dest='ls_ratio', required=False, default=None,
        help='layer size ratios (layer size / previous layer size) shown in HyperOpt domain format, the number of layers is not needed here, taken from ls, e.g. --ls_ratio=uniform|0.1,0.9')
    parser.add_argument(
        '--dp', dest='dp', required=False, default=None,
        help='dropouts shown in HyperOpt domain format, e.g. --dp=uniform|3|0,0.4')
    # RF model
    parser.add_argument(
        '--rfe', dest='rfe', required=False, default=None,
        help='rf_estimators shown in HyperOpt domain format, e.g. --rfe=uniformint|64,512')
    parser.add_argument(
        '--rfd', dest='rfd', required=False, default=None,
        help='rf_max_depth shown in HyperOpt domain format, e.g. --rfd=uniformint|64,512')
    parser.add_argument(
        '--rff', dest='rff', required=False, default=None,
        help='rf_max_features shown in HyperOpt domain format, e.g. --rff=uniformint|64,512')
    # XGBoost model
    parser.add_argument(
        '--xgbg', dest='xgbg', required=False, default=None,
        help='xgb_gamma shown in HyperOpt domain format, e.g. --xgbg=uniform|0,0.4')
    parser.add_argument(
        '--xgbl', dest='xgbl', required=False, default=None,
        help='xgb_learning_rate shown in HyperOpt domain format, e.g. --xgbl=loguniform|-6.9,-2.3')
    # checkpoint
    parser.add_argument(
        '--hp_checkpoint_save', dest='hp_checkpoint_save', required=False, default=None,
        help='binary file to save a checkpoint of the HPO trial project, which can be use to continue the HPO serach later. e.g. --hp_checkpoint_save=/path/to/file/checkpoint.pkl')
    parser.add_argument(
        '--hp_checkpoint_load', dest='hp_checkpoint_load', required=False, default=None,
        help='binary file to load a checkpoint of a previous HPO trial project, to continue the HPO serach. e.g. --hp_checkpoint_load=/path/to/file/checkpoint.pkl')

    # **********************************************************************************************************
    # model_building_parameters: model type specific
    for k, model in model_wl.items():
        aaa = AutoArgumentAdder(func=model, prefix=k)
        aaa.add_to_parser(parser)

    # **********************************************************************************************************
    # model_building_parameters: featurizer arguments type specific
    for k, feat in featurizer_wl.items():
        aaa = AutoArgumentAdder(func=feat, prefix=k)
        aaa.add_to_parser(parser)

    return parser

#***********************************************************************************************************
def postprocess_args(parsed_args):
    """ Postprocessing for the parsed arguments.
    Replaces any string in null_options with a NoneType

    Replaces any string that matches replace_with_space with whitespace.

    Parses arguments in convert_to_float_list into a list of floats, if the hyperparams option is True.
    E.g. parsed_args.dropouts = "0.001,0.001 0.002,0.002 0.03,003"
        -> parsed_args.dropouts = [[0.001,0.001], [0.002,0.002], [0.03,003]]

    Parses arguments in convert_to_int_list into a list of ints, if the hyperparams options is True.
    E.g. parsed_args.layer_sizes = "10,100 20,200 30,300"
        -> parsed_args.layer_sizes = [[10,100], [20,200], [30,300]]

    Parameters in keep_as_list are kept as lists, even if there is a single item in the list.

    Parameters in convert_to_str_list are converted to a list of strings.
    E.g. parsed_args.model_type = "NN,RF"
        -> parsed_args.model_type = ['NN','RF'].

    If there is a single item in the list (no commas), the repsonse is kept as a StringType, unless it is in
    response_cols, which is passed as a list

    Setting conditional options for descriptor_key.

    Set uncertainty to False when using XGBoost because GBoost does not support uncertainty

    Args:
        parsed_args (argparse.Namespace): Raw parsed arguments.

    Returns:
        parsed_args (argparse.Namespace): a argparse.Namespace object containing properly processed arguments.

    Raises:
        Exception: layer_sizes, dropouts, weight_init_stddevs and bias_init_consts arguments must be the same length

        Exception: parameters within not_a_list_outside_of_hyperparams are not accepted as a list if hyperparams
        is False
    """
    replace_with_space = "@"
    null_options = ['null','Null','none','None','N/A','n/a','NaN','nan','NAN','NONE','NULL','NA']

    for keys,vals in parsed_args.__dict__.items():
        if vals in null_options:
            parsed_args.__dict__[keys] = None
        if "@" in str(vals):
            parsed_args.__dict__[keys] = vals.replace(replace_with_space," ")

    #postprocessing to add in the model_filter dictionary for the model zoo.
    if parsed_args.model_filter is not None:
        #TODO: Use model_wrapper to allow for other formats?
        with open(parsed_args.model_filter) as f:
            config = json.loads(f.read())
        parsed_args.model_filter = flatten_dict(config, {})

    # Default the model_bucket and transformer_bucket params to be the same as the training dataset bucket
    if parsed_args.model_bucket is None:
        parsed_args.model_bucket = parsed_args.bucket
    if parsed_args.transformer_bucket is None:
        parsed_args.transformer_bucket = parsed_args.bucket


    # Check that split_valid_frac+split_test_frac leaves room for a training set
    if parsed_args.split_strategy == 'train_valid_test':
        if parsed_args.split_valid_frac + parsed_args.split_test_frac >= 1.0:
            raise Exception("Split fractions for validation and test sets leave no room for training set.")
    elif parsed_args.split_strategy == 'k_fold_cv':
        if parsed_args.split_test_frac >= 1.0:
            raise Exception("Split fraction for test set leaves no room for training and validation data.")

    # Set conditional defaults for model_choice_score_type based on prediction_type
    if parsed_args.model_choice_score_type is None:
        if parsed_args.prediction_type == 'classification':
            parsed_args.model_choice_score_type = 'roc_auc'
        else:
            parsed_args.model_choice_score_type = 'r2'

    # Convert arguments passed as comma-separated values into lists
    if parsed_args.hyperparam:
        for item in convert_to_str_list:
            if parsed_args.__dict__[item] is not None:
                parsed_args.__dict__[item] = [x.strip() for x in parsed_args.__dict__[item].split(',')]
                if len(parsed_args.__dict__[item]) == 1 and item !='response_cols':
                    parsed_args.__dict__[item] = parsed_args.__dict__[item][0]

        for item in convert_to_numeric_list:
            if parsed_args.__dict__[item] is not None:

                # splits a list of space separated strings e.g. [--dropouts 0.001,0.001 0.002,0.002]
                # e.g. [--dropouts 0.001,0.001 0.002,0.002] -> [[0.001,0.001],[0.002,0.002]]
                current_value = parsed_args.__dict__[item].split(' ')
                newlist = []
                for vals in current_value:
                    temp_split = vals.split(',')
                    if item in convert_to_int_list:
                        newlist.append([int(x.strip()) for x in temp_split])
                    else:
                        newlist.append([float(x.strip()) for x in temp_split])
                    # Once a new list of lists is generated, pass to parsed_args
                    if len(newlist) == 1 and item not in ["layer_sizes", "dropouts", "bias_init_consts", "weight_init_stddevs"]:
                        parsed_args.__dict__[item] = newlist[0]
                        #newlist is a list of lists, need to extract down to the lowest layer, as necessary
                        if len(newlist[0]) == 1 and item not in keep_as_list:
                            parsed_args.__dict__[item] = parsed_args.__dict__[item][0]
                    else:
                        parsed_args.__dict__[item] = newlist
    else:
        for item in convert_to_numeric_list:
            if parsed_args.__dict__[item] is not None:
                current_value = parsed_args.__dict__[item].split(',')
                if item in convert_to_int_list:
                    newlist = [int(x.strip()) for x in current_value]
                else:
                    newlist = [float(x.strip()) for x in current_value]
                # Once a new list of lists is generated, pass to parsed_args
                if len(newlist) == 1 and item not in keep_as_list:
                    parsed_args.__dict__[item] = newlist[0]
                else:
                    parsed_args.__dict__[item] = newlist
                if item in not_a_list_outside_of_hyperparams and isinstance(parsed_args.__dict__[item], list):
                    raise Exception("%s is not accepted as a list if hyperparams is False" %item)

        for item in not_a_str_list_outside_of_hyperparams:
            if parsed_args.__dict__[item] is not None:
                if ',' in parsed_args.__dict__[item] or ' ' in parsed_args.__dict__[item]:
                    raise Exception("%s cannot contain a comma or whitespace when hyperparams is False" %item)
        if parsed_args.__dict__['response_cols'] is not None:
            current_value = parsed_args.__dict__['response_cols'].split(',')
            parsed_args.__dict__['response_cols'] = current_value
        # Checks that the layer sizes, dropouts, weight_init_stddevs, and bias_init_consts are the same length
        # if they are non-default
        if parsed_args.layer_sizes is not None:
            nlayers = len(parsed_args.layer_sizes)
            if ((parsed_args.dropouts is not None and len(parsed_args.dropouts) != nlayers) or
                (parsed_args.weight_init_stddevs is not None and len(parsed_args.weight_init_stddevs) != nlayers) or
                (parsed_args.bias_init_consts is not None and len(parsed_args.bias_init_consts) != nlayers)):
                raise Exception("layer_sizes, dropouts, weight_init_stddevs and bias_init_consts arguments must be the "
                                "same length")

    # Converts dataset_key to an aboslute path
    make_dataset_key_absolute(parsed_args)

    # generate dataset hash key if the file exists
    try:
        if os.path.exists(parsed_args.dataset_key):
            parsed_args.dataset_hash = cu.create_checksum(parsed_args.dataset_key)
            log.info("Created a dataset hash '%s' from dataset_key '%s'", parsed_args.dataset_hash, parsed_args.dataset_key)
    except Exception:
        pass # continue if it doesn't have a 'dataset_key'

    # Turn off uncertainty of XGBoost is the model type
    if parsed_args.model_type == 'xgboost':
        parsed_args.uncertainty = False

    # set num_model_tasks to equal len(response_cols)
    # this ignores the current value of num_model_tasks
    if not parsed_args.num_model_tasks is None:
        print("num_model_tasks is deprecated and its value is ignored.")
    if parsed_args.response_cols is None or type(parsed_args.response_cols) == str:
        parsed_args.num_model_tasks = 1
    elif type(parsed_args.response_cols) == list:
        parsed_args.num_model_tasks = len(parsed_args.response_cols)
    else:
        raise Exception(f'Unexpected type for response_cols {type(parsed_args.response_cols)}')

    # Make sure that there is a one to one mapping between SMILES and compound ids
    # this can raise 3 exceptions. OneToOneException, NANCompoundID, or NANSMILES
    # we should not proceed in any of these cases.
    if vars(parsed_args).get('dataset_key') and os.path.exists(parsed_args.dataset_key):
<<<<<<< HEAD
        _ = oto.one_to_one(fn=parsed_args.dataset_key, smiles_col=parsed_args.smiles_col, id_col=parsed_args.id_col)
=======
        _ = mto.many_to_one(fn=parsed_args.dataset_key, smiles_col=parsed_args.smiles_col, id_col=parsed_args.id_col)
>>>>>>> 0547ce8e

    return parsed_args


#***********************************************************************************************************
def make_dataset_key_absolute(parsed_args):
    """ Converts dataset_key to an aboslute path

    Args:
        params (argparse.Namespace): Raw parsed arguments.
    """
    # check to see if dataset_key is a relative path
    # if so, make it relative to current working directory
    # update to allow for datastore
    if not parsed_args.datastore:
        if (not parsed_args.dataset_key is None) and (not os.path.isabs(parsed_args.dataset_key)):
            parsed_args.dataset_key = os.path.abspath(parsed_args.dataset_key)

    return parsed_args

#***********************************************************************************************************
def prune_defaults(params, keep_params={}):
    """Removes parameters that are not in keep_params or in get_defaults

    Args:
        params (argparse.Namespace): Raw parsed arguments.

        keep_params (list): List of parameters to keep

    Returns:
        new_dict (dict): Pruned argument dictionary
    """
    parser = get_parser()
    new_dict = dict()
    if isinstance(params, argparse.Namespace):
        inner_dict = params.__dict__
    else:
        inner_dict = params
    for key, value in inner_dict.items():
        if key in keep_params or parser.get_default(key) not in [value, str(value)]:
            new_dict[key] = value
    return new_dict

#***********************************************************************************************************

def remove_unrecognized_arguments(params, hyperparam=False):
    """ Removes arguments not recognized by argument parser

    Can be used to clean inputs to wrapper function or model_pipeline. Used heavily in hyperparam_search_wrapper

    Args:
        params (Namespace or dict): params to filter

    Return:
        dict of parameters
    """
    if not type(params) == dict:
        params = vars(params)

    #dictionary comprehension that retains only the keys that are in the accepted list of parameters
    default = list_defaults(hyperparam)
    # add all auto arguments because they sometimes use dest and are ommitted from the vars call
    keep = set(list(vars(default).keys())).union(all_auto_arguments())
    newdict = {k: params[k] for k in keep if k in params}

    # Writes a warning for any arguments that are not in the default list of parameters
    extra_keys = [x for x in list(params.keys()) if x not in newdict.keys()]
    if len(extra_keys)>0:
        log.warning(str(extra_keys) + " are not part of the accepted list of parameters and will be ignored")

    return newdict

def main(argument):
    """Entry point when script is run from a shell"""
    if argument[0] in ['--help', '-h']:
        params = parse_command_line(argument)
    else:
        params = wrapper(argument)
        print(params)
    return params

#***********************************************************************************************************

if __name__ == '__main__' and len(sys.argv) > 1:
    """Entry point when script is run from a shell. Raises an error if there are duplicate arguments"""
    just_args = [x for x in sys.argv if "--" in x]
    duplicates = set([x for x in just_args if just_args.count(x) > 1])
    if len(duplicates) > 0:
        raise ValueError(str(duplicates) + " appears several times. ")
    main(sys.argv[1:])
    sys.exit(0)<|MERGE_RESOLUTION|>--- conflicted
+++ resolved
@@ -16,11 +16,7 @@
 
 import os.path
 import atomsci.ddm.utils.checksum_utils as cu
-<<<<<<< HEAD
-import atomsci.ddm.utils.one_to_one as oto
-=======
 import atomsci.ddm.utils.many_to_one as mto
->>>>>>> 0547ce8e
 
 from packaging.version import parse
 
@@ -1708,11 +1704,7 @@
     # this can raise 3 exceptions. OneToOneException, NANCompoundID, or NANSMILES
     # we should not proceed in any of these cases.
     if vars(parsed_args).get('dataset_key') and os.path.exists(parsed_args.dataset_key):
-<<<<<<< HEAD
-        _ = oto.one_to_one(fn=parsed_args.dataset_key, smiles_col=parsed_args.smiles_col, id_col=parsed_args.id_col)
-=======
         _ = mto.many_to_one(fn=parsed_args.dataset_key, smiles_col=parsed_args.smiles_col, id_col=parsed_args.id_col)
->>>>>>> 0547ce8e
 
     return parsed_args
 
