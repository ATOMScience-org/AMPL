.center { text-align: center; }
.right { text-align: right; }

.wy-nav-content {
    max-width: none;
}

.dataframe {
    font-size:11px;
    letter-spacing:0;
    line-height:1.28581;
    text-transform:none;
    color:#182026;
    font-family:-apple-system, "BlinkMacSystemFont", "Segoe UI", "Roboto", "Oxygen", "Ubuntu", "Cantarell", "Open Sans", "Helvetica Neue", "Icons16", sans-serif;
}

.dataframe table {
    border-collapse: collapse;
    border: none;
}

.dataframe tr:nth-child(even) { background-color: #f2f2f2; }

.dataframe tbody tr th:only-of-type {
<<<<<<< HEAD
    padding-left: 2px
    vertical-align: middle;
    padding-right: 2px
}

.dataframe tbody tr th {
    padding-left: 2px
    vertical-align: top;
    padding-right: 2px
}

.dataframe thead th {
    padding-left: 2px
    text-align: right;
    padding-right: 2px
=======
    padding: 15px
    vertical-align: middle;
    padding-right: 15px
}

.dataframe tbody tr th {
    padding-left: 15px
    vertical-align: top;
    padding-right: 15px
}

.dataframe thead th {
    padding-left: 15px
    text-align: left;
    padding-right: 15px
>>>>>>> d6a41d79
}<|MERGE_RESOLUTION|>--- conflicted
+++ resolved
@@ -22,23 +22,6 @@
 .dataframe tr:nth-child(even) { background-color: #f2f2f2; }
 
 .dataframe tbody tr th:only-of-type {
-<<<<<<< HEAD
-    padding-left: 2px
-    vertical-align: middle;
-    padding-right: 2px
-}
-
-.dataframe tbody tr th {
-    padding-left: 2px
-    vertical-align: top;
-    padding-right: 2px
-}
-
-.dataframe thead th {
-    padding-left: 2px
-    text-align: right;
-    padding-right: 2px
-=======
     padding: 15px
     vertical-align: middle;
     padding-right: 15px
@@ -54,5 +37,4 @@
     padding-left: 15px
     text-align: left;
     padding-right: 15px
->>>>>>> d6a41d79
 }