#!/usr/bin/env python

import json
import numpy as np
import pandas as pd
import os
import sys
import tarfile
import tempfile
import pytest

import rdkit.Chem as rdC
import rdkit.Chem.Descriptors as rdCD

import atomsci.ddm.pipeline.model_pipeline as mp
import atomsci.ddm.pipeline.predict_from_model as pfm
import atomsci.ddm.pipeline.parameter_parser as parse
import atomsci.ddm.utils.model_retrain as mr
import atomsci.ddm.utils.file_utils as futils
from atomsci.ddm.utils import llnl_utils

sys.path.append(os.path.join(os.path.dirname(__file__), '..'))
import integrative_utilities


def clean(prefix='delaney-processed'):
    """Clean test files"""
    for f in ['%s_curated.csv'%prefix,
              '%s_curated_fit.csv'%prefix,
              '%s_curated_external.csv'%prefix,
              '%s_curated_predict.csv'%prefix]:
        if os.path.isfile(f):
            os.remove(f)

def exact_mol_weight(x):
    """Given SMILES, return exact mol weight"""
    return rdCD.ExactMolWt(rdC.MolFromSmiles(x))

def num_atoms(x):
    """Given SMILES, return the number of atoms"""
    return len(rdC.MolFromSmiles(x).GetAtoms())

def H1_curate():
    """Curate dataset for model fitting"""
    if (not os.path.isfile('H1_curated.csv') and
            not os.path.isfile('H1_curated_fit.csv') and
            not os.path.isfile('H1_curated_external.csv')):
        curated_df = pd.read_csv('../../test_datasets/H1_std.csv')
        split_df = pd.read_csv('../../test_datasets/H1_std_train_valid_test_scaffold_002251a2-83f8-4511-acf5-e8bbc5f86677.csv')
        id_col = "compound_id"
        column = "pKi_mean"

        # add additional columns for other forms of prediction
        # e.g. classification and multi task
        mean = np.mean(curated_df[column])
        column_class = column+'_class'
        curated_df[column_class] = curated_df[column].apply(lambda x: 1.0 if x>mean else 0.0)

        # make a copy of each column for multi task
        curated_df[column+'2'] = curated_df[column]
        curated_df[column_class+'2'] = curated_df[column_class]

        # make a really easy test. calc mass of each molecule
        curated_df['exact_mol_weight'] = curated_df['base_rdkit_smiles'].apply(lambda x: exact_mol_weight(x))

        # make a really easy test. count the number of atoms in a molecule
        curated_df['num_atoms'] = curated_df['base_rdkit_smiles'].apply(lambda x: num_atoms(x))

        curated_df.to_csv('H1_curated.csv', index=False)
        split_df.to_csv('H1_curated_fit_train_valid_test_scaffold_002251a2-83f8-4511-acf5-e8bbc5f86677.csv', index=False)

        split_external = split_df[split_df['subset']=='test']
        curated_external_df = curated_df[curated_df[id_col].isin(split_external['cmpd_id'])]
        # Create second test set by reproducible index for prediction
        curated_df.to_csv('H1_curated_fit.csv', index=False)
        curated_external_df.to_csv('H1_curated_external.csv', index=False)

    assert (os.path.isfile('H1_curated.csv'))
    assert (os.path.isfile('H1_curated_fit.csv'))
    assert (os.path.isfile('H1_curated_external.csv'))
    assert (os.path.isfile('H1_curated_fit_train_valid_test_scaffold_002251a2-83f8-4511-acf5-e8bbc5f86677.csv'))

def train_and_predict(train_json_f, prefix='delaney-processed'):
    # Train model
    # -----------
    # Read parameter JSON file
    with open(train_json_f) as f:
        config = json.loads(f.read())

    # Parse parameters
    params = parse.wrapper(config)

    # Create model pipeline
    model = mp.ModelPipeline(params)

    # Train model
    model.train_model()

    # Get uuid and reload directory
    # -----------------------------
    model_type = params.model_type
    prediction_type = params.prediction_type
    descriptor_type = params.descriptor_type
    featurizer = params.featurizer
    splitter = params.splitter
    model_dir = 'result/%s_curated_fit/%s_%s_%s_%s'%(prefix, model_type, featurizer, splitter, prediction_type)
    uuid = model.params.model_uuid
    tar_f = 'result/%s_curated_fit_model_%s.tar.gz'%(prefix, uuid)
    reload_dir = model_dir+'/'+uuid

    # Check training statistics
    # -------------------------
    if prediction_type == 'regression':
        threshold = 0.4
        if 'perf_threshold' in config:
            threshold = float(config['perf_threshold'])

        integrative_utilities.training_statistics_file(reload_dir, 'test', threshold, 'r2_score')
        score = integrative_utilities.read_training_statistics_file(reload_dir, 'test', 'r2_score')
    else:
        threshold = 0.7
        if 'perf_threshold' in config:
            threshold = float(config['perf_threshold'])
        integrative_utilities.training_statistics_file(reload_dir, 'test', threshold, 'accuracy_score')
        score = integrative_utilities.read_training_statistics_file(reload_dir, 'test', 'accuracy_score')

    print("Final test score:", score)

    # Load second test set
    # --------------------
    data = pd.read_csv('%s_curated_external.csv'%prefix)

    predict = pfm.predict_from_model_file(tar_f, data, id_col=params.id_col, 
        smiles_col=params.smiles_col, response_col=params.response_cols)
    pred_cols = [f for f in predict.columns if f.endswith('_pred')]

    pred = predict[pred_cols].to_numpy()

    # Check predictions
    # -----------------
    assert (pred.shape[0] == len(data)), 'Error: Incorrect number of predictions'
    assert (np.all(np.isfinite(pred))), 'Error: Predictions are not numbers'

    # Save predictions with experimental values
    # -----------------------------------------
    predict.reset_index(level=0, inplace=True)
    combined = pd.merge(data, predict, on=params.id_col, how='inner')
    pred_csv_name = '%s_curated_%s_%s_%s_%s_%d_%s_predict.csv'%(
            prefix, model_type, prediction_type, descriptor_type, featurizer, 
            len(model.params.response_cols), model.params.splitter)
    combined.to_csv(pred_csv_name)
    assert (os.path.isfile(pred_csv_name)
            and os.path.getsize(pred_csv_name) > 0), 'Error: Prediction file not created'

    return tar_f

def verify_saved_params(original_json_f, tar_f, keep_seed=False):
    """compares saved params in a tar file with original json"""
    reload_dir = tempfile.mkdtemp()
    with tarfile.open(tar_f, mode='r:gz') as tar:
        futils.safe_extract(tar, path=reload_dir)

    # read config from tar file
    config_file_path = os.path.join(reload_dir, 'model_metadata.json')
    with open(config_file_path) as f:
        tar_config = json.loads(f.read())

    # read original config
    with open(original_json_f) as f:
        original_config = json.loads(f.read())

    original_pp = parse.wrapper(original_config)
    original_model_params = parse.extract_model_params(original_pp)
    original_feat_params = parse.extract_featurizer_params(original_pp)

    tar_pp = parse.wrapper(tar_config)
    tar_model_params = parse.extract_model_params(tar_pp)
    tar_feat_params = parse.extract_featurizer_params(tar_pp)

    print('-----------------------------------')
    print('model params')
    print(original_model_params)
    print(tar_model_params)
    assert original_model_params == tar_model_params
    print('-----------------------------------')
    print('feat params')
    print(original_feat_params)
    print(tar_feat_params)
    assert original_feat_params == tar_feat_params

    print('-----------------------------------')
    print('seeds')
    print(original_pp.seed)
    print(tar_pp.seed)
    assert original_pp.seed is not None
    assert tar_pp.seed is not None
    if keep_seed:
        assert original_pp.seed == tar_pp.seed
    else:
        assert original_pp.seed != tar_pp.seed

def retrain(tar_f, prefix='H1', keep_seed=False):
    """retrain a model from tar_f"""
    model = mr.train_model_from_tar(tar_f, 'result', keep_seed=keep_seed)

    uuid = model.params.model_uuid
    re_tar_f = f'result/{prefix}_curated_fit_model_{uuid}.tar.gz'

    assert os.path.exists(re_tar_f)

    return re_tar_f

def H1_init():
    """Test full model pipeline: Curate data, fit model, and predict property for new compounds"""

    # Clean
    # -----
    integrative_utilities.clean_fit_predict()
    clean('H1')

    # Curate
    # ------
    H1_curate()

# Train and Predict
# -----
<<<<<<< HEAD
@pytest.mark.gpu_required
def test_reg_config_H1_fit_AttentiveFPModel():
=======
def run_test_reg_config_H1_fit_AttentiveFPModel(keep_seed):
>>>>>>> 5fe79006
    if not llnl_utils.is_lc_system():
        assert True
        return
    
    H1_init()
    json_f = 'reg_config_H1_fit_AttentiveFPModel.json'
    tar_f = train_and_predict(json_f, prefix='H1') # crashes during run

    verify_saved_params(json_f, tar_f)

    re_tar_f = retrain(tar_f, 'H1', keep_seed=keep_seed)

    verify_saved_params(json_f, re_tar_f, keep_seed=keep_seed)

def test_reg_config_H1_fit_AttentiveFPModel():
    run_test_reg_config_H1_fit_AttentiveFPModel(True)
    run_test_reg_config_H1_fit_AttentiveFPModel(False)

# -----
<<<<<<< HEAD
@pytest.mark.gpu_required
def test_reg_config_H1_fit_GCNModel():
=======
def run_test_reg_config_H1_fit_GCNModel(keep_seed):
>>>>>>> 5fe79006
    if not llnl_utils.is_lc_system():
        assert True
        return
        
    H1_init()
    json_f = 'reg_config_H1_fit_GCNModel.json'
    tar_f = train_and_predict(json_f, prefix='H1') # crashes during run

    verify_saved_params(json_f, tar_f)

    re_tar_f = retrain(tar_f, 'H1', keep_seed=keep_seed)

    verify_saved_params(json_f, re_tar_f, keep_seed=keep_seed)

def test_reg_config_H1_fit_GCNModel():
    run_test_reg_config_H1_fit_GCNModel(True)
    run_test_reg_config_H1_fit_GCNModel(False)

# -----
<<<<<<< HEAD
@pytest.mark.gpu_required
def test_reg_config_H1_fit_MPNNModel():
=======
def run_test_reg_config_H1_fit_MPNNModel(keep_seed):
>>>>>>> 5fe79006
    if not llnl_utils.is_lc_system():
        assert True
        return
    
    H1_init()
    json_f = 'reg_config_H1_fit_MPNNModel.json'
    tar_f = train_and_predict(json_f, prefix='H1') # crashes during run

    verify_saved_params(json_f, tar_f)

    re_tar_f = retrain(tar_f, 'H1', keep_seed=keep_seed)

    verify_saved_params(json_f, re_tar_f, keep_seed=keep_seed)

<<<<<<< HEAD
@pytest.mark.gpu_required
def test_reg_config_H1_fit_GraphConvModel():
=======
def test_reg_config_H1_fit_MPNNModel():
    run_test_reg_config_H1_fit_MPNNModel(True)
    run_test_reg_config_H1_fit_MPNNModel(False)

def run_test_reg_config_H1_fit_GraphConvModel(keep_seed):
>>>>>>> 5fe79006
    if not llnl_utils.is_lc_system():
        assert True
        return
    
    H1_init()
    json_f = 'reg_config_H1_fit_GraphConvModel.json'
    tar_f = train_and_predict(json_f, prefix='H1') # crashes during run

    verify_saved_params(json_f, tar_f)

    re_tar_f = retrain(tar_f, 'H1', keep_seed=keep_seed)

    verify_saved_params(json_f, re_tar_f, keep_seed=keep_seed)

<<<<<<< HEAD
@pytest.mark.gpu_required
def test_reg_config_H1_fit_PytorchMPNNModel():
=======
def test_reg_config_H1_fit_GraphConvModel():
    run_test_reg_config_H1_fit_GraphConvModel(True)
    run_test_reg_config_H1_fit_GraphConvModel(False)

def run_test_reg_config_H1_fit_PytorchMPNNModel(keep_seed):
>>>>>>> 5fe79006
    if not llnl_utils.is_lc_system():
        assert True
        return
    
    H1_init()
    json_f = 'reg_config_H1_fit_PytorchMPNNModel.json'
    tar_f = train_and_predict(json_f, prefix='H1') # crashes during run

    verify_saved_params(json_f, tar_f)

    re_tar_f = retrain(tar_f, 'H1', keep_seed=keep_seed)

    verify_saved_params(json_f, re_tar_f, keep_seed)

def test_reg_config_H1_fit_PytorchMPNNModel():
    run_test_reg_config_H1_fit_PytorchMPNNModel(True)
    run_test_reg_config_H1_fit_PytorchMPNNModel(False)

if __name__ == '__main__':
    test_reg_config_H1_fit_PytorchMPNNModel() # Pytorch implementation of MPNNModel
    test_reg_config_H1_fit_GraphConvModel() # the same model as graphconv
    test_reg_config_H1_fit_MPNNModel() # uses the WeaveFeaturizer
    test_reg_config_H1_fit_GCNModel()
    test_reg_config_H1_fit_AttentiveFPModel() #works fine?<|MERGE_RESOLUTION|>--- conflicted
+++ resolved
@@ -224,12 +224,8 @@
 
 # Train and Predict
 # -----
-<<<<<<< HEAD
-@pytest.mark.gpu_required
-def test_reg_config_H1_fit_AttentiveFPModel():
-=======
+@pytest.mark.gpu_required
 def run_test_reg_config_H1_fit_AttentiveFPModel(keep_seed):
->>>>>>> 5fe79006
     if not llnl_utils.is_lc_system():
         assert True
         return
@@ -249,12 +245,8 @@
     run_test_reg_config_H1_fit_AttentiveFPModel(False)
 
 # -----
-<<<<<<< HEAD
-@pytest.mark.gpu_required
-def test_reg_config_H1_fit_GCNModel():
-=======
+@pytest.mark.gpu_required
 def run_test_reg_config_H1_fit_GCNModel(keep_seed):
->>>>>>> 5fe79006
     if not llnl_utils.is_lc_system():
         assert True
         return
@@ -274,12 +266,8 @@
     run_test_reg_config_H1_fit_GCNModel(False)
 
 # -----
-<<<<<<< HEAD
-@pytest.mark.gpu_required
-def test_reg_config_H1_fit_MPNNModel():
-=======
+@pytest.mark.gpu_required
 def run_test_reg_config_H1_fit_MPNNModel(keep_seed):
->>>>>>> 5fe79006
     if not llnl_utils.is_lc_system():
         assert True
         return
@@ -294,16 +282,12 @@
 
     verify_saved_params(json_f, re_tar_f, keep_seed=keep_seed)
 
-<<<<<<< HEAD
-@pytest.mark.gpu_required
-def test_reg_config_H1_fit_GraphConvModel():
-=======
 def test_reg_config_H1_fit_MPNNModel():
     run_test_reg_config_H1_fit_MPNNModel(True)
     run_test_reg_config_H1_fit_MPNNModel(False)
 
+@pytest.mark.gpu_required
 def run_test_reg_config_H1_fit_GraphConvModel(keep_seed):
->>>>>>> 5fe79006
     if not llnl_utils.is_lc_system():
         assert True
         return
@@ -318,16 +302,12 @@
 
     verify_saved_params(json_f, re_tar_f, keep_seed=keep_seed)
 
-<<<<<<< HEAD
-@pytest.mark.gpu_required
-def test_reg_config_H1_fit_PytorchMPNNModel():
-=======
 def test_reg_config_H1_fit_GraphConvModel():
     run_test_reg_config_H1_fit_GraphConvModel(True)
     run_test_reg_config_H1_fit_GraphConvModel(False)
 
+@pytest.mark.gpu_required
 def run_test_reg_config_H1_fit_PytorchMPNNModel(keep_seed):
->>>>>>> 5fe79006
     if not llnl_utils.is_lc_system():
         assert True
         return
