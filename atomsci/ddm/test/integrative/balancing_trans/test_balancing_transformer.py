--- conflicted
+++ resolved
@@ -395,15 +395,7 @@
     assert isinstance(transformers_x[0][0].sklearn_transformer, PowerTransformer)
 
 if __name__ == '__main__':
-<<<<<<< HEAD
-    test_sklearn_transformers()
-    #test_kfold_regression_transformers()
-    #test_kfold_transformers()
-    #test_all_transformers()
-    #test_balancing_transformer()
-=======
     test_kfold_regression_transformers()
     test_kfold_transformers()
     test_all_transformers()
-    test_balancing_transformer()
->>>>>>> 5fe79006
+    test_balancing_transformer()