name: tests

on: [push, pull_request]

jobs:
  pytest-unit:
    runs-on: ubuntu-latest
    strategy:
      matrix:
        python-version: ["3.9"]
    steps:
      - name: System Dependencies
        run: |
          sudo apt install -y build-essential \
            libcairo2-dev \
            pkg-config \
            python3-dev \
            python3-openssl
      - uses: actions/checkout@v3
      - name: Set up Python ${{ matrix.python-version }}
        uses: actions/setup-python@v4
        with:
          python-version: ${{ matrix.python-version }}

      - name: Cache Python dependencies
        uses: actions/cache@v3
        with:
          path: ~/.cache/pip
          key: ${{ runner.os }}-pip-${{ hashFiles('pip/*.txt') }}
          restore-keys: |
            ${{ runner.os }}-pip-

      - name: Install dependencies
        run: |
          python3.9 -m pip install --upgrade pip
          pip install -e .
          if [ -f pip/cpu_requirements.txt ]; then pip install -r pip/cpu_requirements.txt; fi
          if [ -f pip/dev_requirements.txt ]; then pip install -r pip/dev_requirements.txt; fi

      - name: pytest
        run: |
          # python3.9 -m pytest --capture=sys --capture=fd --cov=atomsci/ -vv atomsci/ddm/test/unit
<<<<<<< HEAD
          python3.9 -m pytest --capture=sys --capture=fd --cov=atomsci/ -vv atomsci/modac/test/unit
          cd atomsci/ddm/test/unit && python3.9 -m pytest -n 2 --capture=sys --capture=fd --cov=atomsci/ -vv
=======
          cd atomsci/ddm/test/unit && python3.9 -m pytest -n 2 --capture=sys --capture=fd --cov=atomsci -vv
>>>>>>> d271984c
        env:
          ENV: test

      - name: Upload coverage reports to Codecov
        uses: codecov/codecov-action@v4
        env:
          CODECOV_TOKEN: ${{ secrets.CODECOV_TOKEN }}
  pytest-integrative-1:
    runs-on: ubuntu-latest
    strategy:
      matrix:
        python-version: ["3.9"]
    steps:
      - name: System Dependencies
        run: |
          sudo apt install -y build-essential \
            libcairo2-dev \
            pkg-config \
            python3-dev \
            python3-openssl
      - uses: actions/checkout@v3
      - name: Set up Python ${{ matrix.python-version }}
        uses: actions/setup-python@v4
        with:
          python-version: ${{ matrix.python-version }}

      - name: Cache Python dependencies
        uses: actions/cache@v3
        with:
          path: ~/.cache/pip
          key: ${{ runner.os }}-pip-${{ hashFiles('pip/*.txt') }}
          restore-keys: |
            ${{ runner.os }}-pip-

      - name: Install dependencies
        run: |
          python3.9 -m pip install --upgrade pip
          pip install -e .
          if [ -f pip/cpu_requirements.txt ]; then pip install -r pip/cpu_requirements.txt; fi
          if [ -f pip/dev_requirements.txt ]; then pip install -r pip/dev_requirements.txt; fi

      - name: pytest
        run: |
          # TODO: Run this test with pytest for paralell testing
          # python3.9 -m pytest -n 2 --capture=sys --capture=fd --cov=atomsci -vv atomsci/ddm/test/integrative
          cd atomsci/ddm/test/integrative && ./integrative_batch_chunk_tests 0
        env:
          ENV: test

      - name: Upload coverage reports to Codecov
        uses: codecov/codecov-action@v4
        env:
          CODECOV_TOKEN: ${{ secrets.CODECOV_TOKEN }}
  pytest-integrative-2:
    runs-on: ubuntu-latest
    strategy:
      matrix:
        python-version: ["3.9"]
    steps:
      - name: System Dependencies
        run: |
          sudo apt install -y build-essential \
            libcairo2-dev \
            pkg-config \
            python3-dev \
            python3-openssl
      - uses: actions/checkout@v3
      - name: Set up Python ${{ matrix.python-version }}
        uses: actions/setup-python@v4
        with:
          python-version: ${{ matrix.python-version }}

      - name: Cache Python dependencies
        uses: actions/cache@v3
        with:
          path: ~/.cache/pip
          key: ${{ runner.os }}-pip-${{ hashFiles('pip/*.txt') }}
          restore-keys: |
            ${{ runner.os }}-pip-

      - name: Install dependencies
        run: |
          python3.9 -m pip install --upgrade pip
          pip install -e .
          if [ -f pip/cpu_requirements.txt ]; then pip install -r pip/cpu_requirements.txt; fi
          if [ -f pip/dev_requirements.txt ]; then pip install -r pip/dev_requirements.txt; fi

      - name: pytest
        run: |
          # TODO: Run this test with pytest for paralell testing
          # python3.9 -m pytest -n 2 --capture=sys --capture=fd --cov=atomsci -vv atomsci/ddm/test/integrative
          cd atomsci/ddm/test/integrative && ./integrative_batch_chunk_tests 1
        env:
          ENV: test

      - name: Upload coverage reports to Codecov
        uses: codecov/codecov-action@v4
        env:
          CODECOV_TOKEN: ${{ secrets.CODECOV_TOKEN }}
  pytest-integrative-3:
    runs-on: ubuntu-latest
    strategy:
      matrix:
        python-version: ["3.9"]
    steps:
      - name: System Dependencies
        run: |
          sudo apt install -y build-essential \
            libcairo2-dev \
            pkg-config \
            python3-dev \
            python3-openssl
      - uses: actions/checkout@v3
      - name: Set up Python ${{ matrix.python-version }}
        uses: actions/setup-python@v4
        with:
          python-version: ${{ matrix.python-version }}

      - name: Cache Python dependencies
        uses: actions/cache@v3
        with:
          path: ~/.cache/pip
          key: ${{ runner.os }}-pip-${{ hashFiles('pip/*.txt') }}
          restore-keys: |
            ${{ runner.os }}-pip-

      - name: Install dependencies
        run: |
          python3.9 -m pip install --upgrade pip
          pip install -e .
          if [ -f pip/cpu_requirements.txt ]; then pip install -r pip/cpu_requirements.txt; fi
          if [ -f pip/dev_requirements.txt ]; then pip install -r pip/dev_requirements.txt; fi

      - name: pytest
        run: |
          # TODO: Run this test with pytest for paralell testing
          # python3.9 -m pytest -n 2 --capture=sys --capture=fd --cov=atomsci -vv atomsci/ddm/test/integrative
          cd atomsci/ddm/test/integrative && ./integrative_batch_chunk_tests 2
        env:
          ENV: test

      - name: Upload coverage reports to Codecov
        uses: codecov/codecov-action@v4
        env:
          CODECOV_TOKEN: ${{ secrets.CODECOV_TOKEN }}
  pytest-integrative-4:
    runs-on: ubuntu-latest
    strategy:
      matrix:
        python-version: ["3.9"]
    steps:
      - name: System Dependencies
        run: |
          sudo apt install -y build-essential \
            libcairo2-dev \
            pkg-config \
            python3-dev \
            python3-openssl
      - uses: actions/checkout@v3
      - name: Set up Python ${{ matrix.python-version }}
        uses: actions/setup-python@v4
        with:
          python-version: ${{ matrix.python-version }}

      - name: Cache Python dependencies
        uses: actions/cache@v3
        with:
          path: ~/.cache/pip
          key: ${{ runner.os }}-pip-${{ hashFiles('pip/*.txt') }}
          restore-keys: |
            ${{ runner.os }}-pip-

      - name: Install dependencies
        run: |
          python3.9 -m pip install --upgrade pip
          pip install -e .
          if [ -f pip/cpu_requirements.txt ]; then pip install -r pip/cpu_requirements.txt; fi
          if [ -f pip/dev_requirements.txt ]; then pip install -r pip/dev_requirements.txt; fi

      - name: pytest
        run: |
          # TODO: Run this test with pytest for paralell testing
          # python3.9 -m pytest -n 2 --capture=sys --capture=fd --cov=atomsci -vv atomsci/ddm/test/integrative
          cd atomsci/ddm/test/integrative && ./integrative_batch_chunk_tests 3
        env:
          ENV: test

      - name: Upload coverage reports to Codecov
        uses: codecov/codecov-action@v4
        env:
          CODECOV_TOKEN: ${{ secrets.CODECOV_TOKEN }}<|MERGE_RESOLUTION|>--- conflicted
+++ resolved
@@ -40,12 +40,7 @@
       - name: pytest
         run: |
           # python3.9 -m pytest --capture=sys --capture=fd --cov=atomsci/ -vv atomsci/ddm/test/unit
-<<<<<<< HEAD
-          python3.9 -m pytest --capture=sys --capture=fd --cov=atomsci/ -vv atomsci/modac/test/unit
-          cd atomsci/ddm/test/unit && python3.9 -m pytest -n 2 --capture=sys --capture=fd --cov=atomsci/ -vv
-=======
           cd atomsci/ddm/test/unit && python3.9 -m pytest -n 2 --capture=sys --capture=fd --cov=atomsci -vv
->>>>>>> d271984c
         env:
           ENV: test
 
