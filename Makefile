# Architecture
ARCH ?=
# Conditionally set PLATFORM_ARG if ARCH is provided
ifneq ($(ARCH),)
    PLATFORM_ARG = --platform $(ARCH)
endif

# Environment
ENV ?= dev

# GPU / CPU, default is CPU
PLATFORM ?= cpu
ifeq ($(PLATFORM), gpu)
    GPU_ARG = --gpus all
endif

# define subtag. used for push
ifneq ($(ARCH),)
    SUBTAG = arm
else
    SUBTAG = $(PLATFORM)
endif

# Release version
VERSION=$(shell cat VERSION)

# If ENV is from master branch, we use VERSION for the tag, otherwise use PLATFORM
ifeq ($(ENV), prod)
    TAG = v$(VERSION)-$(SUBTAG)
else
    TAG = $(ENV)-$(PLATFORM)
endif

# IMAGE REPOSITORY
IMAGE_REPO ?= atomsci/atomsci-ampl

# Jupyter Port
JUPYTER_PORT ?= 8888

# Python Executable
PYTHON_BIN ?= $(shell which python)

# Virtual Environment
VENV ?= atomsci-env

# Work Directory
WORK_DIR ?= work

.PHONY: build-docker install install-dev install-system install-venv jupyter-notebook jupyter-lab \
	pytest ruff ruff-fix setup uninstall uninstall-dev uninstall-system uninstall-venv

# Load Docker image
load-docker:
	docker load < ampl-$(TAG).tar.gz

# Pull Docker image
pull-docker:
	docker pull $(IMAGE_REPO):$(TAG)

# Push Docker image
push-docker:
	docker buildx build --no-cache -t $(IMAGE_REPO):$(TAG) -t $(IMAGE_REPO):latest-$(SUBTAG) --build-arg ENV=$(ENV) $(PLATFORM_ARG) --push -f Dockerfile.$(PLATFORM) .

# Save Docker image
save-docker:
	docker save $(IMAGE_REPO):$(TAG) | gzip > ampl-$(TAG).tar.gz

# Build Docker image
build-docker:
	@echo "Building Docker image for $(PLATFORM)"
	docker buildx build -t $(IMAGE_REPO):$(TAG) --build-arg ENV=$(ENV) $(PLATFORM_ARG) --load -f Dockerfile.$(PLATFORM) .

install: install-system

# Install atomsci-ampl in user space
install-dev:
	@echo "Installing atomsci-ampl for user"
	$(PYTHON_BIN) -m pip install -e . --user

# Install atomsci-ampl system-wide
install-system:
	@echo "Installing atomsci-ampl into $(PYTHON_BIN)"
	$(PYTHON_BIN) -m pip install -e .

# Install atomsci-ampl in virtual environment
install-venv:
	@echo "Installing atomsci-ampl into $(VENV)/"
	$(VENV)/bin/python -m pip install -e .

# Run Jupyter Notebook
jupyter-notebook:
	@echo "Starting Jupyter Notebook"
ifdef host
	docker run -p $(JUPYTER_PORT):$(JUPYTER_PORT) \
	  $(GPU_ARG) \
		--hostname $(host) \
		--privileged \
		-v $(shell pwd)/../$(WORK_DIR):/$(WORK_DIR) $(IMAGE_REPO):$(TAG) \
		/bin/bash -l -c "jupyter-notebook --ip=0.0.0.0 --no-browser --allow-root --port=$(JUPYTER_PORT)"
else
	docker run -p $(JUPYTER_PORT):$(JUPYTER_PORT) \
		$(GPU_ARG) \
		-v $(shell pwd)/../$(WORK_DIR):/$(WORK_DIR) $(IMAGE_REPO):$(TAG) \
		/bin/bash -l -c "jupyter-notebook --ip=0.0.0.0 --no-browser --allow-root --port=$(JUPYTER_PORT)"
endif


# Run Jupyter Lab
jupyter-lab:
	@echo "Starting Jupyter Lab"
	docker run -p $(JUPYTER_PORT):$(JUPYTER_PORT) \
		-v $(shell pwd)/../$(WORK_DIR):/$(WORK_DIR) $(IMAGE_REPO):$(TAG) \
		/bin/bash -l -c "jupyter-lab --ip=0.0.0.0 --allow-root --port=$(JUPYTER_PORT)"

# Run pytest
pytest: pytest-unit pytest-integrative

pytest-integrative:
	@echo "Running integrative tests"
	docker run -v $(shell pwd)/$(WORK_DIR):/$(WORK_DIR) $(IMAGE_REPO):$(TAG) \
			/bin/bash -l -c "cd atomsci/ddm/test/integrative && ./integrative_batch_tests.sh"

pytest-unit:
	@echo "Running unit tests"
	docker run -v $(shell pwd)/$(WORK_DIR):/$(WORK_DIR) $(IMAGE_REPO):$(TAG) \
<<<<<<< HEAD
			/bin/bash -l -c "cd atomsci/ddm/test/unit && python3.9 -m pytest --capture=sys --capture=fd --cov=atomsci/ -vv"
=======
			/bin/bash -l -c "cd atomsci/ddm/test/unit && python3.9 -m pytest --capture=sys --capture=fd --cov=atomsci -vv"
>>>>>>> d271984c

# Run ruff linter
ruff:
	@echo "Running ruff"
	docker run -it $(IMAGE_REPO):$(TAG) /bin/bash -l -c "ruff check ."

# Run ruff linter with fix
ruff-fix:
	@echo "Running ruff with fix"
	docker run -it $(IMAGE_REPO):$(TAG) /bin/bash -l -c "ruff check . --fix"

shell:
	docker run -v $(shell pwd)/../$(WORK_DIR):/$(WORK_DIR) -it $(IMAGE_REPO):$(TAG) /bin/bash

# Setup virtual environment and install dependencies
setup:
	@echo "Setting up virtual environment with $(PLATFORM) dependencies"
	@echo "Removing old environment"
	rm -rf $(VENV)/ || true
	@echo "Creating new venv"
	python3.9 -m venv $(VENV)/
	$(VENV)/bin/pip install -U pip
	@echo "Installing dependencies"
	@if [ "$(PLATFORM)" = "gpu" ]; then \
		$(VENV)/bin/pip install -r pip/cuda_requirements.txt; \
	else \
		$(VENV)/bin/pip install -r pip/cpu_requirements.txt; \
	fi
	$(VENV)/bin/pip install -r pip/dev_requirements.txt
	$(MAKE) install-venv

uninstall: uninstall-system

# Uninstall atomsci-ampl from user space
uninstall-dev:
	@echo "Uninstalling atomsci-ampl for user"
	$(PYTHON_BIN) -m pip uninstall atomsci-ampl --user --yes

# Uninstall atomsci-ampl system-wide
uninstall-system:
	@echo "Uninstalling atomsci-ampl from $(PYTHON_BIN)"
	$(PYTHON_BIN) -m pip uninstall atomsci-ampl --yes

# Uninstall atomsci-ampl from virtual environment
uninstall-venv:
	@echo "Uninstalling atomsci-ampl from $(VENV)/"
	$(VENV)/bin/python -m pip uninstall atomsci-ampl --yes<|MERGE_RESOLUTION|>--- conflicted
+++ resolved
@@ -123,11 +123,7 @@
 pytest-unit:
 	@echo "Running unit tests"
 	docker run -v $(shell pwd)/$(WORK_DIR):/$(WORK_DIR) $(IMAGE_REPO):$(TAG) \
-<<<<<<< HEAD
-			/bin/bash -l -c "cd atomsci/ddm/test/unit && python3.9 -m pytest --capture=sys --capture=fd --cov=atomsci/ -vv"
-=======
-			/bin/bash -l -c "cd atomsci/ddm/test/unit && python3.9 -m pytest --capture=sys --capture=fd --cov=atomsci -vv"
->>>>>>> d271984c
+		       /bin/bash -l -c "cd atomsci/ddm/test/unit && python3.9 -m pytest --capture=sys --capture=fd --cov=atomsci -vv"
 
 # Run ruff linter
 ruff:
