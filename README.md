--- conflicted
+++ resolved
@@ -79,10 +79,7 @@
 - CUDA installation:
 ```bash
 cd AMPL/pip
-<<<<<<< HEAD
-=======
 # LLNL only: module load cuda/11.8
->>>>>>> c7806b79
 pip install -r cuda_requirements.txt
 ```
 
@@ -103,13 +100,9 @@
 ---
 ## Installation Quick Summary
 ```bash
-<<<<<<< HEAD
-# LLNL only: module load python/3.9.12 cuda/11.8
-=======
 # LLNL only:
 # module load python/3.9.12
 # If use CUDA: module load cuda/11.8
->>>>>>> c7806b79
 
 cd ~/workspace                          # go to a convenient home directory
 python3.9 -m venv atomsci               # create environment with Python 3.9
