# ATOM Modeling PipeLine (AMPL) for Drug Discovery
[![License](http://img.shields.io/:license-mit-blue.svg)](https://github.com/ATOMScience-org/AMPL/blob/master/LICENSE) | [Install](#install) | [Docker](#install-docker) | [Tutorials](#ampl-tutorials) |  [Features](#ampl-features) | [Pipeline parameters](atomsci/ddm/docs/PARAMETERS.md) | [Docs](https://ampl.readthedocs.io/en/latest/pipeline.html)

<img src="atomsci/ddm/docs/ATOM_cymatics_black_wordmark.jpg" width="370" height="100" class="center"></img>

*Created by the [Accelerating Therapeutics for Opportunities in Medicine (ATOM) Consortium](https://atomscience.org)*

## An open-source, end-to-end software pipeline for data curation, model building, and molecular property prediction to advance in silico drug discovery.

> The ATOM Modeling PipeLine (AMPL) extends the functionality of DeepChem and supports an array of machine learning and molecular featurization tools. AMPL is an end-to-end data-driven modeling pipeline to generate machine learning models that can predict key safety and pharmacokinetic-relevant parameters. 

AMPL has been benchmarked on a large collection of pharmaceutical datasets covering a wide range of parameters. This is a living software project with active development. Check back for continued updates. Feedback is welcomed and appreciated, and the project is open to contributions! 

An [article describing the AMPL project](https://pubs.acs.org/doi/abs/10.1021/acs.jcim.9b01053) was published in JCIM. For those without access to JCIM, a preprint of the article is available on [ArXiv](http://arxiv.org/abs/1911.05211). [Documentation is available here.](https://ampl.readthedocs.io/en/latest/pipeline.html)

---
## Table of contents
- [Install](#install)
   - [Quick Install](#installation-quick-summary)
   - [Jupyter kernel](#create-jupyter-notebook-kernel-optional)
   - [Docker](#install-with-docker)
   - [Uninstall](#uninstallation)
- [Tutorials](#ampl-tutorials)
- [Tests](#tests)
- [AMPL Features](#ampl-features)
- [Running AMPL](#running-ampl)
- [Advanced AMPL usage](#advanced-ampl-usage)
- [Advanced testing](#advanced-testing)
- [Development](#development)
- [Project information](#project-information)  
- [Suggestions or Report Issues](#suggestions-issues)

## Useful links
- [Pipeline parameters (options)](atomsci/ddm/docs/PARAMETERS.md)
- [Library documentation](https://ampl.readthedocs.io/en/latest/index.html)  
---
## Install
AMPL 1.6 is supports Python 3.9 CPU or CUDA-enabled machines using CUDA 11.8 on Linux. All other systems are experimental. For a quick install summary, see [here](#install-summary). We do not support other CUDA versions because there are multiple ML package dependency conflicts that can occur. For more information you can look at [DeepChem](https://deepchem.readthedocs.io/en/latest/get_started/installation.html), [TensorFlow](https://www.tensorflow.org/install/pip), [PyTorch](https://pytorch.org/get-started/locally/), [DGL](https://www.dgl.ai/pages/start.html) or [Jax](https://github.com/google/jax#installation).

### Create pip environment

#### 1. Create a virtual env with Python 3.9. 
Make sure to create your virtual env in a convenient directory that has at least 12Gb space.
> *We use `workspace` and `atomsci` as an example here.*

```bash
# LLNL only: module load python/3.9.12
cd ~/workspace
python3.9 -m venv atomsci
```

<<<<<<< HEAD
2. Use python 3.9 (required)

   2.1 Install python 3.9 *WITHOUT* using `conda`; or

   2.2 Point your PATH to an existing python 3.9 installation.

> ***Note***:
> For LLNL users, put python 3.9 in your PATH. For example:

```bash
module load python/3.9.12 # for example
=======
#### 2. Activate the environment
```bash
source ~/workspace/atomsci/bin/activate
>>>>>>> 5493d2d8
```

#### 3. Update pip
```bash
pip install pip --upgrade
```

#### 4. Clone AMPL repository
```bash
git clone https://github.com/ATOMScience-org/AMPL.git 
```

#### 5. Install pip requirements
Depending on system performance, creating the environment can take some time.
> *Only run one of the following:*

- CPU-only installation:
```bash
cd AMPL/pip
pip install -r cpu_requirements.txt
```

- CUDA installation:
```bash
cd AMPL/pip
pip install -r cuda_requirements.txt
```

#### 6. *LLNL only*: install atomsci.clients
```bash
<<<<<<< HEAD
cd $AMPL_HOME/pip
pip3 install --force-reinstall -r requirements.txt
=======
# LLNL only: pip install -r clients_requirements.txt
>>>>>>> 5493d2d8
```

### Install AMPL
Run the following to build the `atomsci` modules. This is required.
```bash
# return to AMPL parent directory
cd ..
./build.sh
pip install -e .
```
---
## Installation Quick Summary
```bash
<<<<<<< HEAD
export ENVROOT=~/workspace # set ENVROOT example
cd $ENVROOT
module load python/3.9.12 # use python3.9.12, for example
python3 -m venv atomsci # create a new pip env
source $ENVROOT/atomsci/bin/activate # activate the environemt

export PYTHONUSERBASE=$ENVROOT/atomsci # set PYTHONUSERBASE

python3 -m pip install pip --upgrade
cd $AMPL_HOME/pip # cd to AMPL repo's pip directory

pip3 install --force-reinstall -r clients_requirements.txt # (Optional) for LLNL developers only
pip3 install --force-reinstall -r requirements.txt

module load cuda/11.3.0 # setup for cuda
export LD_LIBRARY_PATH=$ENVROOT/atomsci/lib:$LD_LIBRARY_PATH # add your env/lib to LD_LIBRARY_PATH
cd .. # go to AMPL repo directory and run build
./build.sh
pip3 install -e .
```

#### More installation information
- More details on installation can be found in [Advanced installation](#advanced-installation).  
&nbsp;  

<a name="install-dgl"></a>
#### Some models use [dgl](https://www.dgl.ai/) which requires CUDA. The following steps only apply to these models:
=======
# LLNL only: module load python/3.9.12 cuda/11.8

cd ~/workspace                          # go to a convenient home directory
python3.9 -m venv atomsci               # create environment with Python 3.9
source ~/workspace/atomsci/bin/activate # activate venv
pip install pip --upgrade               # upgrade pip

git clone https://github.com/ATOMScience-org/AMPL.git # clone AMPL
cd AMPL/pip                             # go to AMPL pip directory
pip install -r cuda_requirements.txt    # install CUDA requirements OR cpu_requirements.txt
>>>>>>> 5493d2d8

# LLNL only: pip install -r clients_requirements.txt

<<<<<<< HEAD
Suggestions:

1) [Install CUDA](https://developer.nvidia.com/cuda-11.3.0-download-archive)

2) Set up an environment variable to use CPU instead of GPU
```
$ export CUDA_VISIBLE_DEVICES=''
```

##### If your machine has CUDA,

```
# load cuda, if on LC machine 
module load cuda/11.3.0
```

#### Create jupyter notebook kernel (optional)
=======
cd ..                                   # go back to AMPL parent directory
./build.sh                              # build AMPL package
pip install -e .                        # install AMPL
```
---
## Create jupyter notebook kernel (optional)
>>>>>>> 5493d2d8
With your environment activated:
```
python -m ipykernel install --user --name atomsci
```
---
## Install with Docker
- Download and install Docker Desktop.
  - https://www.docker.com/get-started
- Create a workspace folder to mount with Docker environment and transfer files. 
- Get the Docker image and run it.
  ```
  docker pull atomsci/atomsci-ampl
  docker run -it -p 8888:8888 -v </local_workspace_folder>:</directory_in_docker> atomsci/atomsci-ampl
  #inside docker environment
  jupyter-notebook --ip=0.0.0.0 --allow-root --port=8888 &
  # -OR-
  jupyter-lab --ip=0.0.0.0 --allow-root --port=8888 &
  ```
- Visit the provided URL in your browser, ie
  - http://d33b0faf6bc9:8888/?token=656b8597498b18db2213b1ec9a00e9d738dfe112bbe7566d
  - Replace the `d33b0faf6bc9` with `localhost`
  - If this doesn't work, exit the container and change port from 8888 to some other number such as 7777 or 8899 (in all 3 places it's written), then rerun both commands
- Be sure to save any work you want to be permanent in your workspace folder. If the container is shut down, you'll lose anything not in that folder.

---

## Uninstallation
To remove AMPL from a pip environment use:
```bash
pip uninstall atomsci-ampl
```

To remove an entire virtual environment named atomsci:
```bash
rm -rf ~/workspace/atomsci
```

To remove cached packages and clear space:
```bash
pip cache purge
```

---
## AMPL tutorials
 Please follow the link, [`atomsci/ddm/examples/tutorials`](https://github.com/ATOMScience-org/AMPL/tree/master/atomsci/ddm/examples/tutorials), to access a collection of AMPL tutorial notebooks. The tutorial notebooks give an exhaustive coverage of AMPL features. The AMPL team has prepared the tutorials to help beginners understand the basics to advanced AMPL features, and a reference for advanced AMPL users. 

---
## Tests
AMPL includes a suite of software tests. This section explains how to run a very simple test that is fast to run. The Python test fits a random forest model using Mordred descriptors on a set of compounds from Delaney, *et al* with solubility data. A molecular scaffold-based split is used to create the training and test sets. In addition, an external holdout set is used to demonstrate how to make predictions on new compounds.

To run the Delaney Python script that curates a dataset, fits a model, and makes predictions, run the following commands:
```
source $ENVROOT/atomsci/bin/activate # activate your pip environment.

cd atomsci/ddm/test/integrative/delaney_RF

pytest
```
> ***Note***: *This test generally takes a few minutes on a modern system*  

The important files for this test are listed below:

- `test_delany_RF.py`: This script loads and curates the dataset, generates a model pipeline object, and fits a model. The model is reloaded from the filesystem and then used to predict solubilities for a new dataset.
- `config_delaney_fit_RF.json`: Basic parameter file for fitting
- `config_delaney_predict_RF.json`: Basic parameter file for predicting

### More example and test information
- More details on examples and tests can be found in [Advanced testing](#advanced-testing).

---
## AMPL Features
AMPL enables tasks for modeling and prediction from data ingestion to data analysis and can be broken down into the following stages:

### 1. Data curation
- Generation of RDKit molecular SMILES structures
- Processing of qualified or censored data processing
- Curation of activity and property values

### 2. Featurization
- Extended connectivity fingerprints (ECFP)
- Graph convolution latent vectors from DeepChem
- Chemical descriptors from Mordred package
- Descriptors generated by MOE (requires MOE license)  

### 3. Model training and tuning
- Test set selection
- Cross-validation
- Uncertainty quantification
- Hyperparameter optimization  

### 4. Supported models
- scikit-learn random forest models
- XGBoost models
- Fully connected neural networks
- Graph convolution models  

### 5. Visualization and analysis
- Visualization and analysis tools  

Details of running specific features are within the [parameter (options) documentation](#Pipeline-parameters). More detailed documentation is in the [library documentation](#Library-documentation).  

---
## Running AMPL
AMPL can be run from the command line or by importing into Python scripts and Jupyter notebooks.  

### Python scripts and Jupyter notebooks
AMPL can be used to fit and predict molecular activities and properties by importing the appropriate modules. See the [examples](#Example-AMPL-usage) for more descriptions on how to fit and make predictions using AMPL.  

### Pipeline parameters
AMPL includes many parameters to run various model fitting and prediction tasks.
- Pipeline options (parameters) can be set within JSON files containing a parameter list.
- The parameter list with detailed explanations of each option can be found at [atomsci/ddm/docs/PARAMETERS.md](atomsci/ddm/docs/PARAMETERS.md).
- Example pipeline JSON files can be found in the tests directory and the example directory.  

### Library documentation
AMPL includes detailed docstrings and comments to explain the modules. Full HTML documentation of the Python library is available with the package at [https://ampl.readthedocs.io/en/latest/](https://ampl.readthedocs.io/en/latest/).

### More information on AMPL usage
- More information on AMPL usage can be found in [Advanced AMPL usage](#advanced-ampl-usage)   

---
## Advanced AMPL usage

### Command line
AMPL can **fit** models from the command line with:
```bash
python model_pipeline.py --config_file filename.json # [filename].json is the name of the config file
```  

To get more info on an AMPL config file, please refer to:

  - [AMPL Features](https://github.com/ATOMScience-org/AMPL#ampl-features)
  - [Running AMPL](https://github.com/ATOMScience-org/AMPL#running-ampl)
  - [AMPL Tutorials](atomsci/ddm/examples/tutorials)
     - [10_Delaney_Solubility_Prediction.ipynb](atomsci/ddm/examples/tutorials/10_Delaney_Solubility_Prediction.ipynb)
     - [11_CHEMBL26_SCN5A_IC50_prediction.ipynb](atomsci/ddm/examples/tutorials/11_CHEMBL26_SCN5A_IC50_prediction.ipynb)

### Hyperparameter optimization
Hyperparameter optimization for AMPL model fitting is available to run on SLURM clusters or with [HyperOpt](https://hyperopt.github.io/hyperopt/) (Bayesian Optimization). To run Bayesian Optimization, the following steps can be followed.

1. (Optional) Install HyperOpt with `pip install hyperopt`
2. Pre-split your dataset with computed_descriptors if you want to use Mordred/MOE/RDKit descriptors.
3. In the config JSON file, set the following parameters.
   
   - "hyperparam": "True"
   - "search_type": "hyperopt"
   - "descriptor_type": "mordred_filtered,rdkit_raw" (use comma to separate multiple values)
   - "model_type": "RF|20" (the number after | is the number of evaluations of Bayesian Optimization)
   - "featurizer": "ecfp,computed_descriptors" (use comma if you want to try multiple featurizers, note the RF and graphconv are not compatible)
   - "result_dir": "/path/to/save/the/final/results,/temp/path/to/save/models/during/optimization" (Two paths separated by a comma)
  
   RF model specific parameters:
   - "rfe": "uniformint|8,512", (RF number of estimators)
   - "rfd": "uniformint|8,512", (RF max depth of the decision tree)
   - "rff": "uniformint|8,200", (RF max number of features)
  
    Use the following schemes to define the searching domains
    
    method|parameter1,parameter2...
    
    method: supported searching schemes in HyperOpt include: choice, uniform, loguniform, uniformint, see https://github.com/hyperopt/hyperopt/wiki/FMin for details.
    
    parameters:
      - choice: all values to search from, separated by comma, e.g. choice|0.0001,0.0005,0.0002,0.001
      - uniform: low and high bound of the interval to serach, e.g. uniform|0.00001,0.001
      - loguniform: low and high bound (in natural log) of the interval to serach, e.g. uniform|-13.8,-6.9
      - uniformint: low and high bound of the interval as integers, e.g. uniforming|8,256
  
    NN model specific parameters:
     - "lr": "loguniform|-13.8,-6.9", (learning rate)
     - "ls": "uniformint|3|8,512", (layer_sizes)
        - The number between two bars (|) is the number of layers, namely 3 layers, each one with 8~512 nodes
        - Note that the number of layers (number between two |) can not be changed during optimization, if you want to try different number of layers, just run several optimizations. 
     - "dp": "uniform|3|0,0.4", (dropouts)
        - 3 layers, each one has a dropout range from 0 to 0.4
        - Note that the number of layers (number between two |) can not be changed during optimization, if you want to try different number of layers, just run several optimizations. 
    
    XGBoost model specific parameters:
     - "xgbg": "uniform|0,0.4", (xgb_gamma, Minimum loss reduction required to make a further partition on a leaf node of the tree)
     - "xgbl": "loguniform|-6.9,-2.3", (xgb_learning_rate, Boosting learning rate (xgboost's "eta"))

4. Run hyperparameter search in batch mode or submit a slurm job.

    ```
    python hyperparam_search_wrapper.py --config_file filename.json
    ```
    
5. Save a checkpoint to continue it later.
    
    To save a checkpoint file of the hyperparameter search job, you want to set the following two parameters.
    - "hp_checkpoint_save": "/path/to/the/checkpoint/file.pkl"
    - "hp_checkpoint_load": "/path/to/the/checkpoint/file.pkl"
    
    If the "hp_checkpoint_load" is provided, the hyperparameter search will continue from the checkpoint. 

---

## Advanced testing
### Running all tests
To run the full set of tests, use Pytest from the test directory:
```bash
source $ENVROOT/atomsci/bin/activate # activate your pip environment. `atomsci` is an example here.

cd atomsci/ddm/test

pytest
```

### Running SLURM tests
Several of the tests take some time to fit. These tests can be submitted to a SLURM cluster as a batch job. Example general SLURM submit scripts are included as `pytest_slurm.sh`.

```bash
source $ENVROOT/atomsci/bin/activate # activate your pip environment. `atomsci` is an example here.

cd atomsci/ddm/test/integrative/delaney_NN

sbatch pytest_slurm.sh

cd ../../../..

cd atomsci/ddm/test/integrative/wenzel_NN

sbatch pytest_slurm.sh
```

### Running tests without internet access
AMPL works without internet access. Curation, fitting, and prediction do not require internet access.

However, the public datasets used in tests and examples are not included in the repo due to licensing concerns. These are automatically downloaded when the tests are run. 

If a system does not have internet access, the datasets will need to be downloaded before running the tests and examples. From a system with internet access, run the following shell script to download the public datasets. Then, copy the AMPL directory to the offline system.
```
cd atomsci/ddm/test

bash download_datset.sh

cd ../../..

# Copy AMPL directory to offline system
```

---
## Development
### Installing the AMPL for development
Using `pip install -e .` will create a namespace package in your environment directory that points back to your git working directory, so every time you reimport a module you'll be in sync with your working code. Since site-packages is already in your sys.path, you won't have to fuss with PYTHONPATH or setting sys.path in your notebooks.  

### Code Push Policy
It's recommended to use a development branch to do the work. After each release, there will be a branch opened for development.

The policy is 

1. Create a branch based off a development (`1.6.0 `for example) or `master` branch
2. Create a pull request. Assign a reviewer to approve the code changes 

> ***Note***:
> Step 2 is required for pushing directly to `master`. For a development branch, this step is recommended but not required.

### Versioning
Versions are managed through GitHub tags on this repository.  

### Built with
- [DeepChem](https://github.com/deepchem/deepchem): A rich repository of chemistry-specific model types and utilities
- [RDKit](https://github.com/rdkit/rdkit): Molecular informatics library
- [Mordred](https://github.com/mordred-descriptor/mordred): Chemical descriptors
- Other Python package dependencies

---
## Project information
### Authors
**[The Accelerating Therapeutics for Opportunities in Medicine (ATOM) Consortium](https://atomscience.org)**

- Amanda J. Minnich (1)
- Kevin McLoughlin (1)
- Margaret Tse (2)
- Jason Deng (2)
- Andrew Weber (2)
- Neha Murad (2)
- Benjamin D. Madej (3)
- Bharath Ramsundar (4)
- Tom Rush (2)
- Stacie Calad-Thomson (2)
- Jim Brase (1)
- Jonathan E. Allen (1)
&nbsp;  

### Contributors
- [Amanda Paulson](@paulsonak) (5)
- Stewart He (1)
- Da Shi (6)
- Ravichandran Sarangan (7)
- Jessica Mauvais (1)

1. Lawrence Livermore National Laboratory
2. GlaxoSmithKline Inc.
3. Frederick National Laboratory for Cancer Research
4. Computable
5. University of California, San Francisco
6. Schrodinger
7. Leidos
&nbsp;  

### Support, Suggestions or Report Issues
- If you have suggestions or like to report issues, please click [here](https://github.com/ATOMScience-org/AMPL/issues).
&nbsp;

### Contributing
Thank you for contributing to AMPL!

- Contributions must be submitted through pull requests.
- All new contributions must adhere to the MIT license.  
&nbsp;  

### Release
AMPL is distributed under the terms of the MIT license. All new contributions must be made under this license.

See [MIT license](LICENSE) and [NOTICE](NOTICE) for more details.

- LLNL-CODE-795635
- CRADA TC02264
&nbsp;  
&nbsp;  <|MERGE_RESOLUTION|>--- conflicted
+++ resolved
@@ -49,23 +49,9 @@
 python3.9 -m venv atomsci
 ```
 
-<<<<<<< HEAD
-2. Use python 3.9 (required)
-
-   2.1 Install python 3.9 *WITHOUT* using `conda`; or
-
-   2.2 Point your PATH to an existing python 3.9 installation.
-
-> ***Note***:
-> For LLNL users, put python 3.9 in your PATH. For example:
-
-```bash
-module load python/3.9.12 # for example
-=======
 #### 2. Activate the environment
 ```bash
 source ~/workspace/atomsci/bin/activate
->>>>>>> 5493d2d8
 ```
 
 #### 3. Update pip
@@ -96,12 +82,7 @@
 
 #### 6. *LLNL only*: install atomsci.clients
 ```bash
-<<<<<<< HEAD
-cd $AMPL_HOME/pip
-pip3 install --force-reinstall -r requirements.txt
-=======
 # LLNL only: pip install -r clients_requirements.txt
->>>>>>> 5493d2d8
 ```
 
 ### Install AMPL
@@ -115,35 +96,6 @@
 ---
 ## Installation Quick Summary
 ```bash
-<<<<<<< HEAD
-export ENVROOT=~/workspace # set ENVROOT example
-cd $ENVROOT
-module load python/3.9.12 # use python3.9.12, for example
-python3 -m venv atomsci # create a new pip env
-source $ENVROOT/atomsci/bin/activate # activate the environemt
-
-export PYTHONUSERBASE=$ENVROOT/atomsci # set PYTHONUSERBASE
-
-python3 -m pip install pip --upgrade
-cd $AMPL_HOME/pip # cd to AMPL repo's pip directory
-
-pip3 install --force-reinstall -r clients_requirements.txt # (Optional) for LLNL developers only
-pip3 install --force-reinstall -r requirements.txt
-
-module load cuda/11.3.0 # setup for cuda
-export LD_LIBRARY_PATH=$ENVROOT/atomsci/lib:$LD_LIBRARY_PATH # add your env/lib to LD_LIBRARY_PATH
-cd .. # go to AMPL repo directory and run build
-./build.sh
-pip3 install -e .
-```
-
-#### More installation information
-- More details on installation can be found in [Advanced installation](#advanced-installation).  
-&nbsp;  
-
-<a name="install-dgl"></a>
-#### Some models use [dgl](https://www.dgl.ai/) which requires CUDA. The following steps only apply to these models:
-=======
 # LLNL only: module load python/3.9.12 cuda/11.8
 
 cd ~/workspace                          # go to a convenient home directory
@@ -154,36 +106,15 @@
 git clone https://github.com/ATOMScience-org/AMPL.git # clone AMPL
 cd AMPL/pip                             # go to AMPL pip directory
 pip install -r cuda_requirements.txt    # install CUDA requirements OR cpu_requirements.txt
->>>>>>> 5493d2d8
 
 # LLNL only: pip install -r clients_requirements.txt
 
-<<<<<<< HEAD
-Suggestions:
-
-1) [Install CUDA](https://developer.nvidia.com/cuda-11.3.0-download-archive)
-
-2) Set up an environment variable to use CPU instead of GPU
-```
-$ export CUDA_VISIBLE_DEVICES=''
-```
-
-##### If your machine has CUDA,
-
-```
-# load cuda, if on LC machine 
-module load cuda/11.3.0
-```
-
-#### Create jupyter notebook kernel (optional)
-=======
 cd ..                                   # go back to AMPL parent directory
 ./build.sh                              # build AMPL package
 pip install -e .                        # install AMPL
 ```
 ---
 ## Create jupyter notebook kernel (optional)
->>>>>>> 5493d2d8
 With your environment activated:
 ```
 python -m ipykernel install --user --name atomsci
